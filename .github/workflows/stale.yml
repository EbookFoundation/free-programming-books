name: Stale handler

on:
  push:                               # when push this files to branches....
    branches:
      - 'main'
      - 'gh-actions/test'
    paths:
      - '.github/workflows/stale.yml' #    - this workflow
  workflow_dispatch:                  # manually
    inputs:
      debug-only:
        type: boolean
        description: 'If enabled, debug mode is on and then API calls that can alter your issues will not happen'
        required: true
        default: true
<<<<<<< HEAD
#  schedule:                           # or
#    - cron: "0 0,6,12,18 * * *"       # every 6 hours at o'clock
=======
  schedule:                           # or
    - cron: "0 0 * * *"               # once a day at 00:00 o'clock
>>>>>>> b5ec7ceb

permissions:
  # no checkout/branching needed
  contents: none

# This allows a subsequently queued workflow run to interrupt/wait for previous runs
concurrency:
  group: '${{ github.workflow }}'
  cancel-in-progress: false  # true: interrupt, false = wait for

jobs:
  stale:
    name: Staler job
    runs-on: ubuntu-latest
    outputs:
      # "XXX-len": the length of the "XXX" output object
      staled-issues:     ${{ steps.set-staled.outputs.issues }}
      staled-issues-len: ${{ steps.set-staled.outputs.issues-len }}
      staled-prs:     ${{ steps.set-staled.outputs.prs }}
      staled-prs-len: ${{ steps.set-staled.outputs.prs-len }}
      closed-issues:     ${{ steps.set-closed.outputs.issues }}
      closed-issues-len: ${{ steps.set-closed.outputs.issues-len }}
      closed-prs:     ${{ steps.set-closed.outputs.prs }}
      closed-prs-len: ${{ steps.set-closed.outputs.prs-len }}
    # enable write access rights to allow bot comments and labeling
    permissions:
      issues: write
      pull-requests: write
    steps:
      - name: Stale issues
        uses: actions/stale@v5
        id: stale-issues
        with:
          debug-only: ${{ github.event.inputs.debug-only == 'true' }}
          operations-per-run: 30
          days-before-stale: 1
          days-before-close: 1
          ignore-updates: false
          remove-stale-when-updated: true
          stale-issue-label: "stale"
          close-issue-label: "stale: closed"
          stale-issue-message: |
            This issue has been automatically marked as stale because it has not had recent activity during last 60 days :sleeping:

            It will be closed in 30 days if no further activity occurs. To unstale this issue, remove stale label or add a comment with a detailed explanation.

            There can be many reasons why some specific issue has no activity. The most probable cause is lack of time, not lack of interest.

            Thank you for your patience :heart:
          close-issue-message: |
            This issue has been automatically closed because it has been inactive during the last 30 days since being marked as stale.

            As author or maintainer, it can always be reopened if you see that carry on been useful.

            Anyway, thank you for your interest in contribute :heart:
          close-issue-reason: not_planned
          exempt-issue-labels: "blocked,must,should,keep,:busts_in_silhouette: discussion,:eyes: Needs Review,:pushpin: pinned"
          # disable PR processing at all (this step is for treat issues)
          days-before-pr-stale: -1
          days-before-pr-close: -1
          ignore-pr-updates: true
          remove-pr-stale-when-updated: false
          stale-pr-label: " "

      - name: Print outputs for issues
        run: echo ${{ join(steps.stale-issues.outputs.*, ',') }}

      - name: Stale Pull Requests
        uses: actions/stale@v5
        id: stale-prs
        with:
          debug-only: ${{ github.event.inputs.debug-only == 'true' }}
          operations-per-run: 30
          days-before-stale: 1
          days-before-close: 1
          ignore-updates: false
          remove-stale-when-updated: true
          stale-pr-label: "stale"
          close-pr-label: "stale: closed"
          stale-pr-message: |
            This Pull Request has been automatically marked as stale because it has not had recent activity during last 60 days :sleeping:

            It will be closed in 30 days if no further activity occurs. To unstale this PR, draft it, remove stale label, comment with a detailed explanation or push more commits.

            There can be many reasons why some specific PR has no activity. The most probable cause is lack of time, not lack of interest.

            Thank you for your patience :heart:
          close-pr-message: |
            This Pull Request has been automatically closed because it has been inactive during the last 30 days since being marked as stale.

            As author or maintainer, it can always be reopened if you see that carry on been useful.

            Anyway, thank you for your interest in contribute :heart:
          exempt-draft-pr: true
          exempt-pr-labels: "blocked,must,should,keep,:busts_in_silhouette: discussion,:eyes: Needs Review"
          delete-branch: false  # if true, job needs permissions "contents: write"
          # disable issues processing at all (this step is for treat PRs)
          days-before-issue-stale: -1
          days-before-issue-close: -1
          ignore-issue-updates: true
          remove-issue-stale-when-updated: false
          stale-issue-label: " "

      - name: Print outputs for PRs
        run: echo ${{ join(steps.stale-prs.outputs.*, ',') }}

      ## Removing private properties from each JSON object and compute array length
      ## TODO: Delete these set-* workarounds when resolve actions/stale#806 ?
      - name: Set staled
        id: set-staled
        run: |
          echo $INPUT_ISSUES  \
            | jq --compact-output --raw-output 'del(.[] | .[to_entries[] | .key | select(startswith("_"))])'  \
            | sed -e 's/^/::set-output name=issues::/'
          echo $INPUT_ISSUES  \
            | jq --raw-output '. | length'  \
            | sed -e 's/^/::set-output name=issues-len::/'

          echo $INPUT_PRS  \
            | jq --compact-output --raw-output 'del(.[] | .[to_entries[] | .key | select(startswith("_"))])'  \
            | sed -e 's/^/::set-output name=prs::/'
          echo $INPUT_PRS  \
            | jq --raw-output '. | length'  \
            | sed -e 's/^/::set-output name=prs-len::/'
        env:
          INPUT_ISSUES: ${{ steps.stale-issues.outputs.staled-issues-prs }}
          INPUT_PRS:    ${{ steps.stale-prs.outputs.staled-issues-prs }}
      - name: Set closed
        id: set-closed
        run: |
          echo $INPUT_ISSUES  \
            | jq --compact-output --raw-output 'del(.[] | .[to_entries[] | .key | select(startswith("_"))])'  \
            | sed -e 's/^/::set-output name=issues::/'
          echo $INPUT_ISSUES  \
            | jq --raw-output '. | length'  \
            | sed -e 's/^/::set-output name=issues-len::/'

          echo $INPUT_PRS  \
            | jq --compact-output --raw-output 'del(.[] | .[to_entries[] | .key | select(startswith("_"))])'  \
            | sed -e 's/^/::set-output name=prs::/'
          echo $INPUT_PRS  \
            | jq --raw-output '. | length'  \
            | sed -e 's/^/::set-output name=prs-len::/'
        env:
          INPUT_ISSUES: ${{ steps.stale-issues.outputs.closed-issues-prs }}
          INPUT_PRS:    ${{ steps.stale-prs.outputs.closed-issues-prs }}

      - name: Write job summary
        run: |
          echo "### Staled issues"  \
            >> $GITHUB_STEP_SUMMARY
          # render json array to a Markdown table with an optional "No records" message if empty
          echo "$STALED_ISSUES"  \
            | jq --raw-output 'map("| [#\(.number)](\(env.GITHUB_ISSUES_URL)/\(.number)) | \(.title) |") | join("\n") | if (. == "") then "\nNo records.\n" else "\n|    | Title |\n|---:|:------|\n\(.)\n" end'  \
            >> $GITHUB_STEP_SUMMARY

          echo "### Staled pull requests"  \
            >> $GITHUB_STEP_SUMMARY
          # render json array to a Markdown table with an optional "No records" message if empty
          echo "$STALED_PRS"  \
            | jq --raw-output 'map("| [#\(.number)](\(env.GITHUB_PULL_URL)/\(.number)) | \(.title) |") | join("\n") | if (. == "") then "\nNo records.\n" else "\n|    | Title |\n|---:|:------|\n\(.)\n" end'  \
            >> $GITHUB_STEP_SUMMARY

          echo "### Closed issues"  \
            >> $GITHUB_STEP_SUMMARY
          # render json array to a Markdown table with an optional "No records" message if empty
          echo "$CLOSED_ISSUES"  \
            | jq --raw-output 'map("| [#\(.number)](\(env.GITHUB_ISSUES_URL)/\(.number)) | \(.title) |") | join("\n") | if (. == "") then "\nNo records.\n" else "\n|    | Title |\n|---:|:------|\n\(.)\n" end'  \
            >> $GITHUB_STEP_SUMMARY

          echo "### Closed pull requests"  \
            >> $GITHUB_STEP_SUMMARY
          # render json array to a Markdown table with an optional "No records" message if empty
          echo "$CLOSED_PRS"  \
            | jq --raw-output 'map("| [#\(.number)](\(env.GITHUB_PULL_URL)/\(.number)) | \(.title) |") | join("\n") | if (. == "") then "\nNo records.\n" else "\n|    | Title |\n|---:|:------|\n\(.)\n" end'  \
            >> $GITHUB_STEP_SUMMARY
        env:
          GITHUB_ISSUES_URL: ${{ format('{0}/{1}/issues', github.server_url, github.repository) }}
          GITHUB_PULL_URL:   ${{ format('{0}/{1}/pull', github.server_url, github.repository) }}
          STALED_ISSUES: ${{ steps.set-staled.outputs.issues }}
          CLOSED_ISSUES: ${{ steps.set-closed.outputs.issues }}
          STALED_PRS:    ${{ steps.set-staled.outputs.prs }}
          CLOSED_PRS:    ${{ steps.set-closed.outputs.prs }}<|MERGE_RESOLUTION|>--- conflicted
+++ resolved
@@ -14,13 +14,8 @@
         description: 'If enabled, debug mode is on and then API calls that can alter your issues will not happen'
         required: true
         default: true
-<<<<<<< HEAD
 #  schedule:                           # or
-#    - cron: "0 0,6,12,18 * * *"       # every 6 hours at o'clock
-=======
-  schedule:                           # or
-    - cron: "0 0 * * *"               # once a day at 00:00 o'clock
->>>>>>> b5ec7ceb
+#    - cron: "0 0 * * *"               # once a day at 00:00 o'clock
 
 permissions:
   # no checkout/branching needed
