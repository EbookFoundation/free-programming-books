--- conflicted
+++ resolved
@@ -2,35 +2,22 @@
 
 
 ## Contrat de Licence des Contributeurs
-<<<<<<< HEAD
-
-En contribuant, vous acceptez la [LICENCE](https://github.com/ElivreFoundation/free-programming-livres/blob/master/LICENSE) de ce repositoire.
-=======
+
 En contribuant, vous acceptez la [LICENCE](https://github.com/EbookFoundation/free-programming-books/blob/master/LICENSE) de ce repositoire.
->>>>>>> e66d3a60
 
 
 ## Code de conduite des contributeurs
-<<<<<<< HEAD
-
-En contribuant, vous acceptez de respecter le [Code de Contrat](https://github.com/ElivreFoundation/free-programming-livres/blob/master/CODE_OF_CONDUCT.md) de ce repositoire.
-=======
+
 En contribuant, vous acceptez de respecter le [Code de Contrat](https://github.com/EbookFoundation/free-programming-books/blob/master/CODE_OF_CONDUCT.md) de ce repositoire.
->>>>>>> e66d3a60
 
 
 ## En bref
 
 1. "Un lien pour télécharger facilement un livre" n'est pas toujours un lien vers un livre *gratuit*. Merci de ne contribuer qu'à du contenu gratuit. Assurez-vous que c'est gratuit. Nous n'acceptons pas les liens vers des pages qui *nécessitent* des adresses e-mail valides pour obtenir des livres, mais nous accueillons les annonces qui en font la demande.
 
-<<<<<<< HEAD
-2. Vous n'êtes pas obligé de connaître Git : si vous avez trouvé quelque chose d'intéressant qui n'est *pas déjà dans ce repositoire*, veuillez ouvrir un [Problème](https://github.com/ElivreFoundation/free-programming-livres/issues) avec vos propositions de liens.
+2. Vous n'êtes pas obligé de connaître Git : si vous avez trouvé quelque chose d'intéressant qui n'est *pas déjà dans ce repositoire*, veuillez ouvrir un [Problème](https://github.com/EbookFoundation/free-programming-books/issues) avec vos propositions de liens.
     - Si vous savez Git, Forkez le repo et envoyez vos Pull Requests (PR).
 
-=======
-2. Vous n'êtes pas obligé de connaître Git : si vous avez trouvé quelque chose d'intéressant qui n'est *pas déjà dans ce repositoire*, veuillez ouvrir un [Problème](https://github.com/EbookFoundation/free-programming-books/issues) avec vos propositions de liens.
-    - Si vous savez Git, Forkez le repo et envoyez vos pull requests.
->>>>>>> e66d3a60
 3. Nous avons 5 types de listes. Choisissez le bon:
 
     - *Livres* : PDF, HTML, ePub, un site basé sur gitlivre.io, un repositoire Git, etc.
@@ -62,13 +49,8 @@
     3. *supprimez-le* sinon.
 - si un lien existe dans plusieurs formats, ajoutez un lien séparé avec une note sur chaque format
 - si une ressource existe à différents endroits sur Internet
-<<<<<<< HEAD
     - utiliser le lien avec la source la plus autoritaire (c'est-à-dire que le site de l'auteur est meilleur que le site de l'éditeur, qui est meilleur qu'un site tiers)
-    - s'ils renvoient à des éditions différentes et que vous jugez que ces éditions sont suffisamment différentes pour qu'elles valent la peine d'être conservées, ajoutez un lien séparé avec une note sur chaque édition (voir [Problème #2353](https://github.com/ElivreFoundation/free-programming-livres/issues/2353) pour contribuer à la discussion sur le formatage).
-=======
-    + utiliser le lien avec la source la plus autoritaire (c'est-à-dire que le site de l'auteur est meilleur que le site de l'éditeur, qui est meilleur qu'un site tiers)
-    + s'ils renvoient à des éditions différentes et que vous jugez que ces éditions sont suffisamment différentes pour qu'elles valent la peine d'être conservées, ajoutez un lien séparé avec une note sur chaque édition (voir [Problème #2353](https://github.com/EbookFoundation/free-programming-books/issues/2353) pour contribuer à la discussion sur le formatage.))
->>>>>>> e66d3a60
+    - s'ils renvoient à des éditions différentes et que vous jugez que ces éditions sont suffisamment différentes pour qu'elles valent la peine d'être conservées, ajoutez un lien séparé avec une note sur chaque édition (voir [Problème #2353](https://github.com/EbookFoundation/free-programming-books/issues/2353) pour contribuer à la discussion sur le formatage).
 - préférer les commits atomiques (un commit par ajout/suppression/modification) aux plus gros commits. Pas besoin d'écraser vos commits avant de soumettre un PR. (Nous n'appliquerons jamais cette règle car c'est juste une question de commodité pour les responsables)
 - si le livre est plus ancien, indiquez la date de parution avec le titre.
 - incluez le ou les noms de l'auteur, le cas échéant. Vous pouvez raccourcir les listes d'auteurs avec "`et al.`".
@@ -244,23 +226,13 @@
 
 ### Automatisation
 
-<<<<<<< HEAD
-- L'application des règles de formatage est automatisée via [GitHub Actions](https://docs.github.com/en/actions) en utilisant [fpb-lint](https://github.com/vhf/free-programming-livres-lint) (voir [`.github/workflows/fpb-lint.yml`](.github/workflows/fpb-lint.yml))
-=======
-- L'application des règles de formatage est automatisée via [Travis CI](https://travis-ci.com) en utilisant [fpb-lint](https://github.com/vhf/free-programming-books-lint) (voir [ .travis.yml](.travis.yml))
->>>>>>> e66d3a60
+- L'application des règles de formatage est automatisée via [GitHub Actions](https://docs.github.com/en/actions) en utilisant [fpb-lint](https://github.com/vhf/free-programming-books-lint) (voir [`.github/workflows/fpb-lint.yml`](.github/workflows/fpb-lint.yml))
 - La validation d'URL utilise [awesome_bot](https://github.com/dkhamsing/awesome_bot)
 - Pour déclencher la validation d'URL, poussez un commit qui inclut un message de commit contenant `check_urls=file_to_check`:
 
-<<<<<<< HEAD
     ```properties
     check_urls=free-programming-books.md free-programming-books-fr.md
     ```
-=======
-```
-check_urls=free-programming-books.md free-programming-books-en.md
-```
->>>>>>> e66d3a60
 
 - Vous pouvez spécifier plus d'un fichier à vérifier, en utilisant un seul espace pour séparer chaque entrée
 - Si vous spécifiez plus d'un fichier, les résultats de la construction sont basés sur le résultat du dernier fichier vérifié. Vous devez savoir que vous pouvez obtenir des versions vertes de réussite à cause de cela, alors assurez-vous d'inspecter le journal de construction à la fin de la Pull Request en cliquant sur "Show all checks" -> "Details".