This page is available as an easy-to-read website at [https://ebookfoundation.github.io/](https://ebookfoundation.github.io/free-programming-books/).


# List of Free Learning Resources In Many Languages

<div align="center" markdown="1">

[![Awesome](https://cdn.rawgit.com/sindresorhus/awesome/d7305f38d29fed78fa85652e3a63e154dd8e8829/media/badge.svg)](https://github.com/sindresorhus/awesome)&#160;
[![License: CC BY 4.0](https://img.shields.io/badge/License-CC%20BY%204.0-lightgrey.svg)](https://creativecommons.org/licenses/by/4.0/)&#160;
[![Contributor Covenant 1.3](https://img.shields.io/badge/Contributor%20Covenant-1.3-4baaaa.svg)](docs/CODE_OF_CONDUCT.md)<!-- [![Hacktoberfest 2021 stats](https://img.shields.io/github/hacktoberfest/2021/EbookFoundation/free-programming-books?label=Hacktoberfest+2021)](https://github.com/EbookFoundation/free-programming-books/pulls?q=is%3Apr+is%3Amerged+created%3A2021-10-01..2021-10-31) -->  
[![Website: https://ebookfoundation.github.io/free-programming-books/](https://img.shields.io/website?style=flat&logo=www&logoColor=whitesmoke&label=Website&down_color=red&down_message=down&up_color=green&up_message=up&url=https%3A%2F%2Febookfoundation.github.io%2Ffree-programming-books%2F)](https://ebookfoundation.github.io/free-programming-books/)

</div>


## Intro

This list was originally a clone of [StackOverflow - List of Freely Available Programming Books](https://web.archive.org/web/20140606191453/http://stackoverflow.com/questions/194812/list-of-freely-available-programming-books/392926) with contributions from Karan Bhangui and George Stocker.

The list was moved to GitHub by Victor Felder for collaborative updating and maintenance. It has grown to become one of [GitHub's most popular repositories](https://octoverse.github.com/), with 226,000+ stars, about 9,600 watchers, more than 7,000 commits, 1,900+ contributors, and 47,700+ forks.

<div align="center" markdown="1">

[![GitHub repo forks](https://img.shields.io/github/forks/EbookFoundation/free-programming-books?style=flat&logo=github&logoColor=whitesmoke&label=Forks)](https://github.com/EbookFoundation/free-programming-books/network)&#160;
[![GitHub repo stars](https://img.shields.io/github/stars/EbookFoundation/free-programming-books?style=flat&logo=github&logoColor=whitesmoke&label=Stars)](https://github.com/EbookFoundation/free-programming-books/stargazers)&#160;
[![GitHub repo contributors](https://img.shields.io/github/contributors-anon/EbookFoundation/free-programming-books?style=flat&logo=github&logoColor=whitesmoke&label=Contributors)](https://github.com/EbookFoundation/free-programming-books/graphs/contributors)  
[![GitHub org sponsors](https://img.shields.io/github/sponsors/EbookFoundation?style=flat&logo=github&logoColor=whitesmoke&label=Sponsors)](https://github.com/sponsors/EbookFoundation)&#160;
[![GitHub repo watchers](https://img.shields.io/github/watchers/EbookFoundation/free-programming-books?style=flat&logo=github&logoColor=whitesmoke&label=Watchers)](https://github.com/EbookFoundation/free-programming-books/watchers)&#160;
[![GitHub repo size](https://img.shields.io/github/repo-size/EbookFoundation/free-programming-books?style=flat&logo=github&logoColor=whitesmoke&label=Repo%20Size)](https://github.com/EbookFoundation/free-programming-books/archive/refs/heads/main.zip)

</div>

The [Free Ebook Foundation](https://ebookfoundation.org) now administers the repo, a not-for-profit organization devoted to promoting the creation, distribution, archiving, and sustainability of free ebooks. [Donations](https://ebookfoundation.org/contributions.html) to the Free Ebook Foundation are tax-deductible in the US.


## How To Contribute

<<<<<<< HEAD
Please read [CONTRIBUTING](docs/CONTRIBUTING.md). If you're new to GitHub, [welcome](docs/HOWTO.md)! Remember to abide by our [Code of Conduct](docs/CODE_OF_CONDUCT.md) too ([translations](#translations) also available).
=======
Please read [CONTRIBUTING](docs/CONTRIBUTING.md). If you're new to GitHub, [welcome](docs/HOWTO.md)! Remember to abide by our [Code of Conduct](docs/CODE_OF_CONDUCT.md) too. ([translations](docs/README.md#translations) also available)
>>>>>>> 0364cd80

Click on some of the following badge to filter by those items you could help to solve:

<div align="center" markdown="1">

[![GitHub repo Issues](https://img.shields.io/github/issues/EbookFoundation/free-programming-books?style=flat&logo=github&logoColor=red&label=Issues)](https://github.com/EbookFoundation/free-programming-books/issues)&#160;
[![GitHub repo Good Issues for newbies](https://img.shields.io/github/issues/EbookFoundation/free-programming-books/good%20first%20issue?style=flat&logo=github&logoColor=green&label=Good%20First%20issues)](https://github.com/EbookFoundation/free-programming-books/issues?q=is%3Aopen+is%3Aissue+label%3A%22good+first+issue%22)&#160;
[![GitHub Help Wanted issues](https://img.shields.io/github/issues/EbookFoundation/free-programming-books/help%20wanted?style=flat&logo=github&logoColor=b545d1&label=%22Help%20Wanted%22%20issues)](https://github.com/EbookFoundation/free-programming-books/issues?q=is%3Aopen+is%3Aissue+label%3A%22help+wanted%22)  
[![GitHub repo PRs](https://img.shields.io/github/issues-pr/EbookFoundation/free-programming-books?style=flat&logo=github&logoColor=orange&label=PRs)](https://github.com/EbookFoundation/free-programming-books/pulls)&#160;
[![GitHub repo Merged PRs](https://img.shields.io/github/issues-search/EbookFoundation/free-programming-books?style=flat&logo=github&logoColor=green&label=Merged%20PRs&query=is%3Amerged)](https://github.com/EbookFoundation/free-programming-books/pulls?q=is%3Apr+is%3Amerged)&#160;
[![GitHub Help Wanted PRs](https://img.shields.io/github/issues-pr/EbookFoundation/free-programming-books/help%20wanted?style=flat&logo=github&logoColor=b545d1&label=%22Help%20Wanted%22%20PRs)](https://github.com/EbookFoundation/free-programming-books/pulls?q=is%3Aopen+is%3Aissue+label%3A%22help+wanted%22)

</div>

## How to Share

+ [Share on Twitter](http://twitter.com/intent/tweet?text=https://github.com/EbookFoundation/free-programming-books%0AFree%20Programming%20Books)
+ [Share on Facebook](https://www.facebook.com/share.php?u=https%3A%2F%2Fgithub.com%2FEbookFoundation%2Ffree-programming-books&p[images][0]=&p[title]=Free%20Programming%20Books&p[summary]=)
+ [Share on LinkedIn](http://www.linkedin.com/shareArticle?mini=true&url=https://github.com/EbookFoundation/free-programming-books&title=Free%20Programming%20Books&summary=&source=)
+ [Share on Telegram](https://t.me/share/url?url=https://github.com/EbookFoundation/free-programming-books)


## Resources

This project lists books and other resources grouped by genres:

### Books

[English, By Programming Language](books/free-programming-books-langs.md)

[English, By Subject](books/free-programming-books-subjects.md)


#### Other Languages

+ [Arabic / al arabiya / العربية](books/free-programming-books-ar.md)
+ [Azerbaijani / Азәрбајҹан дили / آذربايجانجا ديلي](books/free-programming-books-az.md)
+ [Bengali / বাংলা](books/free-programming-books-bn.md)
+ [Bulgarian / български](books/free-programming-books-bg.md)
+ [Burmese / မြန်မာဘာသာ](books/free-programming-books-my.md)
+ [Chinese / 中文](books/free-programming-books-zh.md)
+ [Czech / čeština / český jazyk](books/free-programming-books-cs.md)
+ [Danish / dansk](books/free-programming-books-dk.md)
+ [Dutch / Nederlands](books/free-programming-books-nl.md)
+ [Estonian / eesti keel](books/free-programming-books-et.md)
+ [Finnish / suomi / suomen kieli](books/free-programming-books-fi.md)
+ [French / français](books/free-programming-books-fr.md)
+ [German / Deutsch](books/free-programming-books-de.md)
+ [Greek / ελληνικά](books/free-programming-books-el.md)
+ [Hebrew / עברית](books/free-programming-books-he.md)
+ [Hindi / हिन्दी](books/free-programming-books-hi.md)
+ [Hungarian / magyar / magyar nyelv](books/free-programming-books-hu.md)
+ [Indonesian / Bahasa Indonesia](books/free-programming-books-id.md)
+ [Italian / italiano](books/free-programming-books-it.md)
+ [Japanese / 日本語](books/free-programming-books-ja.md)
+ [Korean / 한국어 [韓國語]](books/free-programming-books-ko.md)
+ [Norwegian / Norsk](books/free-programming-books-no.md)
+ [Persian / Farsi (Iran) / فارسى](books/free-programming-books-fa_IR.md)
+ [Polish / polski / język polski / polszczyzna](books/free-programming-books-pl.md)
+ [Portuguese (Brazil)](books/free-programming-books-pt_BR.md)
+ [Portuguese (Portugal)](books/free-programming-books-pt_PT.md)
+ [Romanian (Romania) / limba română / român](books/free-programming-books-ro.md)
+ [Russian / Русский язык](books/free-programming-books-ru.md)
+ [Slovak / slovenčina](books/free-programming-books-sk.md)
+ [Spanish / español / castellano](books/free-programming-books-es.md)
+ [Swedish / Svenska](books/free-programming-books-sv.md)
+ [Tamil / தமிழ்](books/free-programming-books-ta.md)
+ [Thai / ไทย](books/free-programming-books-th.md)
+ [Turkish / Türkçe](books/free-programming-books-tr.md)
+ [Ukrainian / Українська](books/free-programming-books-uk.md)
+ [Vietnamese / Tiếng Việt](books/free-programming-books-vi.md)


### Cheat Sheets

+ [All Languages](more/free-programming-cheatsheets.md)


### Free Online Courses

+ [Arabic / al arabiya / العربية](courses/free-courses-ar.md)
+ [Bengali / বাংলা](courses/free-courses-bn.md)
+ [Bulgarian / български](courses/free-courses-bg.md)
+ [English](courses/free-courses-en.md)
+ [Finnish](courses/free-courses-fi.md)
+ [French / français](courses/free-courses-fr.md)
+ [German / Deutsch](courses/free-courses-de.md)
+ [Greek / ελληνικά](courses/free-courses-el.md)
+ [Hebrew / עברית](courses/free-courses-he.md)
+ [Hindi / हिंदी](courses/free-courses-hi.md)
+ [Indonesian / Bahasa Indonesia](courses/free-courses-id.md)
+ [Italian / italiano](courses/free-courses-it.md)
+ [Kazakh / қазақша](courses/free-courses-kk.md)
+ [Khmer / ភាសាខ្មែរ](courses/free-courses-km.md)
+ [Korean / 한국어 [韓國語]](courses/free-courses-ko.md)
+ [Malayalam / മലയാളം](courses/free-courses-ml.md)
+ [Persian / Farsi (Iran) / فارسى](courses/free-courses-fa_IR.md)
+ [Polish / polski / język polski / polszczyzna](courses/free-courses-pl.md)
+ [Portuguese (Brazil)](courses/free-courses-pt_BR.md)
+ [Portuguese (Portugal)](courses/free-courses-pt_PT.md)
+ [Russian / Русский язык](courses/free-courses-ru.md)
+ [Sinhala / සිංහල](courses/free-courses-si.md)
+ [Spanish / español / castellano](courses/free-courses-es.md)
+ [Thai / ภาษาไทย](courses/free-courses-th.md)
+ [Turkish / Türkçe](courses/free-courses-tr.md)
+ [Ukrainian / Українська](courses/free-courses-uk.md)
+ [Vietnamese / Tiếng Việt](courses/free-courses-vi.md)


### Interactive Programming Resources

+ [Chinese / 中文](more/free-programming-interactive-tutorials-zh.md)
+ [English](more/free-programming-interactive-tutorials-en.md)
+ [Portuguese (Brazil)](more/free-programming-interactive-tutorials-pt_BR.md)
+ [Russian / Русский язык](more/free-programming-interactive-tutorials-ru.md)


### Problem Sets and Competitive Programming

+ [Problem Sets](more/problem-sets-competitive-programming.md)


### Podcast - Screencast

Free Podcasts and Screencasts:

+ [Arabic / al arabiya / العربية](casts/free-podcasts-screencasts-ar.md)
+ [Czech / čeština / český jazyk](casts/free-podcasts-screencasts-cs.md)
+ [English](casts/free-podcasts-screencasts-en.md)
+ [Finnish / Suomi](casts/free-podcasts-screencasts-fi.md)
+ [French / français](casts/free-podcasts-screencasts-fr.md)
+ [Hebrew / עברית](casts/free-podcasts-screencasts-he.md)
+ [Indonesian / Bahasa Indonesia](casts/free-podcasts-screencasts-id.md)
+ [Persian / Farsi (Iran) / فارسى](casts/free-podcasts-screencasts-fa_IR.md)
+ [Polish / polski / język polski / polszczyzna](casts/free-podcasts-screencasts-pl.md)
+ [Portuguese (Brazil)](casts/free-podcasts-screencasts-pt_BR.md)
+ [Portuguese (Portugal)](casts/free-podcasts-screencasts-pt_PT.md)
+ [Russian / Русский язык](casts/free-podcasts-screencasts-ru.md)
+ [Sinhala / සිංහල](casts/free-podcasts-screencasts-si.md)
+ [Spanish / español / castellano](casts/free-podcasts-screencasts-es.md)
+ [Swedish / Svenska](casts/free-podcasts-screencasts-sv.md)
+ [Turkish / Türkçe](casts/free-podcasts-screencasts-tr.md)


### Programming Playgrounds

+ [Chinese / 中文](more/free-programming-playgrounds-zh.md)
+ [English](more/free-programming-playgrounds.md)


## Translations

Volunteers have translated many of our Contributing, How-to, and Code of Conduct documents into languages covered by our lists.

- English
  - [Code of Conduct](docs/CODE_OF_CONDUCT.md)
  - [Contributing](docs/CONTRIBUTING.md)
  - [How-to](docs/HOWTO.md)
- ... *[More languages](docs/README.md#translations)* ...

You might notice that there are [some missing translations here](docs/README.md#translations) - perhaps you would like to help out by [contributing a translation](docs/CONTRIBUTING.md#help-out-by-contributing-a-translation)?


## License

Each file included in this repository is licensed under the [CC BY License](LICENSE).<|MERGE_RESOLUTION|>--- conflicted
+++ resolved
@@ -35,11 +35,7 @@
 
 ## How To Contribute
 
-<<<<<<< HEAD
 Please read [CONTRIBUTING](docs/CONTRIBUTING.md). If you're new to GitHub, [welcome](docs/HOWTO.md)! Remember to abide by our [Code of Conduct](docs/CODE_OF_CONDUCT.md) too ([translations](#translations) also available).
-=======
-Please read [CONTRIBUTING](docs/CONTRIBUTING.md). If you're new to GitHub, [welcome](docs/HOWTO.md)! Remember to abide by our [Code of Conduct](docs/CODE_OF_CONDUCT.md) too. ([translations](docs/README.md#translations) also available)
->>>>>>> 0364cd80
 
 Click on some of the following badge to filter by those items you could help to solve:
 
