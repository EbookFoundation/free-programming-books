--- conflicted
+++ resolved
@@ -4,15 +4,9 @@
 Intro
 ---
 
-<<<<<<< HEAD
-If you want to find a Learning Resource, you should definitely checkout our site, [List of Free Learning Resources](http://resrc.io).
-And for those who want to learn a computer language, you should checkout these books in [our site](http://resrc.io/list/10/list-of-free-programming-books/) or on [github](/free-programming-books.md).
-This list initially was a clone of [stackoverflow - List of Freely Available Programming Books](http://stackoverflow.com/questions/194812/list-of-freely-available-programming-books/392926#392926) by George Stocker. Now updated, with dead links gone (hopefully) and new content.
-=======
 If you want to find a Learning Resource, you should definitely check out our site, [Free Learning Resources](http://resrc.io).
 And for those who want to learn a computer language, you should check out these books on [reSRC.io](http://resrc.io/list/10/list-of-free-programming-books/) or on [github](/free-programming-books.md).
 This list initially was a clone of [stackoverflow - List of Freely Available Programming Books](http://stackoverflow.com/questions/194812/list-of-freely-available-programming-books/392926#392926) by George Stocker. Now updated, with dead links gone and new content.
->>>>>>> ba4dc5c8
 
 Moved to GitHub for collaborative updating and for the purpose of reSRC.io : [List of Free Programming Books](http://resrc.io/list/10/list-of-free-programming-books/).
 
@@ -22,36 +16,6 @@
 - [Fork](https://help.github.com/articles/fork-a-repo)
 - Edit
 - [Send a PR](https://help.github.com/articles/using-pull-requests  )
-<<<<<<< HEAD
-- be a Part of a job which over 13,000 people considered watching less than 2 month. ;)
-
-
-### In Other Speaking Languages
-
-+ French: [github](/free-programming-books-fr.md) or [site](http://resrc.io/list/33/livres-gratuits-sur-la-programmation/).
-
-    The French list was based on <http://progdupeu.pl/forums/sujet/43/une-banque-de-liens>.
-+ German: [github](/free-programming-books-de.md)
-
-+ Italian: [github](/free-programming-books-it.md)
-
-+ Japanese: [github](/free-programming-books-ja.md)
-
-+ Russian: [github](/free-programming-books-ru.md)
-
-+ Chinese: [github](/free-programming-books-zh.md)
-
-+ Polish: [github](/free-programming-books-pl.md)
-
-+ Portuguese (Portugal): [github](/free-programming-books-pt_PT.md)
-
-+ Portuguese (Brazil): [github](/free-programming-books-pt_BR.md)
-
-+ Persian/Farsi (Iran): [github](/free-programming-books-fa_IR.md)
-
-+ Spanish: [github](/free-programming-books-es.md)
-
-=======
 - be a Part of a job which over 13,000 people considered watching in less than 2 months. ;)
 
 
@@ -87,7 +51,6 @@
 
 + Spanish: [github](/free-programming-books-es.md)
 
->>>>>>> ba4dc5c8
 + Korean: [github](/free-programming-books-ko.md)
 
 + Bulgarian: [github](/free-programming-books-bg.md)
