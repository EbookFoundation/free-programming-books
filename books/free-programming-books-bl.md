
### Index

* [Android](#android)
* [Bootstrap](#bootstrap)
* [C](#c)
<<<<<<< HEAD

* [C++](#c-1)
* [C Sharp](#c-sharp)

* [C++](#cpp)

=======
* [C++](#cpp)
>>>>>>> 200a94c2
* [Competitive Programming](#competitive-programming)
* [CSS](#css)
* [Dart](#dart)
* [Git](#git)
* [HTML](#html)
* [Java](#java)
* [JavaScript](#javascript)
* [jQuery](#jquery)
* [Kotlin](#kotlin)
* [Machine Learning](#machine-learning)
* [NodeJS](#nodejs)
* [OOP](#oop)
* [Misc](#misc)
* [PHP](#php)
* [Python](#python)
* [ReactJS](#reactjs)
* [Svelte](#svelte)
* [TypeScript](#typescript)
* [Visual Studio Code](#visual-studio-code)


### Android

* [Android Bangla Tutorials](https://www.youtube.com/playlist?list=PLgH5QX0i9K3p9xzYLFGdfYliIRBLVDRV5) - Anisul Islam
* [Android Firebase Bangla Tutorials](https://www.youtube.com/playlist?list=PLgH5QX0i9K3oDurEmECb5U_BZ1hrLaHx-) - Anisul Islam
* [Android SQLite Database Bangla Tutorials](https://www.youtube.com/playlist?list=PLgH5QX0i9K3oJBRutwsFgUKrKJCjv9K3p) - Anisul Islam
* [Android Tutorials Material Design](https://www.youtube.com/playlist?list=PLgH5QX0i9K3ru-TfN-YsRWKe4EEOLrWjn) - Anisul Islam


### Bootstrap

* [Bootstrap 4 Bangla Tutorial](https://www.youtube.com/playlist?list=PL_XxuZqN0xVBr2NqbL3q71nk5FX8zB0nK) - Stack Learner
* [Bootstrap 5 and 4 Bangla Tutorials](https://www.youtube.com/playlist?list=PLgH5QX0i9K3oC_wmWEZa2xWxJauIRQ9kG) - Anisul Islam


### C

* [C - All you need to know](https://www.youtube.com/playlist?list=PL_XxuZqN0xVASsjyqiNzgjUWHbDkN2Scy) - Stack Learner
* [C Programming Bangla Tutorial Course](https://www.youtube.com/playlist?list=PLgH5QX0i9K3pCMBZcul1fta6UivHDbXvz) - Anisul Islam
<<<<<<< HEAD

* [Computer Programming](http://cpbook.subeen.com/p/blog-page.html) - Tamim Shahriar Subeen 
* [Pattern Printing in C](https://www.youtube.com/playlist?list=PLgH5QX0i9K3oTxQhx2kejYmQn6qtRULCD) - Anisul Islam


### C++

* [C++ Bangla Tutorial Course](https://www.youtube.com/playlist?list=PLgH5QX0i9K3q0ZKeXtF--CZ0PdH1sSbYL) - Anisul Islam


### C Sharp

* [C# and ASP.NET MVC Full Bangla Tutorial BITM](https://www.youtube.com/playlist?list=PL_g-DE60bXDBpjMPUWGbmCLHnQDIIcw-6) - Learn With Nirash
* [C# bangla tutorial | Basic to advance in depth bangla course](https://www.youtube.com/playlist?list=PLbC4KRSNcMnqQakB2xlZPoaV6uau4wTIt) - Learn Hunter
* [C# OOP (object oriented programming) BanglaTutorials](https://www.youtube.com/playlist?list=PLqCbg_KAOnCe1RLKP2SVmSHZOCD-fWe3p) - Asp Dot Net Explorer

* [Computer Programming](http://cpbook.subeen.com/p/blog-page.html) - Tamim Shahriar Subeen

=======
* [Computer Programming](http://cpbook.subeen.com/p/blog-page.html) - Tamim Shahriar Subeen
>>>>>>> 200a94c2


<h3 id="cpp">C++</h3>

* [C++ Bangla Tutorial Course](https://www.youtube.com/playlist?list=PLgH5QX0i9K3q0ZKeXtF--CZ0PdH1sSbYL) - Anisul Islam


### Competitive Programming

* [Dynamic Programming Book](https://dp-bn.github.io) - Tasmeem Reza and Mamnoon Siam
<<<<<<< HEAD



### CSS

* [CSS Complete Course in Bangla 2021](https://www.youtube.com/playlist?list=PLgH5QX0i9K3qjCBXjTmv7Xeh8MDUUVJDO) - Anisul Islam
* [CSS3 and CSS4 Weird Parts Bangla Tutorial](https://www.youtube.com/playlist?list=PL_XxuZqN0xVD3oeT3ckKBmnc7krm-SZl2) - Stack Learner


### Dart

* [Dart All You Need To Know](https://www.youtube.com/playlist?list=PL_XxuZqN0xVC2-nXUrvpcQEz3FgCSIQHT) - Stack Learner


### Git

* [Git and Github in One Video (Theory + Practical) | A 2 Z in Bangla](https://www.youtube.com/watch?v=4KdGgGsIDeA&t=787s) - SHAJ.T3CH
* [Git Bangla Tutorial Complete](https://www.youtube.com/playlist?list=PL_XxuZqN0xVDDw5eyzuRDXBzgdnW7UpDF) - Stack Learner
* [Crash Course - সহজ বাংলায় Git & GitHub - Bangla ( বাংলা ) Tutorial](https://www.youtube.com/watch?v=oe21Nlq8GS4&t=182s) - Learn with Sumit


### HTML

* [HTML Complete Course in Bangla 2021(Beginner to Advanced)](https://www.youtube.com/playlist?list=PLgH5QX0i9K3oHBr5dsumGwjUxByN5Lnw3) - Anisul Islam


### Java

* [Java Bangla Tutorials | CORE Java | Complete OOP](https://www.youtube.com/playlist?list=PLgH5QX0i9K3oAZUB2QXR-dZac0c9HNyRa) - Anisul Islam
* [Java Swing Bangla Tutorials](https://www.youtube.com/playlist?list=PLgH5QX0i9K3rAHKr6IteF5kdgN6BorH9l) - Anisul Islam

=======
>>>>>>> 200a94c2


### JavaScript

* [Express JS Crash Course in Bangla](https://www.youtube.com/playlist?list=PL_XxuZqN0xVDm9HkiP4h_76qNBZix6XME) - Stack Learner
* [Functional JavaScript Bangla Tutorial](https://www.youtube.com/playlist?list=PL_XxuZqN0xVDPR9fASxugXgQAWkZLcmt1) - Stack Learner
* [JavaScript All You Need to Know | JS Bangla Tutorial | Stack Learner](https://www.youtube.com/playlist?list=PL_XxuZqN0xVAu_dWUVFbscqZdTzE8t6Z1) - Stack Learner
* [JavaScript Bangla Tutorial Course 2021](https://www.youtube.com/playlist?list=PLgH5QX0i9K3qzryglMjcyEktz4q7ySunX) - Anisul Islam
* [JavaScript Behind The Scene Bangla Tutorial](https://www.youtube.com/playlist?list=PL_XxuZqN0xVDPaOrWvTIuhb5GRoJVWiE2) - Stack Learner
* [JavaScript Full Playlist With Order](https://www.youtube.com/playlist?list=PL_XxuZqN0xVAJTV_1ZXwB1XIiFkK0ddZA) - Stack Learner
* [Make Fun of JavaScript Array](https://www.youtube.com/playlist?list=PL_XxuZqN0xVDr08QgQHljCecWtA4jBLnS) - Stack Learner
* [হাতেকলমে জাভাস্ক্রিপ্ট](https://zonayed.js.org) - Zonayed Ahmed


### jQuery

* [jQuery Bangla Series for Beginners](https://www.youtube.com/playlist?list=PLgH5QX0i9K3pSJG9Hwjnykd0hLGEsW4DB) - Anisul Islam


### Kotlin

* [Chapter 1 : Kotlin Basic Concepts Bangla](https://www.youtube.com/playlist?list=PL_XxuZqN0xVDpRWRnXPWZcWIvz0JbeQe5) - Stack Learner


### Machine Learning

* [শূন্য থেকে পাইথন মেশিন লার্নিং : হাতেকলমে সাইকিট-লার্ন](https://raqueeb.gitbook.io/scikit-learn/) - Rakibul Hassan
* [হাতে কলমে মেশিন লার্নিং ১](https://rakibul-hassan.gitbook.io/mlbook-titanic/) - Rakibul Hassan


### NodeJS

* [Dive Into NodeJS](https://www.youtube.com/playlist?list=PL_XxuZqN0xVDHFj-ecFSU0SU-B0TuJRk9) - Stack Learner


### OOP

* [Object Oriented Programming Main Theory in Bangla](https://www.youtube.com/playlist?list=PL_XxuZqN0xVCqNHQtxzS9LbeNRMG4AJmG) - Stack Learner
* [Java and OOO. Learn Object Oriented with Real Example](https://www.youtube.com/playlist?list=PL_XxuZqN0xVDS-5KCnZyPl0LKQ8m49CHM) - Stack Learner
* [Java and OOP Basics](https://www.youtube.com/playlist?list=PL_XxuZqN0xVB5kP3uxERI1rdrdrNifNwJ) - Stack Learner
* [Java and OOP: Java Built in Classes and Features](https://www.youtube.com/playlist?list=PL_XxuZqN0xVBNvGFN6eIre7xjfnb6aVfB) - Stack Learner


### Misc

* [SL3 Framework - Code For Brain](https://sl3.app) - Stack Learners
* [ডেভসংকেত: বাংলা চিটশিটের ভান্ডার](https://devsonket.com) - Devsonket Team


### PHP

* [PHP All You Need To Know](https://www.youtube.com/playlist?list=PL_XxuZqN0xVCFLIrGA1GaxacvPTDQcsMV) - Stack Learner


### Python

* [Python All You Need To Know](https://www.youtube.com/playlist?list=PL_XxuZqN0xVCH8fRfZ8sUuKEQQYIFMjtJ) - Stack Learner
* [Python Bangla Tutorials for Beginners](https://www.youtube.com/playlist?list=PLgH5QX0i9K3rz5XqMsTk41_j15_6682BN) - Anisul Islam
* [পাইথন প্রোগ্রামিং বই](http://pybook.subeen.com) - Tamim Shahriar Subeen
* [বাংলায় পাইথন](https://python.howtocode.dev) - Nuhil Mehdy
* [সহজ ভাষায় পাইথন ৩](https://python.maateen.me) - Maksudur Rahman Maateen


### ReactJS

* [React - Redux Complete Course](https://www.youtube.com/playlist?list=PL_XxuZqN0xVAvcGzTEAyPSOqgUQA08rNB) - Stack Learner
* [Understand ReactJS Advanced Features](https://www.youtube.com/playlist?list=PL_XxuZqN0xVBaeF3qUyvr2AxoXGwDd5cx) - Stack Learner
* [Understand ReactJS Core Features](https://www.youtube.com/playlist?list=PL_XxuZqN0xVBANld2gDEE6_0G886zavUs) - Stack Learner


### Svelte

* [Svelte 3: The Game Changer (Bangla Crash Course)](https://www.youtube.com/playlist?list=PL_XxuZqN0xVDJOOYnZxK-fbKxjxFHfc-H) - Stack Learner


### TypeScript

* [TypeScript: All You Need To Know](https://www.youtube.com/playlist?list=PL_XxuZqN0xVCzmP8m2l_h8PnVTSvcnJWO) - Stack Learner


### Visual Studio Code

* [VSCode Complete Tutorial Series | VSCode টিউটোরিয়াল সিরিজ](https://www.youtube.com/playlist?list=PL_XxuZqN0xVB_lroSm_xvTqvVBCpR4PQE) - Stack Learner











<|MERGE_RESOLUTION|>--- conflicted
+++ resolved
@@ -1,19 +1,12 @@
+
 
 ### Index
 
 * [Android](#android)
 * [Bootstrap](#bootstrap)
 * [C](#c)
-<<<<<<< HEAD
-
-* [C++](#c-1)
+ * [C++](#c-1)
 * [C Sharp](#c-sharp)
-
-* [C++](#cpp)
-
-=======
-* [C++](#cpp)
->>>>>>> 200a94c2
 * [Competitive Programming](#competitive-programming)
 * [CSS](#css)
 * [Dart](#dart)
@@ -53,8 +46,6 @@
 
 * [C - All you need to know](https://www.youtube.com/playlist?list=PL_XxuZqN0xVASsjyqiNzgjUWHbDkN2Scy) - Stack Learner
 * [C Programming Bangla Tutorial Course](https://www.youtube.com/playlist?list=PLgH5QX0i9K3pCMBZcul1fta6UivHDbXvz) - Anisul Islam
-<<<<<<< HEAD
-
 * [Computer Programming](http://cpbook.subeen.com/p/blog-page.html) - Tamim Shahriar Subeen 
 * [Pattern Printing in C](https://www.youtube.com/playlist?list=PLgH5QX0i9K3oTxQhx2kejYmQn6qtRULCD) - Anisul Islam
 
@@ -70,22 +61,14 @@
 * [C# bangla tutorial | Basic to advance in depth bangla course](https://www.youtube.com/playlist?list=PLbC4KRSNcMnqQakB2xlZPoaV6uau4wTIt) - Learn Hunter
 * [C# OOP (object oriented programming) BanglaTutorials](https://www.youtube.com/playlist?list=PLqCbg_KAOnCe1RLKP2SVmSHZOCD-fWe3p) - Asp Dot Net Explorer
 
-* [Computer Programming](http://cpbook.subeen.com/p/blog-page.html) - Tamim Shahriar Subeen
-
-=======
-* [Computer Programming](http://cpbook.subeen.com/p/blog-page.html) - Tamim Shahriar Subeen
->>>>>>> 200a94c2
 
 
-<h3 id="cpp">C++</h3>
-
-* [C++ Bangla Tutorial Course](https://www.youtube.com/playlist?list=PLgH5QX0i9K3q0ZKeXtF--CZ0PdH1sSbYL) - Anisul Islam
 
 
 ### Competitive Programming
 
 * [Dynamic Programming Book](https://dp-bn.github.io) - Tasmeem Reza and Mamnoon Siam
-<<<<<<< HEAD
+
 
 
 
@@ -117,8 +100,7 @@
 * [Java Bangla Tutorials | CORE Java | Complete OOP](https://www.youtube.com/playlist?list=PLgH5QX0i9K3oAZUB2QXR-dZac0c9HNyRa) - Anisul Islam
 * [Java Swing Bangla Tutorials](https://www.youtube.com/playlist?list=PLgH5QX0i9K3rAHKr6IteF5kdgN6BorH9l) - Anisul Islam
 
-=======
->>>>>>> 200a94c2
+
 
 
 ### JavaScript
