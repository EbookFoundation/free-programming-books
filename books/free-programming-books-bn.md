### Index

* [Algorithms](#algorithms)
* [C](#c)
* [C++](#cpp)
* [Data Science](#data-science)
* [Go](#go)
* [Java](#java)
* [JavaScript](#javascript)
* [Machine Learning](#machine-learning)
* [Misc](#misc)
* [Python](#python)
* [Sql](#sql)


### Algorithms

* [Dynamic Programming Book «ডাইনামিক প্রোগ্রামিং বই»](https://dp-bn.github.io) - Tasmeem Reza, Mamnoon Siam (PDF, [LaTeX](https://github.com/Bruteforceman/dynamic-progamming-book))


### C

<<<<<<< HEAD
* [Computer Programming «কম্পিউটার প্রোগ্রামিং ১ম খণ্ড»](https://cpbook.subeen.com) - Tamim Shahriar Subeen (HTML)
=======
* [কম্পিউটার প্রোগ্রামিং](http://cpbook.subeen.com/p/blog-page.html) - Tamim Shahriar Subeen
>>>>>>> e9af52b1
* [বাংলায় C প্রোগ্রামিং ল্যাঙ্গুয়েজ শেখার কোর্স](https://c.howtocode.dev) - Jakir Hossain, et al.


### <a id="cpp"></a>C++

* [সিপিপি পরিগণনা Computer Programming](https://www.academia.edu/16658418/c_programming_bangla_book) - Mahmudul Hasan (PDF, HTML)


### Data Science

* [ডাটা সাইন্সের হাতেখড়ি](https://datasinsightsbd.gitbook.io) - Fazle Rabbi Khan (gitbook)


### Go

* [বাংলায় গোল্যাং (golang) টিউটোরিয়াল](https://golang.howtocode.dev) - Shafquat Mahbub (howtocode.dev)


### Java

* [বাংলায় জাভা প্রোগ্রামিং শেখার কোর্স](http://java.howtocode.dev) - Bazlur Rahman, et al. (howtocode.dev)


### JavaScript

<<<<<<< HEAD
* [হাতেকলমে জাভাস্ক্রিপ্ট: সম্পূর্ণ বাংলায় হাতেকলমে জাভাস্ক্রিপ্ট শিখুন](https://zonayed.js.org) - Zonayed Ahmed (HTML)
=======
* [জাভাস্ক্রিপ্ট ল্যাঙ্গুয়েজের এর ব্যাসিক, অ্যাডভান্স](https://js.howtocode.dev) - Nuhil Mehdi (howtocode.dev)
>>>>>>> e9af52b1


### Machine Learning

* [বাংলায় মেশিন লার্নিং](https://ml.howtocode.dev) - Manos Kumar Mondol (howtocode.dev)
* [শূন্য থেকে পাইথন মেশিন লার্নিং: হাতেকলমে সাইকিট-লার্ন](https://raqueeb.gitbook.io/scikit-learn/) - Rakibul Hassan (HTML, [Jupyter Notebook](https://github.com/raqueeb/ml-python)) (gitbook)
* [হাতেকলমে মেশিন লার্নিং: পরিচিতি, প্রজেক্ট টাইটানিক, আর এবং পাইথনসহ](https://rakibul-hassan.gitbook.io/mlbook-titanic/) - Rakibul Hassan (HTML, [scripts](https://github.com/raqueeb/mltraining)) (gitbook)


### Misc

* [কেমনে করে সিস্টেম ডিজাইন?](https://imtiaz-hossain-emu.gitbook.io/system-design/) - Imtiaz Hossain Emu
* [ডেভসংকেত: বাংলা চিটশিটের ভান্ডার](https://devsonket.com) - Devsonket Team
* [SL3 Framework - Code For Brain](https://web.archive.org/web/20201024204437/https://sl3.app) - Stack Learners *(:card_file_box: archived)*


### Python

* [পাইথন প্রোগ্রামিং বই](http://pybook.subeen.com) - Tamim Shahriar Subeen
* [বাংলায় পাইথন](https://python.howtocode.dev) - Nuhil Mehdy
* [সহজ ভাষায় পাইথন ৩](https://python.maateen.me) - Maksudur Rahman Maateen
* [হুকুশ পাকুশের প্রোগ্রামিং শিক্ষা](https://hukush-pakush.com) - Ikram Mahmud (HTML)


### Sql

* [এসকিউএল পরিচিতি(SQL Introduction in Bangla)](https://www.sattacademy.com/sql/sql-intro.php) - Satt Academy
* [বাংলায় SQL টিউটোরিয়াল](https://sql.howtocode.dev) - Saiful, et al.
<|MERGE_RESOLUTION|>--- conflicted
+++ resolved
@@ -20,11 +20,7 @@
 
 ### C
 
-<<<<<<< HEAD
 * [Computer Programming «কম্পিউটার প্রোগ্রামিং ১ম খণ্ড»](https://cpbook.subeen.com) - Tamim Shahriar Subeen (HTML)
-=======
-* [কম্পিউটার প্রোগ্রামিং](http://cpbook.subeen.com/p/blog-page.html) - Tamim Shahriar Subeen
->>>>>>> e9af52b1
 * [বাংলায় C প্রোগ্রামিং ল্যাঙ্গুয়েজ শেখার কোর্স](https://c.howtocode.dev) - Jakir Hossain, et al.
 
 
@@ -50,11 +46,8 @@
 
 ### JavaScript
 
-<<<<<<< HEAD
 * [হাতেকলমে জাভাস্ক্রিপ্ট: সম্পূর্ণ বাংলায় হাতেকলমে জাভাস্ক্রিপ্ট শিখুন](https://zonayed.js.org) - Zonayed Ahmed (HTML)
-=======
 * [জাভাস্ক্রিপ্ট ল্যাঙ্গুয়েজের এর ব্যাসিক, অ্যাডভান্স](https://js.howtocode.dev) - Nuhil Mehdi (howtocode.dev)
->>>>>>> e9af52b1
 
 
 ### Machine Learning
