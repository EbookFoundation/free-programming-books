--- conflicted
+++ resolved
@@ -60,11 +60,8 @@
 
 ### R
 
-<<<<<<< HEAD
+* [Εισαγωγή στην Επιχειρησιακή Έρευνα και στον Γραμμικό Προγραμματισμό](https://repository.kallipos.gr/handle/11419/5699) Κωνσταντίνος Κουνετάς, Νικόλαος Χατζησταμούλου (EPUB, PDF) (CC BY-NC-SA)
 * [Εισαγωγή στον προγραμματισμό και στη στατιστική ανάλυση με R](https://repository.kallipos.gr/handle/11419/2601) Ιωάννης Ντζούφρας, Δημήτριος Καρλής (EPUB, PDF) (CC BY-NC-SA)
-=======
-* [Εισαγωγή στην Επιχειρησιακή Έρευνα και στον Γραμμικό Προγραμματισμό](https://repository.kallipos.gr/handle/11419/5699) Κωνσταντίνος Κουνετάς, Νικόλαος Χατζησταμούλου (EPUB, PDF) (CC BY-NC-SA)
->>>>>>> 293c3c08
 
 
 ### Scala
