--- conflicted
+++ resolved
@@ -337,12 +337,8 @@
 
 #### Django
 
-<<<<<<< HEAD
 * [Guía Oficial de Django](https://docs.djangoproject.com/es/3.2/) (3.2) (HTML)
-* [Tutorial de Django Girls](https://tutorial.djangogirls.org/es/) (1.11) (HTML) (:construction: *in process*)
-=======
 * [Tutorial de Django Girls](https://tutorial.djangogirls.org/es/) (2.2.4) (HTML)
->>>>>>> c4abf956
 
 
 #### Web2py
