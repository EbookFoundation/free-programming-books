--- conflicted
+++ resolved
@@ -235,12 +235,8 @@
 #### Node.js
 
 * [El Libro para Principiantes en Node.js](https://www.nodebeginner.org/index-es.html) -  Manuel Kiessling, Herman A. Junge (HTML)
+* [How To Code in Node.js](https://www.digitalocean.com/community/books/how-to-code-in-node-js-ebook) - Stack Abuse
 * [Introducción a Node.js a través de Koans](http://nodejskoans.com) - Arturo Muñoz de la Torre (PDF)
-* [How To Code in Node.js](https://www.digitalocean.com/community/books/how-to-code-in-node-js-ebook) - Stack Abuse
-<<<<<<< HEAD
-
-=======
->>>>>>> 647567fc
 
 #### React
 
