--- conflicted
+++ resolved
@@ -106,12 +106,8 @@
 
 ### Caml / OCaml
 
-<<<<<<< HEAD
 * [Développement d'applications avec Objective Caml](https://www-apr.lip6.fr/~chaillou/Public/DA-OCAML) - Emmanuel Chailloux, Pascal Manoury, Bruno Pagano
-* [Le language Caml](http://caml.inria.fr)
-=======
 * [Le langage Caml](https://caml.inria.fr/pub/distrib/books/llc.pdf) - Pierre Weis, Xavier Leroy (PDF)
->>>>>>> e6e6d943
 
 
 ### C / C++
