### Index

* [C](#c)
* [C++](#cpp)
<<<<<<< HEAD
* [Java](#java)
=======
* [Data Structure and Algorithms](#data-structure-and-algorithms)
* [Java](#java)
* [Linux](#linux)
* [Networking](#networking)
* [Php](#php)
* [Python](#python)


### <a id="c"></a>C

* [C language Notes by sbistudy.com\| Hindi](https://www.sbistudy.com/c-language-notes-in-hindi/) - Shivom Classes
* [C Tutorial by Masterprogramming.in \| Hindi](https://masterprogramming.in/learn-c-language-tutorial-in-hindi/) - Jeetu Sahu
* [C Tutorial/Notes \| Hindi](https://programming-tutorial-hindi.blogspot.com/p/index.html) - Hridayesh Kumar Gupta


### C

* [C in Hindi \| Hindi](https://onlineaavedan.com/study_material/1543909480.pdf) - Kuldeep Chand (PDF)
>>>>>>> c068e52e


### <a id="cpp"></a>C++

* [C++ Brief Notes \| Hindi](https://ehindistudy.com/2020/12/01/cpp-notes-in-hindi/) - Yugal Joshi
* [C++ in Hindi \| Hindi](https://www.bccfalna.com/IOC-AllEBooks/CPPinHindi.pdf) - Kuldeep Chand (PDF)
* [C++ Introduction Book \| Hindi](https://ncsmindia.com/wp-content/uploads/2012/04/c++-hindi.pdf) - NCMS India (PDF)


<<<<<<< HEAD
### <a id="java"></a>Java
* [Java in Hindi](http://www.bccfalna.com/sample-ebook/JAVAinHindi.pdf) - Kuldeep Chand (PDF)
=======
### Data Structure and Algorithms

* [Data Structure with C \| Hindi](http://www.bccfalna.com/IOC-AllEBooks/DSnAinHindi.pdf) - Kuldeep Chand (PDF)


### Java

* [Java \| Hindi](https://www.learnhindituts.com/java) - LearnHindiTuts.com


### Linux

* [Linux Commands \| Hindi](https://ehindistudy.com/2022/06/24/linux-commands-hindi/) - Vinay Bhatt
* [Linux Explained \| Hindi](https://ehindistudy.com/2022/03/31/linux-hindi/) - Yugal Joshi
* [Linux Guide \| Hindi](https://hindime.net/linux-kya-hai-hindi/) - Hindime.net
* [Linux in Hindi \| Hindi](https://csestudies.com/linux-in-hindi/) - CSEStudies.com
* [Linux Pocket Guide \| Hindi](https://ia800305.us.archive.org/27/items/LinuxPocketGuideInHindi/LinuxPocketGuideInHindi.pdf) - Ravishankar Shrivastav (PDF)


### Networking

* [ डाटा कयनकेशन एंड कंयटर नेटवक ](https://www.aicte-india.org/sites/default/files/HINDI_BOOKS/BOOK%203.pdf) -  ई.हरश दाधीच, ई.वकास माथर (PDF)


### Php

* [Php \| Hindi](https://www.learnhindituts.com/php) - LearnHindiTuts.com
* [Php Hindi Tutorial \| Hindi](http://tutorialsroot.com/php/index.html) - TutorialsRoot.com


### Python

* [Python Notes PDF by ehindistudy.com \| Hindi](https://drive.google.com/file/d/1cnJ6Uksso2UXwC5OHBAGk3miMzSveBvr/view) - Yugal Joshi (PDF)
>>>>>>> c068e52e
<|MERGE_RESOLUTION|>--- conflicted
+++ resolved
@@ -2,9 +2,6 @@
 
 * [C](#c)
 * [C++](#cpp)
-<<<<<<< HEAD
-* [Java](#java)
-=======
 * [Data Structure and Algorithms](#data-structure-and-algorithms)
 * [Java](#java)
 * [Linux](#linux)
@@ -23,7 +20,6 @@
 ### C
 
 * [C in Hindi \| Hindi](https://onlineaavedan.com/study_material/1543909480.pdf) - Kuldeep Chand (PDF)
->>>>>>> c068e52e
 
 
 ### <a id="cpp"></a>C++
@@ -33,10 +29,6 @@
 * [C++ Introduction Book \| Hindi](https://ncsmindia.com/wp-content/uploads/2012/04/c++-hindi.pdf) - NCMS India (PDF)
 
 
-<<<<<<< HEAD
-### <a id="java"></a>Java
-* [Java in Hindi](http://www.bccfalna.com/sample-ebook/JAVAinHindi.pdf) - Kuldeep Chand (PDF)
-=======
 ### Data Structure and Algorithms
 
 * [Data Structure with C \| Hindi](http://www.bccfalna.com/IOC-AllEBooks/DSnAinHindi.pdf) - Kuldeep Chand (PDF)
@@ -45,6 +37,7 @@
 ### Java
 
 * [Java \| Hindi](https://www.learnhindituts.com/java) - LearnHindiTuts.com
+* [Java in Hindi](http://www.bccfalna.com/sample-ebook/JAVAinHindi.pdf) - Kuldeep Chand (PDF)
 
 
 ### Linux
@@ -70,4 +63,3 @@
 ### Python
 
 * [Python Notes PDF by ehindistudy.com \| Hindi](https://drive.google.com/file/d/1cnJ6Uksso2UXwC5OHBAGk3miMzSveBvr/view) - Yugal Joshi (PDF)
->>>>>>> c068e52e
