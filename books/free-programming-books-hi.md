### Index

* [C](#c)
* [C++](#cpp)
<<<<<<< HEAD
* [Java](#java)
* [Linux](#linux)
* [Php](#php)
* [Python](#python)


### <a id="c"></a>C

* [C language Notes by sbistudy.com\| Hindi](https://www.sbistudy.com/c-language-notes-in-hindi/) - Shivom Classes
* [C Tutorial by Masterprogramming.in \| Hindi](https://masterprogramming.in/learn-c-language-tutorial-in-hindi/) - Jeetu Sahu
* [C Tutorial/Notes \| Hindi](https://programming-tutorial-hindi.blogspot.com/p/index.html) - Hridayesh Kumar Gupta
=======
* [Networking](#networking)
>>>>>>> aa3d75d4


### <a id="cpp"></a>C++

* [C++ Brief Notes \| Hindi](https://ehindistudy.com/2020/12/01/cpp-notes-in-hindi/) - Yugal Joshi
* [C++ in Hindi \| Hindi](https://www.bccfalna.com/IOC-AllEBooks/CPPinHindi.pdf) - Kuldeep Chand (PDF)
* [C++ Introduction Book \| Hindi](https://ncsmindia.com/wp-content/uploads/2012/04/c++-hindi.pdf) - NCMS India (PDF)


<<<<<<< HEAD
### <a id="java"></a>Java

* [Java \| Hindi](https://www.learnhindituts.com/java) - LearnHindiTuts.com


### <a id="linux"></a>Linux

* [Linux Commands \| Hindi](https://ehindistudy.com/2022/06/24/linux-commands-hindi/) - Vinay Bhatt
* [Linux Explained \| Hindi](https://ehindistudy.com/2022/03/31/linux-hindi/) - Yugal Joshi
* [Linux Guide \| Hindi](https://hindime.net/linux-kya-hai-hindi/) - Hindime.net
* [Linux in Hindi \| Hindi](https://csestudies.com/linux-in-hindi/) - CSEStudies.com
* [Linux Pocket Guide \| Hindi](https://ia800305.us.archive.org/27/items/LinuxPocketGuideInHindi/LinuxPocketGuideInHindi.pdf) - Ravishankar Shrivastav (PDF)


### <a id="php"></a>Php

* [Php \| Hindi](https://www.learnhindituts.com/php) - LearnHindiTuts.com
* [Php Hindi Tutorial \| Hindi](http://tutorialsroot.com/php/index.html) - TutorialsRoot.com


### <a id="python"></a>Python

* [Python Notes PDF by ehindistudy.com \| Hindi](https://drive.google.com/file/d/1cnJ6Uksso2UXwC5OHBAGk3miMzSveBvr/view) - Yugal Joshi (PDF)
=======
### Networking

* [ डाटा कयनकेशन एंड कंयटर नेटवक ](https://www.aicte-india.org/sites/default/files/HINDI_BOOKS/BOOK%203.pdf) -  ई.हरश दाधीच, ई.वकास माथर (PDF)
>>>>>>> aa3d75d4
<|MERGE_RESOLUTION|>--- conflicted
+++ resolved
@@ -2,9 +2,9 @@
 
 * [C](#c)
 * [C++](#cpp)
-<<<<<<< HEAD
 * [Java](#java)
 * [Linux](#linux)
+* [Networking](#networking)
 * [Php](#php)
 * [Python](#python)
 
@@ -14,9 +14,6 @@
 * [C language Notes by sbistudy.com\| Hindi](https://www.sbistudy.com/c-language-notes-in-hindi/) - Shivom Classes
 * [C Tutorial by Masterprogramming.in \| Hindi](https://masterprogramming.in/learn-c-language-tutorial-in-hindi/) - Jeetu Sahu
 * [C Tutorial/Notes \| Hindi](https://programming-tutorial-hindi.blogspot.com/p/index.html) - Hridayesh Kumar Gupta
-=======
-* [Networking](#networking)
->>>>>>> aa3d75d4
 
 
 ### <a id="cpp"></a>C++
@@ -26,7 +23,6 @@
 * [C++ Introduction Book \| Hindi](https://ncsmindia.com/wp-content/uploads/2012/04/c++-hindi.pdf) - NCMS India (PDF)
 
 
-<<<<<<< HEAD
 ### <a id="java"></a>Java
 
 * [Java \| Hindi](https://www.learnhindituts.com/java) - LearnHindiTuts.com
@@ -41,6 +37,11 @@
 * [Linux Pocket Guide \| Hindi](https://ia800305.us.archive.org/27/items/LinuxPocketGuideInHindi/LinuxPocketGuideInHindi.pdf) - Ravishankar Shrivastav (PDF)
 
 
+### Networking
+
+* [ डाटा कयनकेशन एंड कंयटर नेटवक ](https://www.aicte-india.org/sites/default/files/HINDI_BOOKS/BOOK%203.pdf) -  ई.हरश दाधीच, ई.वकास माथर (PDF)
+
+
 ### <a id="php"></a>Php
 
 * [Php \| Hindi](https://www.learnhindituts.com/php) - LearnHindiTuts.com
@@ -50,8 +51,3 @@
 ### <a id="python"></a>Python
 
 * [Python Notes PDF by ehindistudy.com \| Hindi](https://drive.google.com/file/d/1cnJ6Uksso2UXwC5OHBAGk3miMzSveBvr/view) - Yugal Joshi (PDF)
-=======
-### Networking
-
-* [ डाटा कयनकेशन एंड कंयटर नेटवक ](https://www.aicte-india.org/sites/default/files/HINDI_BOOKS/BOOK%203.pdf) -  ई.हरश दाधीच, ई.वकास माथर (PDF)
->>>>>>> aa3d75d4
