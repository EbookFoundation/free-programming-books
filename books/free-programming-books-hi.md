### Index

* [C++](#cpp)
* [Networking](#networking)


### <a id="cpp"></a>C++

* [C++ Brief Notes \| Hindi](https://ehindistudy.com/2020/12/01/cpp-notes-in-hindi/) - Yugal Joshi
* [C++ in Hindi \| Hindi](https://www.bccfalna.com/IOC-AllEBooks/CPPinHindi.pdf) - Kuldeep Chand (PDF)
* [C++ Introduction Book \| Hindi](https://ncsmindia.com/wp-content/uploads/2012/04/c++-hindi.pdf) - NCMS India (PDF)
<<<<<<< HEAD
=======


### Networking

* [ डाटा कयनकेशन एंड कंयटर नेटवक ](https://www.aicte-india.org/sites/default/files/HINDI_BOOKS/BOOK%203.pdf) -  ई.हरश दाधीच, ई.वकास माथर (PDF)
>>>>>>> eafe00b6
<|MERGE_RESOLUTION|>--- conflicted
+++ resolved
@@ -9,11 +9,8 @@
 * [C++ Brief Notes \| Hindi](https://ehindistudy.com/2020/12/01/cpp-notes-in-hindi/) - Yugal Joshi
 * [C++ in Hindi \| Hindi](https://www.bccfalna.com/IOC-AllEBooks/CPPinHindi.pdf) - Kuldeep Chand (PDF)
 * [C++ Introduction Book \| Hindi](https://ncsmindia.com/wp-content/uploads/2012/04/c++-hindi.pdf) - NCMS India (PDF)
-<<<<<<< HEAD
-=======
 
 
 ### Networking
 
-* [ डाटा कयनकेशन एंड कंयटर नेटवक ](https://www.aicte-india.org/sites/default/files/HINDI_BOOKS/BOOK%203.pdf) -  ई.हरश दाधीच, ई.वकास माथर (PDF)
->>>>>>> eafe00b6
+* [ डाटा कयनकेशन एंड कंयटर नेटवक ](https://www.aicte-india.org/sites/default/files/HINDI_BOOKS/BOOK%203.pdf) -  ई.हरश दाधीच, ई.वकास माथर (PDF)