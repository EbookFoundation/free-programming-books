--- conflicted
+++ resolved
@@ -2152,10 +2152,7 @@
 * [Introduction to Probability and Statistics Using R](https://github.com/gjkerns/IPSUR) - G. Jay Kerns (PDF)
 * [Learning Statistics with R](https://learningstatisticswithr.com/book/) - Danielle Navarro
 * [Mastering Software Development in R](https://bookdown.org/rdpeng/RProgDA/) - Roger D. Peng, Sean Kross, and Brooke Anderson
-<<<<<<< HEAD
-=======
 * [Model Estimation by Example, Demonstrations with R](https://m-clark.github.io/models-by-example) - Michael Clark
->>>>>>> 04a71ff5
 * [ModernDive](https://ismayc.github.io/moderndiver-book/) - Chester Ismay, Albert Y. Kim
 * [Practical Regression and Anova using R](http://cran.r-project.org/doc/contrib/Faraway-PRA.pdf) - Julian J. Faraway (PDF)
 * [R for Data Science](https://r4ds.hadley.nz) - Hadley Wickham, Mine Çetinkaya-Rundel, Garrett Grolemund
