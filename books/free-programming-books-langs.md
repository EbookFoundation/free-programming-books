--- conflicted
+++ resolved
@@ -1759,16 +1759,6 @@
 * [PowerShell 2.0 – One CMDLET At A Time](http://www.jonathanmedd.net/wp-content/uploads/2010/09/PowerShell_2_One_Cmdlet_at_a_Time.pdf) (PDF)
 * [PowerShell Notes for Professionals](http://goalkicker.com/PowerShellBook/) - Compiled from StackOverflow documentation (PDF)
 * [PowerShell Succinctly, Syncfusion](https://www.syncfusion.com/resources/techportal/ebooks/powershell) (PDF, Kindle) (email address *requested*, not required)
-<<<<<<< HEAD
-* [PowerShell Tips to Write By](https://leanpub.com/powershelltips) - Adam Bertram *(Leanpub account or valid email requested)* *(:construction: in process)*
-* [Secrets of PowerShell Remoting](https://leanpub.com/secretsofpowershellremoting) - The DevOps Collective, Inc. (PDF, ePub, MOBI, HTML) *(Leanpub account or valid email requested)*
-* [The Big Book of PowerShell Error Handling](https://leanpub.com/thebigbookofpowershellerrorhandling) - The DevOps Collective, Inc. (PDF, ePub, MOBI, HTML) *(Leanpub account or valid email requested)*
-* [The Big Book of PowerShell Gotchas](https://leanpub.com/thebigbookofpowershellgotchas) - The DevOps Collective, Inc. (PDF, ePub, MOBI, HTML) *(Leanpub account or valid email requested)*
-* [The Monad Manifesto - Annotated](https://leanpub.com/themonadmanifestoannotated) - The DevOps Collective, Inc. (PDF, ePub, MOBI, HTML) *(Leanpub account or valid email requested)*
-* [The PowerShell + DevOps Global Summit Manual for Summiteers](https://leanpub.com/windowspowershellnetworkingguide) - The DevOps Collective, Inc. (PDF, ePub, MOBI, HTML) *(Leanpub account or valid email requested)*
-* [Why PowerShell?](https://leanpub.com/whypowershell) - The DevOps Collective, Inc. (PDF, ePub, MOBI, HTML) *(Leanpub account or valid email requested)*
-* [Windows PowerShell Networking Guide](https://leanpub.com/windowspowershellnetworkingguide) - The DevOps Collective, Inc. (PDF, ePub, MOBI, HTML) *(Leanpub account or valid email requested)*
-=======
 * [Secrets of PowerShell Remoting](https://leanpub.com/secretsofpowershellremoting/read) - The DevOps Collective, Inc. (HTML)
 * [The Big Book of PowerShell Error Handling](https://leanpub.com/thebigbookofpowershellerrorhandling/read) - The DevOps Collective, Inc. (HTML)
 * [The Big Book of PowerShell Gotchas](https://leanpub.com/thebigbookofpowershellgotchas/read) - The DevOps Collective, Inc. (HTML)
@@ -1776,7 +1766,6 @@
 * [The PowerShell + DevOps Global Summit Manual for Summiteers](https://leanpub.com/windowspowershellnetworkingguide/read) - The DevOps Collective, Inc. (HTML)
 * [Why PowerShell?](https://leanpub.com/whypowershell/read) - The DevOps Collective, Inc. (HTML)
 * [Windows PowerShell Networking Guide](https://leanpub.com/windowspowershellnetworkingguide/read) - The DevOps Collective, Inc. (HTML)
->>>>>>> 19a03ae8
 
 
 ### Processing
