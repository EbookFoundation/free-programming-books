## BY PROGRAMMING LANGUAGE

Originally, this list included a section called "Language Agnostic" for books about programming subjects not restricted to a specific programming language.
That section got so big, we decided to split it into its own file, the [BY SUBJECT file](free-programming-books-subjects.md).


### Index

* [ABAP](#abap)
* [Ada](#ada)
* [Agda](#agda)
* [Alef](#alef)
* [Android](#android)
* [APL](#apl)
* [App Inventor](#app-inventor)
* [Arduino](#arduino)
* [ASP.NET](#aspnet)
* [ASP.NET Core](#aspnet-core)
    * [Blazor](#blazor)
* [Assembly Language](#assembly-language)
    * [Non-X86](#non-x86)
* [AutoHotkey](#autohotkey)
* [AutoIt](#autoit)
* [Autotools](#autotools)
* [Awk](#awk)
* [Bash](#bash)
* [Basic](#basic)
* [BeanShell](#beanshell)
* [BETA](#beta)
* [C](#c)
* [C#](#csharp)
* [C++](#cpp)
* [Chapel](#chapel)
* [Cilk](#cilk)
* [Clojure](#clojure)
* [CMake](#cmake)
* [COBOL](#cobol)
* [CoffeeScript](#coffeescript)
* [ColdFusion](#coldfusion)
* [Component Pascal](#component-pascal)
* [Cool](#cool)
* [Coq](#coq)
* [Crystal](#crystal)
* [CUDA](#cuda)
* [D](#d)
* [Dart](#dart)
* [DB2](#db2)
* [DBMS](#dbms)
* [Delphi / Pascal](#delphi--pascal)
* [DTrace](#dtrace)
* [Eiffel](#eiffel)
* [Elixir](#elixir)
    * [Ecto](#ecto)
    * [Phoenix](#phoenix)
* [Elm](#elm)
* [Emacs](#emacs)
* [Embedded Systems](#embedded-systems)
* [Erlang](#erlang)
* [F#](#f-sharp)
* [Firefox OS](#firefox-os)
* [Flutter](#flutter)
* [Force.com](#forcecom)
* [Forth](#forth)
* [Fortran](#fortran)
* [FreeBSD](#freebsd)
* [Go](#go)
* [GraphQL](#graphql)
* [Groovy](#groovy)
    * [Gradle](#gradle)
    * [Grails](#grails)
    * [Spock Framework](#spock-framework)
* [Hack](#hack)
* [Hadoop](#hadoop)
* [Haskell](#haskell)
* [Haxe](#haxe)
* [HTML and CSS](#html-and-css)
    * [Bootstrap](#bootstrap)
    * [Tailwindcss](https://tailwindcss.com/docs) - Adam Wathan
* [HTTP](#http)
* [HTTPS](#https)
* [Icon](#icon)
* [iOS](#ios)
* [IoT](#iot)
* [Isabelle/HOL](#isabellehol)
* [J](#j)
* [Java](#java)
    * [Codename One](#codename-one)
    * [Java Reporting](#java-reporting)
    * [Spring](#spring)
    * [Spring Boot](#spring-boot)
    * [Spring Data](#spring-data)
    * [Spring Security](#spring-security)
    * [Wicket](#wicket)
* [JavaScript](#javascript)
    * [AngularJS](#angularjs)
    * [Backbone.js](#backbonejs)
    * [Booty5.js](#booty5js)
    * [D3.js](#d3js)
    * [Dojo](#dojo)
    * [Electron](#electron)
    * [Elm](#elm)
    * [Ember.js](#emberjs)
    * [Express.js](#expressjs)
    * [Fastify](#fastify)
    * [Ionic](#ionic)
    * [jQuery](#jquery)
    * [meteor](#meteor)
    * [Next.js](#nextjs)
    * [Node.js](#nodejs)
    * [Om](#om)
    * [React](#react)
    * [React Native](#react-native)
    * [Redux](#redux)
    * [Svelte](#svelte)
    * [Vue.js](#vuejs)
* [Jenkins](#jenkins)
* [Julia](#julia)
* [Kotlin](#kotlin)
* [Language Agnostic](free-programming-books-subjects.md)
* [LaTeX / TeX](#latex--tex)
    * [LaTeX](#latex)
    * [TeX](#tex)
* [Limbo](#limbo)
* [Linux](#linux)
* [Lisp](#lisp)
* [Livecode](#livecode)
* [Lua](#lua)
* [Make](#make)
* [Markdown](#markdown)
* [Mathematica](#mathematica)
* [MATLAB](#matlab)
* [Maven](#maven)
* [Mercury](#mercury)
* [Modelica](#modelica)
* [MongoDB](#mongodb)
* [MySQL](#mysql)
* [Neo4J](#neo4j)
* [.NET Core / .NET](#net-core)
* [.NET Framework](#net-framework)
* [Nim](#nim)
* [NoSQL](#nosql)
* [Oberon](#oberon)
* [Objective-C](#objective-c)
* [OCaml](#ocaml)
* [Octave](#octave)
* [Odin](#odin)
* [OpenMP](#openmp)
* [OpenResty](#openresty)
* [OpenSCAD](#openscad)
* [Pascal](#pascal)
* [Perl](#perl)
* [PHP](#php)
    * [CakePHP](#cakephp)
    * [CodeIgniter](#codeigniter)
    * [Drupal](#drupal)
    * [Laravel](#laravel)
    * [Symfony](#symfony)
    * [Zend](#zend)
* [PicoLisp](#picolisp)
* [PostgreSQL](#postgresql)
* [PowerShell](#powershell)
* [Processing](#processing)
* [Prolog](#prolog)
    * [Constraint Logic Programming](#constraint-logic-programming-extended-prolog)
* [PureScript](#purescript)
* [Python](#python)
    * [Django](#django)
    * [Flask](#flask)
    * [Kivy](#kivy)
    * [Pandas](#pandas)
    * [Pyramid](#pyramid)
    * [Tornado](#tornado)
* [QML](#qml)
* [R](#r)
* [Racket](#racket)
* [Raku](#raku)
* [Raspberry Pi](#raspberry-pi)
* [REBOL](#rebol)
* [Ruby](#ruby)
    * [RSpec](#rspec)
    * [Ruby on Rails](#ruby-on-rails)
    * [Sinatra](#sinatra)
* [Rust](#rust)
* [Sage](#sage)
* [Scala](#scala)
    * [Lift](#lift)
    * [Play Scala](#play-scala)
* [Scheme](#scheme)
* [Scilab](#scilab)
* [Scratch](#scratch)
* [Sed](#sed)
* [Self](#self)
* [Smalltalk](#smalltalk)
* [Snap](#snap)
* [Solidity](#solidity)
* [Spark](#spark)
* [Splunk](#splunk)
* [SQL (implementation agnostic)](#sql-implementation-agnostic)
* [SQL Server](#sql-server)
* [Standard ML](#standard-ml)
* [Swift](#swift)
    * [Vapor](#vapor)
* [Tcl](#tcl)
* [TEI](#tei)
* [Teradata](#teradata)
* [Tizen](#tizen)
* [TLA](#tla)
* [TypeScript](#typescript)
    * [Angular](#angular)
    * [Deno](#deno)
* [Unix](#unix)
* [V](#v)
* [Verilog](#verilog)
* [VHDL](#vhdl)
* [Vim](#vim)
* [Visual Basic](#visual-basic)
* [Visual Prolog](#visual-prolog)
* [Vulkan](#vulkan)
* [Web Services](#web-services)
* [Windows 8](#windows-8)
* [Windows Phone](#windows-phone)
* [Workflow](#workflow)
* [xBase (dBase / Clipper / Harbour)](#xbase-dbase--clipper--harbour)


### ABAP

* [SAP Code Style Guides - Clean ABAP](https://github.com/SAP/styleguides/blob/master/clean-abap/CleanABAP.md)


### Ada

* [A Guide to Ada for C and C++ Programmers](http://www.cs.uni.edu/~mccormic/4740/guide-c2ada.pdf) (PDF)
* [Ada Distilled](http://www.adapower.com/pdfs/AdaDistilled07-27-2003.pdf) (PDF)
* [Ada for the C++ or Java Developer](https://www.adacore.com/uploads/books/pdf/Ada_for_the_C_or_Java_Developer-cc.pdf) - Quentin Ochem (PDF)
* [Ada Programming](https://en.wikibooks.org/wiki/Ada_Programming) - Wikibooks
* [Ada Reference Manual - ISO/IEC 8652:2012(E) Language and Standard Libraries](http://www.ada-auth.org/standards/12rm/RM-Final.pdf) (PDF)
* [Introduction To Ada](https://learn.adacore.com/courses/intro-to-ada/index.html)
* [Introduction To SPARK](https://learn.adacore.com/courses/SPARK_for_the_MISRA_C_Developer/index.html)
* [The Big Online Book of Linux Ada Programming](http://www.pegasoft.ca/resources/boblap/book.html)


### Agda

* [Agda Tutorial](http://people.inf.elte.hu/divip/AgdaTutorial/Index.html)
* [Programming Language Foundations in Agda](https://plfa.github.io) - Philip Wadler, Wen Kokke


### Alef

* [Alef Language Reference Manual](http://doc.cat-v.org/plan_9/2nd_edition/papers/alef/ref)


### Android

* [Android Notes for Professionals](https://goalkicker.com/AndroidBook) - Compiled from StackOverflow Documentation (PDF)
* [Android Programming Succinctly, Syncfusion](https://www.syncfusion.com/resources/techportal/ebooks/android) ([PDF](https://www.syncfusion.com/Account/Logon?ReturnUrl=%2fresources%2ftechportal%2febooks%2fandroid), [Kindle](https://www.syncfusion.com/Account/Logon?ReturnUrl=%2fresources%2ftechportal%2febooks%2fandroid)) (email address *requested*, not required)
* [Android Tutorial](http://www.tutorialspoint.com/android/) - Tutorials Point (HTML, PDF)
* [Codelabs for Advanced Android Development](https://developer.android.com/courses/advanced-training/toc)
* [CodePath Android Cliffnotes](https://github.com/codepath/android_guides/wiki)
* [Expert Android and Eclipse development knowledge](http://www.vogella.com/tutorials/android.html)
* [Google Android Developer Training](https://developer.android.com/guide)
* [Styling Android](https://blog.stylingandroid.com)
* [The Busy Coder's Guide to Android Development](https://commonsware.com/Android/4-2-free) (PDF - older versions)


### APL

* [A Practical Introduction to APL1 & APL2](http://robertson.uk.net/Files/APL1&2.pdf) - Graeme Donald Robertson (PDF)
* [A Practical Introduction to APL3 & APL4](http://robertson.uk.net/Files/APL3&4.pdf) - Graeme Donald Robertson (PDF)
* [APL2 at a glance](https://ia801009.us.archive.org/28/items/apl-2-at-a-glance-brown-pakin-polivka/APL2_at_a_Glance_-_Brown_Pakin_Polivka.pdf) - James A. Brown, Sandra Pakin, Raymond P. Polivka - 1988 (PDF) *(:card_file_box: archived)*
* [Introduction to College Mathematics with A Programming Language (1978)](http://www.softwarepreservation.org/projects/apl/Books/CollegeMathematicswithAPL) - E. J. LeCuyer (PDF)
* [Learning APL](https://xpqz.github.io/learnapl) - Stefan Kruger (HTML,PDF,IPYNB)
* [Mastering Dyalog APL](http://www.dyalog.com/mastering-dyalog-apl.htm) (PDF) (HTML,IPYNB :construction: *in process*)
* [Reinforcement Learning From The Ground Up](https://romilly.github.io/o-x-o) - Romilly Cocking (PDF,HTML,IPYNB) (:construction: *in process*)


### App Inventor

* [Absolute App Inventor 2](https://amerkashi.wordpress.com/2015/02/16/absolute-app-inventor-2-book/) - Hossein Amerkashi
* [App Inventor 2](http://www.appinventor.org/book2) - David Wolber, Hal Abelson, Ellen Spertus, Liz Looney


### Arduino

* [Arduino Programming Notebook](https://unglue.it/work/152452) - Brian Evans (PDF) (:card_file_box: *archived at unglue.it*)
* [Arduino Tips, Tricks, and Techniques](https://cdn-learn.adafruit.com/downloads/pdf/arduino-tips-tricks-and-techniques.pdf) - lady ada (PDF)
* [Getting started with Arduino – A Beginner’s Guide](http://manuals.makeuseof.com.s3.amazonaws.com/for-mobile/Arduino_-_MakeUseOf.com.pdf) - Brad Kendall (PDF)
* [Getting Started with Arduino products](https://www.arduino.cc/en/Guide) - Official Arduino Documentation (:construction: *in process*)
* [Introduction to Arduino](http://playground.arduino.cc/Main/ManualsAndCurriculum)
* [Introduction to Arduino : A piece of cake!](http://www.introtoarduino.com) - Alan G. Smith
* [Open softwear - Fashionable prototyping and wearable computing using the Arduino](https://softwear.cc/book/files/Open_Softwear-beta090712.pdf) - Tony Olsson, David Gaetano, Jonas Odhner, Samson Wiklund (PDF)


### ASP.NET

* [Architecting Modern Web Applications with ASP.NET Core and Microsoft Azure (2020)](https://aka.ms/webappebook) - Steve "ardalis" Smith (PDF) (:construction: *in process*)
* [ASP.NET MVC Music Store](http://mvcmusicstore.codeplex.com)
* [ASP.NET WebHooks Succinctly](https://www.syncfusion.com/ebooks/aspnet_webhooks_succinctly) - Gaurav Arora
* [ASP.NET with C# (2008)](http://www.vijaymukhi.com/documents/books/vsnet/content.htm) - Vijay Mukhi, Sonal Mukhi, Neha Kotecha
* [Diving into ASP.NET WebAPI (2016)](https://github.com/akhilmittal/FreeBooks/) - Akhil Mittal (PDF)
* [Intro to ASPNET MVC 4 with Visual Studio 2011 Beta (2012)](http://download.microsoft.com/download/0/f/b/0fbfaa46-2bfd-478f-8e56-7bf3c672df9d/intro%20to%20asp.net%20mvc%204%20with%20visual%20studio%20-%20beta.pdf) - Rick Anderson, Scott Hanselman (PDF)
* [Introducing ASP.NET Web Pages 2 (2012)](https://download.microsoft.com/download/0/F/B/0FBFAA46-2BFD-478F-8E56-7BF3C672DF9D/Introducing%20ASP.NET%20Web%20Pages%202.pdf) - Mike Pope (PDF)


### ASP.NET Core

* [ASP.NET Core 3.1 Succinctly](https://www.syncfusion.com/succinctly-free-ebooks/asp-net-core-3-1-succinctly) - Simone Chiaretta, Ugo Lattanzi
* [ASP.NET Core Documentation - Microsoft Docs](https://docs.microsoft.com/en-us/aspnet/core/?view=aspnetcore-5.0)
* [The Little ASP.NET Core Book (2018)](https://s3.amazonaws.com/recaffeinate-files/LittleAspNetCoreBook.pdf) - Nate Barbettini (PDF)


#### Blazor

* [Blazor: A Beginner's Guide](https://www.telerik.com/campaigns/blazor/wp-beginners-guide-ebook) - Ed Charbeneau (PDF) (email address *requested*, not required)
* [Blazor for ASP.NET Web Forms Developers](https://dotnet.microsoft.com/download/e-book/blazor-for-web-forms-devs/pdf) - Daniel Roth, Jeff Fritz, Taylor Southwick (PDF)


### Assembly Language

* [A fundamental introduction to x86 assembly prorgamming](https://www.nayuki.io/page/a-fundamental-introduction-to-x86-assembly-programming) - Project Nayuki (HTML)
* [ARM Assembly Language Programming](http://www.rigwit.co.uk/ARMBook/ARMBook.pdf) - Peter Knaggs (PDF) (:construction: *in process*)
* [Assemblers And Loaders (1993)](http://www.davidsalomon.name/assem.advertis/asl.pdf) - David Salomon (PDF)
* [Assembly Language Succinctly](https://www.syncfusion.com/succinctly-free-ebooks/assemblylanguage) - Christopher Rose, Syncfusion Inc. (HTML, PDF, EPUB, Kindle)
* [PC Assembly Language](http://pacman128.github.io/pcasm/) - P. A. Carter
* [Programming from the Ground Up](https://download-mirror.savannah.gnu.org/releases/pgubook/ProgrammingGroundUp-1-0-booksize.pdf) - Jonathan Bartlett (PDF)
* [Ralf Brown's Interrupt List](http://www.ctyme.com/rbrown.htm)
* [Run Down On x86 Intel Assembly Course](https://github.com/Ret2LC/x86-assembly) - Ret2LC
* [Software optimization resources](http://www.agner.org/optimize/) - A. Fog
* [The Art of Assembly Language (2003)](https://web.archive.org/web/20120525102637/http://maven.smith.edu/~thiebaut/ArtOfAssembly/artofasm.html) - Randall Hyde (PDF)
* [The Grain Docs](https://grain-lang.org/docs/)
* [WebAssembly friendly programming with C/C++](https://github.com/3dgen/cppwasm-book/tree/master/en) - Ending, Chai Shushan, Yushih (HTML, [:package: examples](https://github.com/3dgen/cppwasm-book/tree/master/examples))
* [Wizard Code, A View on Low-Level Programming](https://web.archive.org/web/20170712195930/http://vendu.twodots.nl/files/wizardcode4.pdf) - Tuomo Tuomo Venäläinen (PDF)
* [x86-64 Assembly Language Programming with Ubuntu](http://www.egr.unlv.edu/~ed/x86.html) - Ed Jorgensen (PDF)
* [x86 Assembly](https://en.wikibooks.org/wiki/X86_Assembly) - Wikibooks
* [x86 Disassembly](https://en.wikibooks.org/wiki/X86_Disassembly) - Wikibooks
* [Zen of Assembly Language: Volume I, Knowledge (1990)](http://www.jagregory.com/abrash-zen-of-asm/) - Michael Abrash


#### Non-X86

* [Easy 6502](http://skilldrick.github.io/easy6502/) - Nick Morgan
* [Machine Code for Beginners [Z80 and 6502 CPUs]](https://usborne.com/browse-books/features/computer-and-coding-books/) - Lisa Watts, Mike Wharton (PDF) *(scroll to bottom and click on book cover)*
* [Machine Language for Beginners](https://archive.org/details/ataribooks-machine-language-for-beginners) - Richard Mansfield [6502 CPU]
* [Programmed Introduction to MIPS Assembly Language](http://chortle.ccsu.edu/AssemblyTutorial/index.html)
* [The Second Book of Machine Language](http://www.atariarchives.org/2bml/)


### AutoHotkey

* [AHKbook - the book for AutoHotkey](http://ahkscript.github.io/ahkbook/index.html)
* [AutoHotkey Official Documentation](https://autohotkey.com/docs/AutoHotkey.htm) ([CHM](https://autohotkey.com/download/1.1/AutoHotkeyHelp.zip))


### AutoIt

* [AutoIt Docs](https://www.autoitscript.com/autoit3/docs/) - Jonathan Bennett (HTML)


### Autotools

* [Autotools Mythbuster](https://autotools.io/index.html)
* [GNU Autoconf, Automake and Libtool](http://sourceware.org/autobook/)


### Awk

* [An Awk Primer](https://en.wikibooks.org/wiki/An_Awk_Primer) - Wikibooks
* [Awk](https://www.grymoire.com/Unix/Awk.html) - Bruce Barnett
* [Gawk: Effective AWK Programming](https://www.gnu.org/software/gawk/manual) - Arnold D. Robbins (HTML, PDF)
* [GNU awk](https://learnbyexample.github.io/learn_gnuawk/) - Sundeep Agarwal


### Bash

* [Advanced Bash-Scripting Guide](http://tldp.org/LDP/abs/html/) - M. Cooper (HTML)
* [Bash Guide for Beginners (2008)](http://www.tldp.org/LDP/Bash-Beginners-Guide/html/) - M. Garrels (HTML)
* [Bash Notes for Professionals](http://goalkicker.com/BashBook/) - Compiled from StackOverflow documentation (PDF)
* [BASH Programming (2000)](http://tldp.org/HOWTO/Bash-Prog-Intro-HOWTO.html) - Mike G. (HTML)
* [Bash Reference Manual](http://www.gnu.org/software/bash/manual/bashref.html) (HTML)
* [Bash tutorial](https://web.archive.org/web/20180328183806/http://gdrcorelec.ups-tlse.fr/files/bash.pdf) - Anthony Scemama (PDF)
* [BashGuide](http://mywiki.wooledge.org/BashGuide) - Maarten Billemont (HTML) [(PDF)](http://s.ntnu.no/bashguide.pdf)
* [Conquer the Command Line](https://magpi.raspberrypi.org/books/command-line-second-edition/pdf/download) - Richard Smedley (PDF)
* [Conquering the Command Line](https://www.softcover.io/read/fc6c09de/unix_commands) - Mark Bates (HTML)
* [Getting Started with BASH](http://www.hypexr.org/bash_tutorial.php) (HTML)
* [GNU Bash manual](https://www.gnu.org/software/bash/manual/bash.pdf) (PDF)
* [Google Shell Style Guide](https://google.github.io/styleguide/shell.xml) - Paul Armstrong (HTML)
* [Introduction to Bash Scripting](https://github.com/bobbyiliev/introduction-to-bash-scripting) - Bobby Iliev (Markdown, PDF)
* [Introduction to the Command Line](https://launchschool.com/books/command_line) - Launch School (HTML)
* [Linux Shell Scripting Tutorial - A Beginner's Handbook (2002)](http://www.freeos.com/guides/lsst/) - Vivek G. Gite (HTML)
* [Linux Shell Scripting Tutorial (LSST) v2.0](https://bash.cyberciti.biz/guide/Main_Page) - Vivek Gite (HTML)
* [Slackbook (2005)](http://slackbook.org) - Alan Hicks, Chris Lumens, David Cantrell, Logan Johnson (HTML, DocBook, Postscript, PDF)
* [The Bash Academy](http://guide.bash.academy) - Maarten Billemont (HTML)
* [The Linux Command Line](http://linuxcommand.org/tlcl.php) - William E. Shotts Jr. (PDF)
* [Writing Shell Scripts](http://linuxcommand.org/lc3_writing_shell_scripts.php) - William E. Shotts Jr. (HTML)


### Basic

* [10 PRINT CHR$(205.5+RND(1)); : GOTO 10](http://10print.org) - Nick Montfort, Patsy Baudoin, John Bell, Ian Bogost, Jeremy Douglass, Mark C. Marino, Michael Mateas, Casey Reas, Mark Sample, Noah Vawter
* [A beginner's guide to Gambas](http://distro.ibiblio.org/vectorlinux/Uelsk8s/GAMBAS/gambas-beginner-guide.pdf) - John W. Rittinghouse (PDF)
* [Pick/Basic: A Programmer's Guide](http://www.jes.com/pb/) - Jonathan E. Sisk


### BeanShell

* [Beanshell Simple Java Scripting Manual](http://www.beanshell.org/manual/bshmanual.pdf) - beanshell.org (PDF)
* [BeanShell User's Manual](http://www.beanshell.org/manual/bshmanual.html) - beanshell.org (HTML)


### BETA

* [MIA 90-02: BETA Compiler - Reference Manual](https://beta.cs.au.dk/Manuals/latest/compiler/index.html) - Mjølner Informatics
* [MIA 94-26: BETA Language Introduction - Tutorial](https://beta.cs.au.dk/Manuals/latest/beta-intro/index.html) - Mjølner Informatics
* [MIA 99-41: BETA Language Modifications - Reference Manual](https://beta.cs.au.dk/Manuals/latest/beta/beta-index.html) - Mjølner Informatics
* [MIA 99-42: The Fragment System: Further Specification](https://beta.cs.au.dk/Manuals/latest/beta/fragment.html) - Mjølner Informatics
* [Object-Oriented Programming in the BETA Programming Language](https://beta.cs.au.dk/Books/) - Ole Lehrmann Madsen, Birger Møller-Pedersen, Kristen Nygaard


### C

* [256-Color VGA Programming in C](http://www.brackeen.com/vga/) - David Brackeen
* [A Tutorial on Pointers and Arrays in C](https://web.archive.org/web/20180827131006/http://home.earthlink.net/~momotuk/pointers.pdf) - Ted Jensen (PDF)
* [An Introduction to C & GUI Programming](https://magpi.raspberrypi.com/books/c-gui-programming) - Simon Long (PDF)
* [Bare-metal programming for ARM](https://github.com/umanovskis/baremetal-arm) - Daniels Umanovskis [(PDF)](http://umanovskis.se/files/arm-baremetal-ebook.pdf)
* [Beej's Guide to C Programming](http://beej.us/guide/bgc/) - Brian "Beej Jorgensen" Hall (HTML, PDF)
* [Beej's Guide to the GNU Debugger (GDB)](http://beej.us/guide/bggdb/) - Brian "Beej Jorgensen" Hall (HTML)
* [Build Your Own Lisp](http://www.buildyourownlisp.com) - Daniel Holden
* [C Elements of Style](http://www.oualline.com/books.free/style/) - Steve Oualline
* [C for Python Programmers](http://www.cburch.com/books/cpy/) - Carl Burch
* [C Internals](https://www.avabodh.com/cin/cin.html) - Rajeev Kumar (HTML)
* [C Notes for Professionals](https://goalkicker.com/CBook) - Compiled from StackOverflow Documentation (PDF)
* [C Programming](https://en.wikibooks.org/wiki/Programming%3AC) - Wikibooks
* [C Programming Boot Camp - Paul Gribble](https://gribblelab.org/teaching/CBootCamp/)
* [C Programming Tutorial](https://www.tutorialspoint.com/cprogramming/) - Tutorials Point (HTML, PDF)
* [Coursebook](https://github.com/illinois-cs241/coursebook) - B. Venkatesh, L. Angrave, et al.
* [Deep C](http://www.slideshare.net/olvemaudal/deep-c)
* [Essential C](http://cslibrary.stanford.edu/101/EssentialC.pdf) - Nick Parlante (PDF)
* [Everything you need to know about pointers in C - Peter Hosey](http://boredzo.org/pointers/)
* [Functional C (1997)](https://research.utwente.nl/files/5128727/book.pdf) - Pieter H. Hartel, Henk Muller (PDF)
* [Hashing](https://www.smashwords.com/books/view/737188) - Prakash Hegade
* [Introduction to Programming and Data Structures in C](https://codeahoy.com/learn/cprogramming/toc/) - CodeAhoy (HTML)
* [Learn to Code With C - The MagPi Essentials](https://magpi.raspberrypi.com/books/essentials-c-v1) (PDF)
* [Learning GNU C](https://download-mirror.savannah.gnu.org/releases/c-prog-book/learning_gnu_c.pdf) - Ciaran O’Riordan (PDF)
* [Let us C](https://web.archive.org/web/20211006163041/http://pdvpmtasgaon.edu.in/uploads/dptcomputer/Let%20us%20c%20-%20yashwantkanetkar.pdf) - Yashavant Kanetkar (PDF) *(:card_file_box: archived)*
* [Modeling with Data](https://ben.klemens.org/pdfs/gsl_stats.pdf) - Ben Klemens (PDF)
* [Modern C](https://modernc.gforge.inria.fr) - Jens Gustedt (PDF)
* [Object-Oriented Programming With ANSI-C](http://www.planetpdf.com/codecuts/pdfs/ooc.pdf) (PDF)
* [Programming in C](http://ee.hawaii.edu/~tep/EE160/Book/PDF/) - Bharat Kinariwala & Tep Dobry
* [Programming in C](https://www.freetechbooks.com/programming-in-c-t1337.html) - Kishori Mundargi
* [Structures and C](https://www.smashwords.com/books/view/644937) - Prakash Hegade
* [The Basics of C Programming](https://www.phys.uconn.edu/~rozman/Courses/P2200_13F/downloads/TheBasicsofCProgramming-draft-20131030.pdf) - Marshall Brain (PDF)
* [The C book](http://publications.gbdirect.co.uk/c_book/) - Mike Banahan, Declan Brady, Mark Doran (PDF, HTML)
* [The C Programming Language Handbook](https://flaviocopes.com/page/c-handbook/) - Flavio Copes (PDF, EPUB, Kindle) *(email address requested)*
* [The Craft of Text Editing or A Cookbook for an Emacs](http://www.finseth.com/craft/) - Craig A. Finseth
* [The Current C Programming Language Standard – ISO/IEC 9899:2018 (C17/C18), Draft](https://web.archive.org/web/20181230041359/http://www.open-std.org/jtc1/sc22/wg14/www/abq/c17_updated_proposed_fdis.pdf) - Open Standards Org - www.open-std.org (PDF)
* [The GNU C Programming Tutorial](http://www.crasseux.com/books/ctut.pdf) - Mark Burgess, Ron Hale-Evans (PDF)
* [The GNU C Reference Manual](https://www.gnu.org/software/gnu-c-manual/gnu-c-manual.html) - Trevis Rothwell, James Youngman (HTML) [(PDF)](https://www.gnu.org/software/gnu-c-manual/gnu-c-manual.pdf)
* [The little book about OS development](http://littleosbook.github.io) - Erik Helin, Adam Renberg
* [The New C Standard - An Economic and Cultural commentary (2009)](http://www.knosof.co.uk/cbook/cbook.html) - Derek M. Jones (PDF)
* [TONC GBA Programming - Game Boy Advance Development](http://www.coranac.com/tonc/text/toc.htm)


### <a id="csharp"></a>C\#

* [Architect Modern Web Applications with ASP.NET Core and Azure](https://docs.microsoft.com/en-us/dotnet/architecture/modern-web-apps-azure/) - Steve "ardalis" Smith
* [C# Notes for Professionals](http://goalkicker.com/CSharpBook/) - Compiled from StackOverflow documentation (PDF)
* [C# Programming](https://en.wikibooks.org/wiki/C_Sharp_Programming) - Wikibooks
* [C# Programming Yellow Book](https://www.robmiles.com/s/CSharp-Book-2019-Refresh.pdf) - Rob Miles (PDF) (2019)
* [C# Smorgasbord](https://www.filipekberg.se) - Filip Ekberg (HTML) [(PDF, EPUB, MOBI)](https://www.filipekberg.se/2018/04/02/csharp-smorgasbord-free/) (2018)
* [Creating Mobile Apps with Xamarin.Forms C#](https://developer.xamarin.com/guides/xamarin-forms/creating-mobile-apps-xamarin-forms/) - Charles Petzold
* [Daily Design Patterns](https://web.archive.org/web/20170930132000/https://www.exceptionnotfound.net/downloads/dailydesignpattern.pdf) - Matthew P Jones (PDF)
* [Data Structures and Algorithms with Object-Oriented Design Patterns in C#](https://web.archive.org/web/20161220072449/http://www.brpreiss.com/books/opus6/) - Bruno Preiss
* [Dissecting a C# Application](https://damieng.com/blog/2007/11/08/dissecting-a-c-application-inside-sharpdevelop) - Christian Holm, Bernhard Spuida, Mike Kruger
* [Fundamentals of Computer Programming with C# (the Bulgarian Book)](http://www.introprogramming.info/english-intro-csharp-book/read-online/) - Svetlin Nakov, Veselin Kolev, et al. (HTML, [PDF, EPUB](https://introprogramming.info/english-intro-csharp-book/downloads/))
* [High level asynchronous programming with Reactive Extensions](https://github.com/petroemil/Rx.Book) - Emil Petro
* [Introduction to Rx](http://www.introtorx.com)
* [Learn C# in Y Minutes](https://learnxinyminutes.com/docs/csharp/)
* [Mastering Xamarin UI Development, Second Edition](https://www.packtpub.com/free-ebook/mastering-xamarin-ui-development-second-edition/9781788995511) - Steven F. Daniel (Packt account *required*)
* [Modernize existing .NET applications with Azure cloud and Windows Containers](https://docs.microsoft.com/en-us/dotnet/architecture/modernize-with-azure-containers/) - Cesar de la Torre
* [Modernizing Desktop Apps on Windows with .NET 6](https://docs.microsoft.com/en-us/dotnet/architecture/modernize-desktop) - Olia Gavrysh, Miguel Angel Castejón Dominguez
* [.NET Book Zero](http://www.charlespetzold.com/dotnet) - Charles Petzold (PDF, XPS)
* [.NET Microservices: Architecture for Containerized .NET Applications](https://dotnet.microsoft.com/download/e-book/microservices-architecture/pdf) - Cesar de la Torre, Bill Wagner, Mike Rousos (PDF)
* [Porting Existing ASP.NET Apps to .NET 6](https://docs.microsoft.com/en-us/dotnet/architecture/porting-existing-aspnet-apps/) - Steve "ardalis" Smith
* [Threading in C#](http://www.albahari.com/threading/)
* [Xamarin.Forms for macOS Succinctly](https://www.syncfusion.com/ebooks/xamarin_forms_for_mac_os_succinctly) - Alessandro Del Sole
* [Xamarin.Forms Succinctly](https://www.syncfusion.com/ebooks/xamarin-forms-succinctly) - Alessandro Del Sole


### <a id="cpp"></a>C++

* [A Complete Guide to Standard C++ Algorithms](https://github.com/HappyCerberus/book-cpp-algorithms) - Šimon Tóth (PDF, LaTeX) (:construction: *in process*)
* [C++ Annotations](https://fbb-git.gitlab.io/cppannotations/) - Frank B. Brokken (HTML, PDF)
* [C++ Core Guidelines](https://github.com/isocpp/CppCoreGuidelines/blob/master/CppCoreGuidelines.md) - Editors: Bjarne Stroustrup, Herb Sutter
* [C++ GUI Programming With Qt 3](https://ptgmedia.pearsoncmg.com/images/0131240722/downloads/blanchette_book.pdf) - Jasmin Blanchette, Mark Summerfield (PDF)
* [C++ Language](http://www.cplusplus.com/doc/tutorial/)
* [C++ Notes for Professionals](https://goalkicker.com/CPlusPlusBook) - Compiled from StackOverflow Documentation (PDF)
* [C++ Programming](https://en.wikibooks.org/wiki/C%2B%2B_Programming) - Panic, et al.
* [C++ Succinctly, Syncfusion](https://www.syncfusion.com/resources/techportal/ebooks/cplusplus) (PDF, Kindle) (email address *requested*, not required)
* [C++ Tricks](http://www.bordoon.com/cplusplus/book_wrapper.html)
* [CS106X Programming Abstractions in C++](http://web.stanford.edu/class/cs106x/)
* [Elements of Programming](http://elementsofprogramming.com) - Alexander Stepanov, Paul McJones (PDF)
* [Financial Numerical Recipes in C++](https://ba-odegaard.no/gcc_prog/recipes/) - Bernt Arne Ødegaard (PDF)
* [Fundamentals of C++ Programming](https://web.archive.org/web/20191005170118/https://python.cs.southern.edu/cppbook/progcpp.pdf) - Richard L. Halterman (PDF) *(:card_file_box: archived)*
* [Game Programming Patterns](http://gameprogrammingpatterns.com)
* [Google's C++ Style Guide](https://google.github.io/styleguide/cppguide.html)
* [Hands-On System Programming with C++](https://www.packtpub.com/free-ebook/hands-on-system-programming-with-c/9781789137880) - Dr. Rian Quinn (Packt account *required*)
* [How to make an Operating System](https://samypesse.gitbook.io/how-to-create-an-operating-system/) - Samy Pesse
* [How To Think Like a Computer Scientist: C++ Version](http://greenteapress.com/thinkcpp/index.html) - Allen B. Downey
* [Introduction to Design Patterns in C++ with Qt 4](http://ptgmedia.pearsoncmg.com/images/9780131879058/downloads/0131879057_Ezust_book.pdf) - Alan Ezust, Paul Ezust (PDF)
* [Joint Strike Fighter, C++ Coding Standards](http://www.stroustrup.com/JSF-AV-rules.pdf) - Bjarne Stroustrup (PDF)
* [LearnCpp.com](https://www.learncpp.com) (HTML)
* [Learning C++ eBook](https://riptutorial.com/Download/cplusplus.pdf) - Compiled from StackOverflow Documentation (PDF)
* [Matters Computational: Ideas, Algorithms, Source Code](http://www.jjj.de/fxt/fxtbook.pdf) - Jorg Arndt (PDF)
* [More C++ Idioms](https://en.wikibooks.org/wiki/More_C%2B%2B_Idioms) - Sumant Tambe, et al. (WikiBooks)
* [Open Data Structures (In C++)](http://opendatastructures.org/ods-cpp.pdf) - Pat Morin (PDF)
* [Programming Fundamentals - A Modular Structured Approach using C++](https://learning.hccs.edu/faculty/ken.busbee/programming-fundamentals-a-modular-structured-approach-using-c) - Kenneth Leroy Busbee (PDF)
* [Software Design Using C++](http://cis.stvincent.edu/html/tutorials/swd/) - Br. David Carlson, Br. Isidore Minerd
* [Software optimization resources](http://www.agner.org/optimize/) - Agner Fog
* [The Boost C++ libraries](http://theboostcpplibraries.com) - Boris Schäling (HTML)
* [The Rook's Guide to C++](http://rooksguide.org/2013/11/26/version-1-0-is-out/) - Jeremy Hansen (PDF)
* [The Ultimate Question of Programming, Refactoring, and Everything](https://www.gitbook.com/book/alexastva/the-ultimate-question-of-programming-refactoring-/details)
* [Think C++: How To Think Like a Computer Scientist](https://greenteapress.com/wp/think-c/) - Allen B. Downey (PDF)
* [Thinking in C++, Second Edition, Vol. 1.](https://archive.org/details/TICPP2ndEdVolOne) - Bruce Eckel [(Vol. 2)](https://archive.org/details/TICPP2ndEdVolTwo)
* [Working Draft, Standard for Programming Language C++, 2021 Revision](http://www.open-std.org/jtc1/sc22/wg21/docs/papers/2021/n4885.pdf) - Thomas Köppe (PDF) *(:construction: in process)*


### Chapel

* [Chapel Tutorial](http://faculty.knox.edu/dbunde/teaching/chapel/)
* [Chapel Tutorial for Programmers](http://web.archive.org/web/20150310075109/http://cs.colby.edu/kgburke/?resource=chapelTutorial)


### Cilk

* [Cilk 5.4.6 Reference Manual](https://par.tuwien.ac.at/material/manual-5.4.6.pdf) (PDF)


### Clojure

* [A Brief Beginner’s Guide To Clojure](http://www.unexpected-vortices.com/clojure/brief-beginners-guide/)
* [Clojure - Functional Programming for the JVM](http://java.ociweb.com/mark/clojure/article.html) - R. Mark Volkmann
* [Clojure by Example](https://kimh.github.io/clojure-by-example/) - Hirokuni Kim
* [Clojure community-driven documentation](http://clojure-doc.org)
* [Clojure Cookbook](https://github.com/clojure-cookbook/clojure-cookbook)
* [Clojure Distilled Beginner Guide](http://yogthos.github.io/ClojureDistilled.html)
* [Clojure for the Brave and True](http://www.braveclojure.com)
* [Clojure in Small Pieces](https://web.archive.org/web/20201013022918/http://daly.axiom-developer.org/clojure.pdf) - Rich Hickey, Timothy Daly (PDF) [(:card_file_box: *unglued*)](https://unglue.it/work/489419/)
* [Clojure Koans](http://clojurekoans.com)
* [Clojure Programming](https://en.wikibooks.org/wiki/Clojure_Programming) - Wikibooks
* [ClojureScript Koans](http://clojurescriptkoans.com)
* [ClojureScript Unraveled](https://funcool.github.io/clojurescript-unraveled/) (HTML)
* [Data Sorcery with Clojure](http://data-sorcery.org/contents/)
* [Modern cljs](https://github.com/magomimmo/modern-cljs)
* [SICP Distilled - An idiosyncratic tour of SICP in Clojure](http://www.sicpdistilled.com)
* [The Clojure Style Guide](https://github.com/bbatsov/clojure-style-guide)


### CMake

* [An Introduction to Modern CMake](https://cliutils.gitlab.io/modern-cmake/) - Henry Schreiner (HTML)
* [CMake Tutorial](https://cmake.org/cmake/help/latest/guide/tutorial/index.html) (HTML)
* [Quick CMake tutorial](https://www.jetbrains.com/help/clion/quick-cmake-tutorial.html) (HTML)


### COBOL

* [COBOL Programming Fundamental](http://yusman.staff.gunadarma.ac.id/Downloads/files/33460/COBOL_Programming_Fundamental.pdf) (PDF)
* [Enterprise COBOL for z/OS documentation library](http://www-01.ibm.com/support/docview.wss?uid=swg27036733)
* [ILE COBOL Programmer's Guide](https://www.ibm.com/docs/de/ssw_ibm_i_74/pdf/sc092539.pdf) (PDF)
* [Micro Focus: OO Programming with Object COBOL for UNIX (1999)](https://www.microfocus.com/documentation/object-cobol/oc41books/oppubb.htm) - MERANT International Ltd. (HTML)
* [OpenCOBOL 1.1 - Programmer's Guide](http://open-cobol.sourceforge.net/guides/OpenCOBOL%20Programmers%20Guide.pdf) (PDF)


### CoffeeScript

* [CoffeeScript Cookbook](https://coffeescript-cookbook.github.io)
* [CoffeeScript Ristretto](https://leanpub.com/coffeescript-ristretto/read) - Reginald Braithwaite 
* [Hard Rock CoffeeScript](https://alchaplinsky.github.io/hard-rock-coffeescript/) - Alex Chaplinsky (gitbook)
* [Smooth CoffeeScript](http://autotelicum.github.io/Smooth-CoffeeScript/SmoothCoffeeScript.html)
* [The Little Book on CoffeeScript](http://arcturo.github.io/library/coffeescript/) - Alex MacCaw, David Griffiths, Satoshi Murakami, Jeremy Ashkenas


### ColdFusion

* [CFML In 100 Minutes](https://github.com/mhenke/CFML-in-100-minutes/blob/master/cfml100mins.markdown) - J. Casimir
* [Learn CF in a Week](http://learncfinaweek.com)


### Component Pascal

* [Computing Fundamentals](http://www.cslab.pepperdine.edu/warford/ComputingFundamentals/) - Stan Warford (PDF)


### Cool

* [CoolAid: The Cool 2013 Reference Manual](https://www.eecis.udel.edu/~cavazos/cisc672/docs/cool-manual.pdf) (PDF)


### Coq

* [Certified Programming with Dependent Types](http://adam.chlipala.net/cpdt/html/toc.html)
* [Software Foundations](http://www.cis.upenn.edu/~bcpierce/sf/)


### Crystal

* [Crystal for Rubyists](http://www.crystalforrubyists.com)


### CUDA

* [CUDA C Best Practices Guide](https://docs.nvidia.com/pdf/CUDA_C_Best_Practices_Guide.pdf) (PDF)
* [CUDA C Programming Guide](https://docs.nvidia.com/pdf/CUDA_C_Programming_Guide.pdf) (PDF)
* [OpenCL Programming Guide for CUDA Architecture](http://www.nvidia.com/content/cudazone/download/OpenCL/NVIDIA_OpenCL_ProgrammingGuide.pdf) (PDF)


### D

* [D Templates Tutorial](https://github.com/PhilippeSigaud/D-templates-tutorial)
* [Programming in D](http://ddili.org/ders/d.en/)


### Dart

* [Essential Dart](https://www.programming-books.io/essential/dart/) - Krzysztof Kowalczyk, StackOverflow Contributors
* [Learning Dart](https://riptutorial.com/Download/dart.pdf) - Compiled from StackOverflow documentation (PDF)


### DB2

* [Getting started with DB2 Express-C](http://public.dhe.ibm.com/software/dw/db2/express-c/wiki/Getting_Started_with_DB2_Express_v9.7_p4.pdf) (PDF)
* [Getting started with IBM Data Studio for DB2](http://public.dhe.ibm.com/software/dw/db2/express-c/wiki/Getting_Started_with_IBM_Data_Studio_for_DB2_p3.pdf) (PDF)
* [Getting started with IBM DB2 development](http://public.dhe.ibm.com/software/dw/db2/express-c/wiki/Getting_Started_with_DB2_App_Dev_p2.pdf) (PDF)


### DBMS

* [Database Management Systems eBooks For All Edition](http://www.lincoste.com/ebooks/english/pdf/computers/database_management_systems.pdf) (PDF)


### Delphi / Pascal

* [Essential Pascal Version 1 and 2](http://www.marcocantu.com/epascal/) - M. Cantù
* [Expert Delphi](https://www.packtpub.com/free-ebooks/expert-delphi) - Paweł Głowacki (Packt account *required*)
* [Modern Object Pascal Introduction for Programmers](https://github.com/michaliskambi/modern-pascal-introduction) - Michalis Kamburelis ([AsciiDoc](https://github.com/michaliskambi/modern-pascal-introduction/blob/master/modern_pascal_introduction.adoc#logical-relational-and-bit-wise-operators), [HTML](https://castle-engine.io/modern_pascal_introduction.html), [PDF](https://castle-engine.io/modern_pascal_introduction.pdf))


### DTrace

* [IllumOS Dynamic Tracing Guide](http://dtrace.org/guide/preface.html)


### Eiffel

* [A Functional Pattern System for Object-Oriented Design](http://homepages.mcs.vuw.ac.nz/~tk/fps/fps-sans-escher.pdf) - Thomas Kuhne (PDF)


### Elixir

* [30 Days of Elixir](https://github.com/seven1m/30-days-of-elixir) - Tim Morgan (HTML)
* [Elixir School](https://elixirschool.com) (HTML)
* [Elixir Succinctly, Syncfusion](https://www.syncfusion.com/ebooks/elixir-succinctly) (PDF, Kindle) (email address requested, not required)
* [Getting Started Guide](http://elixir-lang.org/getting-started/introduction.html) (HTML) [(PDF, MOBI, EPUB)](https://github.com/potatogopher/elixir-getting-started)
* [Joy of Elixir](https://joyofelixir.com) - Ryan Bigg (HTML) - [Source](https://github.com/radar/joyofelixir) (:construction: *in process*)
* [Learning Elixir](http://learningelixir.joekain.com) - Joseph Kain Blog (HTML)
* [Learning the Elixir Language](https://riptutorial.com/Download/elixir-language.pdf) - Compiled from StackOverflow Documentation (PDF)
* [The Ultimate Guide To Elixir For Object-Oriented Programmers](http://www.binarywebpark.com/ultimate-guide-elixir-object-oriented-programmers) - Bruce Park (HTML)


#### Ecto

* [Ecto Getting Started Guide](https://hexdocs.pm/ecto/getting-started.html#content) (HTML)
* [The Little Ecto Cookbook](https://dashbit.co/ebooks/the-little-ecto-cookbook) - José Valim, Dashbit (PDF) (email address *required*)


#### Phoenix

* [Phoenix Framework Guide](https://hexdocs.pm/phoenix/overview.html) (HTML)
* [Versioned APIs with Phoenix](https://elviovicosa.com/freebies/versioned-apis-with-phoenix-by-elvio-vicosa.pdf) - Elvio Vicosa (PDF)


### Emacs

* [An Introduction to Programming in Emacs Lisp](https://www.gnu.org/software/emacs/manual/eintr.html)
* [Emacs for the Modern World](https://www.finseth.com/craft/) (HTML)
* [GNU Emacs Lisp Reference Manual](http://www.gnu.org/software/emacs/manual/elisp.html)
* [GNU Emacs Manual](https://www.gnu.org/software/emacs/manual/emacs.html)


### Embedded Systems

* [Control and Embedded Systems](http://www.learn-c.com) (HTML)
* [Discovering the STM32 Microcontroller](http://www.cs.indiana.edu/~geobrown/book.pdf) (PDF)
* [First Steps with Embedded Systems](https://www.phaedsys.com/principals/bytecraft/bytecraftdata/bcfirststeps.pdf) - Byte Craft Limited (PDF)
* [Introduction to Embedded Systems, Second Edition](https://ptolemy.berkeley.edu/books/leeseshia/releases/LeeSeshia_DigitalV2_2.pdf) - Edward Ashford Lee, Sanjit Arunkumar Seshia (PDF)
* [Introduction to Microcontrollers](http://www.embeddedrelated.com/showarticle/453.php) (HTML)
* [Mastering the FreeRTOS Real Time Kernel - a Hands On Tutorial Guide](https://freertos.org/Documentation/RTOS_book.html) - freertos.org ([PDF](https://freertos.org/fr-content-src/uploads/2018/07/161204_Mastering_the_FreeRTOS_Real_Time_Kernel-A_Hands-On_Tutorial_Guide.pdf))


### Erlang

* [BEAM Wisdoms](http://beam-wisdoms.clau.se/en/latest/) (HTML)
* [Concurrent Programming in ERLANG](http://www.erlang.org/download/erlang-book-part1.pdf) (PDF)
* [Erlang Handbook](https://github.com/esl/erlang-handbook/raw/master/output/ErlangHandbook.pdf) (PDF)
* [Erlang Programming](https://en.wikibooks.org/wiki/Erlang_Programming) - Wikibooks (HTML)
* [Getting Started with Erlang User's Guide](http://www.erlang.org/doc/getting_started/users_guide.html) (HTML)
* [Learn You Some Erlang For Great Good](http://learnyousomeerlang.com) - Fred Hebert (HTML)
* [Making reliable distributed systems in the presence of software errors](http://www.erlang.org/download/armstrong_thesis_2003.pdf) - Joe Armstrong (PDF)
* [Stuff Goes Bad: Erlang in Anger](https://www.erlang-in-anger.com) - Fred Herbert (PDF)
* [The BEAM Book](https://blog.stenmans.org/theBeamBook) (HTML)


### F Sharp

* [Analyzing and Visualizing Data with F#](https://web.archive.org/web/20201023042804/https://www.oreilly.com/programming/free/files/analyzing-visualizing-data-f-sharp.pdf) - Tomas Petricek (PDF) *(:card_file_box: archived)*
* [F# for fun and profit](https://www.gitbook.com/book/swlaschin/fsharpforfunandprofit/details) (ePub)
* [F# Programming](https://en.wikibooks.org/wiki/F_Sharp_Programming) - Wikibooks
* [F# Succinctly, SyncFusion](https://www.syncfusion.com/resources/techportal/ebooks/fsharp) (PDF, Kindle) (email address *requested*, not required)
* [Functional Programming Textbook](https://www.overleaf.com/read/hcwwdfxvftfp) - Yusuf M Motara (PDF)
* [Programming Language Concepts for Software Developers](https://archive.org/details/B-001-003-622)


### Firefox OS

* [Quick Guide For Firefox OS App Development: Creating HTML5 based apps for Firefox OS](https://leanpub.com/quickguidefirefoxosdevelopment/read) - Andre Garzia


### Flutter

* [Cookbook](https://flutter.dev/docs/cookbook)
* [Flutter in Action](https://livebook.manning.com/book/flutter-in-action/) - Eric Windmill (HTML) *(email address requested, not required)*
* [Flutter Succinctly, Syncfusion](https://www.syncfusion.com/ebooks/flutter-succinctly) (PDF, Kindle) (email address *requested*, not required)
* [Flutter Tutorial](https://www.tutorialspoint.com/flutter/) - Tutorials Point (HTML, PDF)
* [Flutter Tutorials Handbook](https://kodestat.gitbook.io/flutter)
* [Flutter UI Succinctly, Syncfusion](https://www.syncfusion.com/succinctly-free-ebooks/flutter-ui-succinctly) - Ed Freitas


### Force.com

* [Apex Workbook](https://web.archive.org/web/20170102233924/https://resources.docs.salesforce.com/sfdc/pdf/apex_workbook.pdf) (PDF)
* [Developer Workbooks](http://developer.force.com/workbook)
* [Force.com Fundamentals](http://developerforce.s3.amazonaws.com/books/Force.com_Fundamentals.pdf) (PDF)
* [Force.com Platform Fundamentals: An Introduction to Custom Application Development in the Cloud](http://www.lulu.com/shop/salesforcecom/forcecom-platform-fundamentals/ebook/product-17381451.html)
* [Force.com Workbook](https://web.archive.org/web/20160804055738/http://resources.docs.salesforce.com:80/sfdc/pdf/forcecom_workbook.pdf) (PDF)
* [Heroku Postgres](https://web.archive.org/web/20131209081736/http://media.developerforce.com/workbooks/HerokuPostgres_Workbooks_Web_Final.pdf) (PDF)
* [Heroku Workbook](https://res.cloudinary.com/hy4kyit2a/image/upload/workbook_text_Heroku.pdf) (PDF)
* [Integration Workbook](https://web.archive.org/web/20150919023850/https://resources.docs.salesforce.com/sfdc/pdf/integration_workbook.pdf) (PDF)
* [Salesforce1 Mobile App Workbook](https://res.cloudinary.com/hy4kyit2a/image/upload/s1_mobile_woorkbook_v3-21.pdf) (PDF)
* [Visualforce Workbook](https://web.archive.org/web/20150921195528/https://resources.docs.salesforce.com/sfdc/pdf/workbook_vf.pdf) (PDF)


### Forth

* [A Beginner's Guide to Forth](https://web.archive.org/web/20180919061255/http://galileo.phys.virginia.edu/classes/551.jvn.fall01/primer.htm) - J.V. Noble
* [And so Forth...](http://ficl.sourceforge.net/pdf/Forth_Primer.pdf) (PDF)
* [Easy Forth](https://skilldrick.github.io/easyforth/) - Nick Morgan (HTML)
* [Programming Forth](http://www.mpeforth.com/arena/ProgramForth.pdf) (PDF)
* [Starting Forth](http://home.iae.nl/users/mhx/sf.html)
* [Thinking Forth](http://thinking-forth.sourceforge.net)
* [Thoughtful Programming and Forth](http://www.ultratechnology.com/forth.htm)


### Fortran

* [Exploring Modern Fortran Basics](https://www.manning.com/books/exploring-modern-fortran-basics) - Milan Curcic
* [Fortran 90 Tutorial](http://www.cs.mtu.edu/~shene/COURSES/cs201/NOTES/fortran.html) - C.-K. Shene at Michigan Technological University (HTML)
* [Fortran 90 Tutorial](https://web.stanford.edu/class/me200c/tutorial_90/) - Sarah T. Whitlock, Paul H. Hargrove, Stanford University (HTML)
* [Fortran information & resources](https://www.fortranplus.co.uk/fortran-information/) - fortranplus.co.uk (HTML)
* [FORTRAN Performance Tuning co-Guide (1998)](https://www.ibiblio.org/pub/languages/fortran/unct.html) - Timothy C. Prince (HTML)
* [Introduction to Fortran](https://qc2-teaching.readthedocs.io/en/latest/programming.html) - Sebastian Ehlert, Julius Stückrath, Marcel Mueller, Marcel Stahn (HTML)
* [Modern Fortran in Science and Technology](https://modern-fortran-in-science-and-technology.readthedocs.io/en/latest) - Jonas Lindemann, Ola Dahlblom (HTML, [PDF](https://modern-fortran-in-science-and-technology.readthedocs.io/_/downloads/en/latest/pdf/), [EPUB](https://modern-fortran-in-science-and-technology.readthedocs.io/_/downloads/en/latest/epub/))
* [Modern Fortran Tutorial](https://masuday.github.io/fortran_tutorial/) - Yutaka Masuda (HTML)
* [Professional Programmer’s Guide to Fortran77 (2005)](https://www.star.le.ac.uk/~cgp/prof77.pdf) - Clive G. Page (PDF)
* [Self Study Guide 2: Programming in Fortran 95](http://www.mrao.cam.ac.uk/~rachael/compphys/SelfStudyF95.pdf) - Dr Rachael Padman (PDF)
* [User Notes On Fortran Programming (UNFP): An open cooperative practical guide (1998)](https://www.ibiblio.org/pub/languages/fortran/) - Abraham Agay, Arne Vajhoej, et al. (HTML)


### FreeBSD

* [Books and Articles from FreeBSD Site](http://www.freebsd.org/docs/books.html)
* [The Complete FreeBSD](http://www.lemis.com/grog/Documentation/CFBSD/)
* [Using C on the UNIX System](http://www.bitsinthewind.com/about-dac/publications/using-c-on-the-unix-system) - David A. Curry


### Go

* [An Introduction to Programming in Go](http://www.golang-book.com)
* [Build Web Application with Golang](https://astaxie.gitbooks.io/build-web-application-with-golang/content/en/)
* [Building Web Apps with Go](https://codegangsta.gitbooks.io/building-web-apps-with-go/content/)
* [Darker Corners of Go](https://rytisbiel.com/2021/03/06/darker-corners-of-go/) - Rytis Bieliunas
* [Effective Go](https://golang.org/doc/effective_go.html)
* [Go 101](https://go101.org/article/101.html) - [@TapirLiu](https://twitter.com/TapirLiu)
* [Go Bootcamp](http://www.golangbootcamp.com/book) - Matt Aimonetti
* [Go by Example](https://gobyexample.com)
* [Go for Javascript Developers](https://github.com/bulim/go-for-javascript-developers)
* [Go for Python Programmers](https://golang-for-python-programmers.readthedocs.io/en/latest) - Jason McVetta (HTML, PDF, EPUB)
* [Go Succinctly](https://www.syncfusion.com/succinctly-free-ebooks/go-succinctly) - Mark Lewin (PDF, EPUB, Kindle)
* [Go Tutorial](http://www.tutorialspoint.com/go/) - Tutorials Point (HTML, PDF)
* [Go Web Development Succinctly](https://www.syncfusion.com/succinctly-free-ebooks/go-web-development) - Mark Lewin (PDF, EPUB, Kindle)
* [How To Code in Go](https://www.digitalocean.com/community/books/how-to-code-in-go-ebook) - Mark Bates, Cory Lanou, Timothy J. Raymond (PDF, EPUB)
* [Learn Go with Tests](https://quii.gitbook.io/learn-go-with-tests/)
* [Learning Go](https://miek.nl/go/)
* [Let's learn Go!](http://go-book.readthedocs.io/en/latest/)
* [Practical Cryptography With Go](https://leanpub.com/gocrypto/read) - Kyle Isom
* [Practical Go Lessons](https://www.practical-go-lessons.com) - Maximilien Andile
* [The Go Tutorial](http://tour.golang.org)
* [The Little Go Book](https://github.com/karlseguin/the-little-go-book) - Karl Seguin ([PDF](https://www.openmymind.net/assets/go/go.pdf), [ePUB](https://www.openmymind.net/assets/go/go.epub))
* [Web apps in Go, the anti textbook](https://github.com/thewhitetulip/web-dev-golang-anti-textbook/)


### GraphQL

* [Fullstack GraphQL](https://github.com/GraphQLCollege/fullstack-graphql)
* [Learning graphqL](https://riptutorial.com/Download/graphql.pdf) (PDF)


### Groovy

#### Gradle

* [Building Java Projects with Gradle](http://spring.io/guides/gs/gradle/)
* [Gradle Succinctly](https://www.syncfusion.com/ebooks/gradle_succinctly) - José Roberto Olivas Mendoza
* [Gradle User Guide](https://docs.gradle.org/current/userguide/userguide.html) - Hans Dockter, Adam Murdoch ([PDF](https://docs.gradle.org/current/userguide/userguide.pdf))


#### Grails

* [Getting Started with Grails](http://www.infoq.com/minibooks/grails-getting-started)
* [Grails Tutorial for Beginners](https://web.archive.org/web/20210519053040/http://grails.asia/grails-tutorial-for-beginners/) - grails.asia *(:card_file_box: archived)*
* [The Grails Framework - Reference Documentation](http://grails.github.io/grails-doc/latest/) - Graeme Rocher, Peter Ledbrook, Marc Palmer, Jeff Brown, Luke Daley, Burt Beckwith, Lari Hotari ([PDF](http://grails.github.io/grails-doc/latest/guide/single.pdf))


#### Spock Framework

* [Spock Framework Reference Documentation](https://spockframework.github.io/spock/docs/current/index.html) - Peter Niederwieser


### Hack

* [Hack Documentation](https://docs.hhvm.com/hack/)


### Hadoop

* [Big Data Analytics with Hadoop 3](https://www.packtpub.com/free-ebooks/big-data-analytics-hadoop-3) - Sridhar Alla (Packt account *required*)
* [Cloudera Impala](https://docs.cloudera.com/documentation/enterprise/latest/PDF/cloudera-impala.pdf) - John Russel (PDF)
* [Data-Intensive Text Processing with MapReduce](http://lintool.github.io/MapReduceAlgorithms/MapReduce-book-final.pdf) (Jimmy Lin and Chris Dyer) (PDF)
* [Hadoop for Windows Succinctly](https://www.syncfusion.com/ebooks/hadoop-for-windows-succinctly) - Dave Vickers
* [Hadoop Illuminated](http://hadoopilluminated.com/index.html) - Mark Kerzner, Sujee Maniyam


### Haskell

* [A Gentle Introduction to Haskell Version 98](https://www.haskell.org/tutorial/) - Paul Hudak, John Peterson, Joseph Fasel
* [Anatomy of Programming Languages](http://www.cs.utexas.edu/~wcook/anatomy/) - William R. Cook
* [Beautiful Code, Compelling Evidence](https://web.archive.org/web/20160411023943/http://www.renci.org/wp-content/pub/tutorials/BeautifulCode.pdf) - J.R. Heard (PDF)
* [Developing Web Applications with Haskell and Yesod](https://www.yesodweb.com/book) - Michael Snoyman
* [Exploring Generic Haskell](http://www.andres-loeh.de/ExploringGH.pdf) - Andres Löh (PDF)
* [Happy Learn Haskell Tutorial](http://www.happylearnhaskelltutorial.com)
* [Haskell](https://en.wikibooks.org/wiki/Haskell) - Wikibooks
* [Haskell no panic](http://lisperati.com/haskell/) - Conrad Barski
* [Haskell Notes for Professionals](https://goalkicker.com/HaskellBook/) - Compiled from StackOverflow documentation (PDF)
* [Haskell web Programming](http://yannesposito.com/Scratch/fr/blog/Yesod-tutorial-for-newbies/) (Yesod tutorial)
* [Learn Haskell Fast and Hard](http://yannesposito.com/Scratch/en/blog/Haskell-the-Hard-Way/) - Yann Esposito
* [Learn You a Haskell for Great Good](http://learnyouahaskell.com) - Miran Lipovaca
* [Parallel and Concurrent Programming in Haskell](https://www.oreilly.com/library/view/parallel-and-concurrent/9781449335939/) - Simon Marlow
* [Real World Haskell](http://book.realworldhaskell.org) - Bryan O'Sullivan, Don Stewart, John Goerzen
* [Speeding Through Haskell](http://www.sthaskell.com) - Arya Popescu
* [The Haskell Road to Logic, Math and Programming](https://fldit-www.cs.tu-dortmund.de/~peter/PS07/HR.pdf) - Kees Doets, Jan van Eijck (PDF)
* [The Haskell School of Music - From Signals to Symphonies](https://www.cs.yale.edu/homes/hudak/Papers/HSoM.pdf) - Paul Hudak (PDF)
* [What I Wish I Knew When Learning Haskell](http://dev.stephendiehl.com/hask/) - Stephen Diehl (PDF)
* [Wise Man's Haskell](https://github.com/anchpop/wise_mans_haskell/blob/master/book.md#preface) - Andre Popovitch
* [Yet Another Haskell Tutorial](http://hal3.name/docs/daume02yaht.pdf) - Hal Daum ́e III (PDF)


### Haxe

* [Flambe Handbook](https://github.com/markknol/flambe-guide/wiki)
* [Haxe and JavaScript](https://matthijskamstra.github.io/haxejs/) - Matthijs Kamstra (wikibook)
* [Haxe Manual](http://haxe.org/documentation/introduction/) - Haxe Foundation (PDF, HTML)
* [HaxeFlixel Handbook](http://haxeflixel.com/documentation/haxeflixel-handbook/) (HTML)
* [Kha Handbook](https://github.com/KTXSoftware/Kha/wiki/Tutorials)


### HTML and CSS

* [A beginner's guide to HTML&CSS](http://learn.shayhowe.com/html-css/)
* [A free guide to learn HTML and CSS](http://marksheet.io)
* [Adaptive Web Design](http://adaptivewebdesign.info/1st-edition/) - Aaron Gustafson
* [Airbnb CSS / Sass Styleguide](https://github.com/airbnb/css) - Airbnb
* [Airbnb CSS-in-JavaScript Style Guide](https://airbnb.io/javascript/css-in-javascript/) - Airbnb
* [An advanced guide to HTML&CSS](http://learn.shayhowe.com/advanced-html-css/)
* [Atomic Design](https://atomicdesign.bradfrost.com) - Brad Frost
* [Canvassing](https://web.archive.org/web/20160505010319/http://learnjs.io/canvassing/read/)
* [Code Guide: Standards for developing flexible, durable, and sustainable HTML and CSS](http://mdo.github.io/code-guide/) - Mark Otto
* [CSS Animation 101](https://github.com/cssanimation/css-animation-101)
* [CSS Notes for Professionals](http://goalkicker.com/CSSBook) - Compiled from StackOverflow Documentation (PDF)
* [Dive Into HTML5](http://diveinto.html5doctor.com) - Mark Pilgrim ([PDF](http://mislav.net/2011/10/dive-into-html5/))
* [DOM Enlightenment](http://domenlightenment.com) - Cody Lindley (HTML)
* [GA Dash](https://dash.generalassemb.ly)
* [Google's HTML/CSS Style Guide](https://google.github.io/styleguide/htmlcssguide.html)
* [How To Build a Website with HTML](https://www.digitalocean.com/community/books/how-to-build-a-website-with-html-ebook) - Erin Glass (PDF, EPUB)
* [How to Code in HTML5 and CSS3](https://web.archive.org/web/20180816174417/http://howtocodeinhtml.com/HowToCodeInHTML5AndCSS3.pdf) - Damian Wielgosik (PDF)
* [HTML Canvas Deep Dive](http://joshondesign.com/p/books/canvasdeepdive/toc.html) - Josh Marinacci
* [HTML Dog Tutorials](http://www.htmldog.com)
* [HTML5 Canvas](https://www.oreilly.com/library/view/html5-canvas/9781449308032/ch01.html) - Steve Fulton, Jeff Fulton
* [HTML5 Canvas Notes for Professionals](https://goalkicker.com/HTML5CanvasBook/) - Compiled from StackOverflow documentation (PDF)
* [HTML5 for Publishers](https://www.oreilly.com/library/view/html5-for-publishers/9781449320065/pr02.html) - Sanders Kleinfeld
* [HTML5 For Web Designers](http://html5forwebdesigners.com) - Jeremy Keith
* [HTML5 Notes for Professionals](https://goalkicker.com/HTML5Book/) - Compiled from StackOverflow documentation (PDF)
* [HTML5 Quick Learning Guide](https://www.ossblog.org/wp-content/uploads/2017/06/html5-quick-learning-quide.pdf) - HTML5Templates (PDF)
* [HTML5 Shoot 'em Up in an Afternoon](https://leanpub.com/html5shootemupinanafternoon/read) - Bryan Bibat (HTML)
* [Interneting is Hard (But it Doesn't Have to Be)](https://www.internetingishard.com) - Oliver James
* [Learn CSS Layout](http://learnlayout.com)
* [Learn CSS Layout the pedantic way](http://book.mixu.net/css/)
* [Learn to Code HTML & CSS](https://learn.shayhowe.com) - Shay Howe
* [Learning sass](https://riptutorial.com/Download/sass.pdf) - Compiled from Stack Overflow documentation (PDF)
* [Magic of CSS](https://adamschwartz.co/magic-of-css/) - Adam Schwartz (HTML) (:construction: *in process*)
* [MaintainableCSS](http://maintainablecss.com)
* [Pocket Guide to Writing SVG](https://svgpocketguide.com) - Joni Trythall
* [Practical Series: A website template](https://practicalseries.com/1001-webdevelopment/) - Michael Gledhill (HTML)
* [Pro HTML5 Programming](https://web.archive.org/web/20181215200026/http://apress.jensimmons.com/v5/pro-html5-programming/ch0.html) - Jen Simmons, Chris O'Connor, Dylan Wooters, Peter Lubbers
* [Resilient Web Design](https://resilientwebdesign.com/#Resilientweb%20design) - Jeremy Keith
* [RTL Styling 101](https://rtlstyling.com) - Ahmad Shadeed
* [Scalable and Modular Architecture for CSS](https://web.archive.org/web/20191116073929/http://smacss.com/) - Jonathan Snook
* [The CSS Handbook](https://flaviocopes.com/page/css-handbook/) - Flavio Copes (PDF, EPUB, Kindle) *(email address requested)*
* [The HTML Handbook](https://flaviocopes.com/page/html-handbook/) - Flavio Copes (PDF, EPUB, Kindle) *(email address requested)*
* [Understanding Flexbox: Everything you need to know](https://ohansemmanuel.github.io/uf_download.html) - Ohans Emmanuel
* [W3.CSS Succinctly](https://www.syncfusion.com/ebooks/w3_css_succinctly) - Joseph D. Booth
* [Web Audio API](http://chimera.labs.oreilly.com/books/1234000001552) - Boris Smus
* [Web Visual Effects with CSS3](https://leanpub.com/web-visual-effects-with-css3/read) - Thomas Mak


#### Bootstrap

* [Twitter Bootstrap 3 Succinctly](https://www.syncfusion.com/resources/techportal/details/ebooks/twitterbootstrap3) - Peter Shaw
* [Twitter Bootstrap 4 Succinctly](https://www.syncfusion.com/ebooks/twitterbootstrap4-succinctly) - Peter Shaw
* [Twitter Bootstrap Succinctly](https://www.syncfusion.com/resources/techportal/details/ebooks/twitterbootstrap) - Peter Shaw


### Icon

* [The Implementation of the Icon Programming Language](http://www.cs.arizona.edu/icon/ibsale.htm)


### iOS

* [Cocoa Dev Central](http://cocoadevcentral.com)
* [iOS Developer Notes for Professionals](https://goalkicker.com/iOSBook/) - Compiled from StackOverflow Documentation (PDF)
* [iOS Succinctly, Syncfusion](https://www.syncfusion.com/resources/techportal/ebooks/ios) (PDF, Kindle) (email address *requested*, not required)
* [NSHipster](http://nshipster.com/#archive) (Resource)
* [Start Developing iOS Apps (Swift)](https://developer.apple.com/library/prerelease/ios/referencelibrary/GettingStarted/DevelopiOSAppsSwift/index.html) (HTML)
* [Start Developing iOS Apps Today (Objective-C) - Last updated 22.10.2013](http://everythingcomputerscience.com/books/RoadMapiOS.pdf) (PDF)


### IoT

* [IoT in five days- V1.1](https://github.com/marcozennaro/IPv6-WSN-book/tree/master/Releases) (PDF, EPUB)
* [Mastering Internet of Things](https://www.packtpub.com/free-ebooks/mastering-internet-things) - Peter Waher (Packt account *required*)


### Isabelle/HOL

* [Concrete Semantics - A Proof Assistant Approach](http://www21.in.tum.de/~nipkow/Concrete-Semantics/) - Tobias Nipkow, Gerwin Klein (PDF)
* [Isabelle/HOL - A Proof Assistant for Higher-Order Logic](http://isabelle.in.tum.de/doc/tutorial.pdf) - Tobias Nipkow, Lawrence C. Paulson, Markus Wenzel (PDF)


### J

* [Arithmetic](http://www.jsoftware.com/books/pdf/arithmetic.pdf) - Kenneth E. Iverson (PDF)
* [Brief Reference](http://www.jsoftware.com/books/pdf/brief.pdf) - Chris Burke and Clifford Reiter (PDF)
* [Calculus](http://www.jsoftware.com/books/pdf/calculus.pdf) - Kenneth E. Iverson (PDF)
* [Computers and Mathematical Notation](http://www.jsoftware.com/papers/camn.htm) - Kenneth E. Iverson
* [Concrete Math Companion](http://www.jsoftware.com/books/pdf/cmc.pdf) - Kenneth E. Iverson (PDF)
* [Easy J](http://www.jsoftware.com/books/pdf/easyj.pdf) - Linda Alvord, Norman Thomson (PDF) ([Word DOC](http://www.jsoftware.com/books/doc/easyj_doc.zip))
* [Exploring Math](http://www.jsoftware.com/books/pdf/expmath.pdf) - Kenneth E. Iverson (PDF)
* [J for C Programmers](http://www.jsoftware.com/help/jforc/contents.htm) - Henry Rich
* [J Primer](http://www.jsoftware.com/help/primer/contents.htm)
* [Learning J](http://www.jsoftware.com/help/learning/contents.htm) - Roger Stokes (online)
* [Math for the Layman](http://www.jsoftware.com/books/pdf/mftl.zip) - Kenneth E. Iverson (zipped HTML+images)


### Java

* [3D Programming in Java](http://www.mat.uniroma2.it/~picard/SMC/didattica/materiali_did/Java/Java_3D/Java_3D_Programming.pdf) - Daniel Selman (PDF)
* [Apache Jakarta Commons: Reusable Java Components](http://ptgmedia.pearsoncmg.com/images/0131478303/downloads/Iverson_book.pdf) - Will Iverson (PDF)
* [Artificial Intelligence - Foundations of Computational Agents, Second Edition](https://artint.info/2e/html/ArtInt2e.html) - David L. Poole, Alan K. Mackworth
* [Building Back-End Web Apps with Java, JPA and JSF](https://web-engineering.info/tech/JavaJpaJsf/book/) - Mircea Diaconescu, Gerd Wagner (HTML,PDF)
* [Category wise tutorials - J2EE](https://www.mkyong.com/all-tutorials-on-mkyong-com/) - Yong Mook Kim
* [Core Servlets and JavaServer Pages, 2nd Ed. (2003)](https://web.archive.org/web/20210126062450/https://pdf.coreservlets.com/) - Marty Hall, Larry Brown *(:card_file_box: archived)*
* [Data Structures in Java for the Principled Programmer (2007)](https://web.archive.org/web/20190302130416/http://dept.cs.williams.edu/~bailey/JavaStructures/Book_files/JavaStructures.pdf) - Duane A. Bailey (PDF)
* [Google's Java Style Guide](https://google.github.io/styleguide/javaguide.html)
* [Introduction to Computer Science "booksite"](https://introcs.cs.princeton.edu/java/cs/) - Robert Sedgewick, Kevin Wayne (HTML)
* [Introduction to Computer science using Java](http://www.programmedlessons.org/Java9/index.html) - Bradley Kjell
* [Introduction to Programming in Java](http://introcs.cs.princeton.edu/java/home/) - Robert Sedgewick, Kevin Wayne
* [Introduction to Programming Using Java](http://math.hws.edu/javanotes) - David J. Eck (HTML, PDF, ePUB + exercises)
* [Introduction to Programming Using Java (5th Edition - final version, 2010 Jun)](https://math.hws.edu/eck/cs124/javanotes5) - David J. Eck (HTML, PDF, ePUB + exercises)
* [Java Application Development on Linux (2005)](https://ptgmedia.pearsoncmg.com/images/013143697X/downloads/013143697X_book.pdf) - Carl Albing, Michael Schwarz (PDF)
* [Java, Java, Java Object-Oriented Problem Solving](https://archive.org/details/JavaJavaJavaObject-orientedProblemSolving/page/n0) - R. Morelli, R.Walde
* [Java Language and Virtual Machine Specifications](https://docs.oracle.com/javase/specs/) - James Gosling, et al.
* [Java Masters](https://javamasters.io/servlets) - Java Masters (HTML)
* [Java Notes for Professionals](http://goalkicker.com/JavaBook/) - Compiled from StackOverflow documentation (PDF)
* [Java Programming](https://en.wikibooks.org/wiki/Java_Programming) - Wikibooks
* [Java Programming for Kids](https://yfain.github.io/Java4Kids/) - Yakov Fain
* [Java Projects, Second Edition](https://www.packtpub.com/free-ebooks/java-projects-second-edition) - Peter Verhas (Packt account *required*)
* [Java Tutorial](https://www.scaler.com/topics/java/) - Scaler Topics
* [Learning Java Language](https://riptutorial.com/Download/java-language.pdf) - Compiled from StackOverflow Documentation (PDF)
* [Microservices Best Practices for Java](https://www.redbooks.ibm.com/redbooks/pdfs/sg248357.pdf) (PDF)
* [Object-Oriented Programming in JavaTM Textbook](http://computing.southern.edu/halterman/OOPJ/) - Rick Halterman (PDF per Chapter)
* [OOP - Learn Object Oriented Thinking & Programming](http://pub.bruckner.cz/titles/oop) - Rudolf Pecinovsky (PDF)
* [Open Data Structures (in Java)](http://opendatastructures.org/ods-java.pdf) - Pat Morin (PDF)
* [Playing with Java Microservices on Kubernetes and OpenShift](https://leanpub.com/playing-with-java-microservices-on-k8s-and-ocp) - Nebrass Lamouchi *(Leanpub account or valid email requested)*
* [Processing XML with Java (A Guide to SAX, DOM, JDOM, JAXP, and TrAX) (2002)](http://www.cafeconleche.org/books/xmljava/) - Elliotte Rusty Harold
* [The Java EE6 Tutorial](https://docs.oracle.com/javaee/6/tutorial/doc/javaeetutorial6.pdf) (PDF)
* [The Java EE7 Tutorial](https://docs.oracle.com/javaee/7/JEETT.pdf) - Eric Jendrock, et al. (PDF)
* [The Java Tutorials](https://docs.oracle.com/javase/tutorial/index.html)
* [The Java Web Scraping Handbook](https://www.scrapingbee.com/java-webscraping-book) - Kevin Sahin (PDF, HTML)
* [Think Data Structures: Algorithms and Information Retrieval in Java](https://greenteapress.com/wp/think-data-structures/) - Allen B. Downey (PDF, HTML)
* [Think Java: How to Think Like a Computer Scientist, 2nd Edition](https://greenteapress.com/wp/think-java-2e/) - Allen B. Downey, Chris Mayfield (HTML, PDF) [(Interactive version by Trinket)](https://books.trinket.io/thinkjava2/)
    * [Think Java: How to Think Like a Computer Scientist](https://greenteapress.com/wp/think-java/) - Allen B. Downey, Chris Mayfield (HTML, PDF) [(Interactive version by Trinket)](https://books.trinket.io/thinkjava/)
* [Using RxJava 2 Tutorial](https://www.vogella.com/tutorials/RxJava/article.html) - Lars Vogel, Simon Scholz (HTML)
* [Welcome to Java for Python Programmers](https://runestone.academy/runestone/books/published/java4python/index.html) - Brad Miller
* [Welcome to the Java Workshop (2006)](http://javaworkshop.sourceforge.net) - Trevor Miller
* [What’s New in Java 8](https://leanpub.com/whatsnewinjava8/read) - Adam L. Davis
* [Writing Advanced Applications for the Java 2 Platform](http://www.pawlan.com/monica/books/AdvBk.pdf) - Calvin Austin, Monica Pawlan (PDF)


#### Codename One

* [Codename One Developer Guide](https://www.codenameone.com/files/developer-guide.pdf) (PDF)
* [Create an Uber Clone in 7 Days (first 2 chapters)](http://uber.cn1.co) - Shai Almog (PDF)


#### Java Reporting

* [The JasperReports Ultimate Guide, Third Edition](http://jasperreports.sourceforge.net/JasperReports-Ultimate-Guide-3.pdf) (PDF)


#### Spring

* [Building Applications with Spring 5 and Vue.js 2](https://www.packtpub.com/free-ebooks/building-applications-spring-5-and-vuejs-2) - James J. Ye (Packt account *required*)
* [Software Architecture with Spring 5.0](https://www.packtpub.com/free-ebooks/software-architecture-spring-50) - René Enríquez, Alberto Salazar (Packt account *required*)
* [Spring Framework Cookbook: Hot Recipes for Spring Framework](https://www.javacodegeeks.com/wp-content/uploads/2017/01/Spring-Framework-Cookbook.pdf) - JCGs (Java Code Geeks) (PDF)
* [Spring Framework Notes for Professionals](https://goalkicker.com/SpringFrameworkBook) - Compiled from StackOverflow documentation (PDF)
* [Spring Framework Reference Documentation](https://docs.spring.io/spring/docs/current/spring-framework-reference/) - Rod Johnson, et al.


#### Spring Boot

* [Building modern Web Apps with Spring Boot and Vaadin](https://v.vaadin.com/hubfs/Pdfs/Building%20Modern%20Web%20Apps%20with%20Spring%20Boot%20and%20Vaadin.pdf) (PDF)
* [Spring Boot Reference Guide](https://docs.spring.io/spring-boot/docs/current/reference/html/) - Phillip Webb, et al. ([PDF](https://docs.spring.io/spring-boot/docs/current/reference/pdf/spring-boot-reference.pdf))


#### Spring Data

* [Spring Data Reference](https://docs.spring.io/spring-data/jpa/docs/current/reference/html) - Oliver Gierke, Thomas Darimont, Christoph Strobl, Mark Paluch, Jay Bryant


#### Spring Security

* [Spring Security Reference](http://docs.spring.io/spring-security/site/docs/current/reference/htmlsingle/) - Ben Alex, Luke Taylor, Rob Winch


#### Wicket

* [Official Free Online Guide for Apache Wicket framework](http://wicket.apache.org/learn/#guide)


### JavaScript

* [Airbnb JavaScript Style Guide() {](https://airbnb.io/javascript/) - Airbnb (HTML)
* [Basic JavaScript for the impatient programmer](http://www.2ality.com/2013/06/basic-javascript.html) - Dr. Axel Rauschmayer (HTML)
* [Book of Modern Frontend Tooling](https://github.com/tooling/book-of-modern-frontend-tooling) - Various (HTML)
* [Building Front-End Web Apps with Plain JavaScript](https://web-engineering.info/JsFrontendApp-Book) - Gerd Wagner (HTML,PDF)
* [Clean Code JavaScript](https://github.com/ryanmcdermott/clean-code-javascript) - Ryan McDermott (HTML)
* [Crockford's JavaScript](http://www.crockford.com/javascript/) - Douglas Crockford (HTML)
* [Deep JavaScript: Theory and techniques](https://exploringjs.com/deep-js) - Dr. Axel Rauschmayer (HTML)
* [Designing Scalable JavaScript Applications](https://www.manning.com/books/designing-scalable-javascript-applications) - Emmit Scott (PDF+livebook)
* [Dev Docs](https://devdocs.io/javascript/) - Various (HTML)
* [Eloquent JavaScript 3rd edition](http://eloquentjavascript.net) - Marijn Haverbeke (HTML, PDF, EPUB, MOBI)
* [Exploring ES6](http://exploringjs.com/es6/) - Dr. Axel Rauschmayer (HTML)
* [Google JavaScript Style Guide](https://google.github.io/styleguide/javascriptguide.xml) - Aaron Whyte, Bob Jervis, Dan Pupius, Erik Arvidsson, Fritz Schneider, Robby Walker (HTML)
* [Human JavaScript](http://read.humanjavascript.com/ch01-introduction.html) - Henrik Joreteg (HTML)
* [JavaScript (ES2015+) Enlightenment](https://frontendmasters.com/guides/javascript-enlightenment/) - Cody Lindley (HTML)
* [JavaScript Allongé](https://leanpub.com/javascript-allonge/read) - Reginald Braithwaite (HTML)
* [JavaScript Bible](http://media.wiley.com/product_ancillary/28/07645334/DOWNLOAD/all.pdf) - Danny Goodman (PDF)
* [JavaScript Challenges Book](https://tcorral.github.io/javascript-challenges-book/) - Tomás Corral Casas (HTML)
* [JavaScript ES6 and beyond](https://github.com/AlbertoMontalesi/JavaScript-es6-and-beyond-ebook) - Alberto Montalesi (PDF, epub)
* [JavaScript For Cats](http://jsforcats.com) - Maxwell Ogden (HTML)
* [JavaScript for Impatient Programmers (ES2020 edition)](https://exploringjs.com/impatient-js/toc.html) - Dr. Axel Rauschmayer (HTML)
* [JavaScript from ES5 to ESNext](https://flaviocopes.com/page/es5-to-esnext/) - Flavio Copes (PDF, EPUB, Kindle) *(email address requested)*
* [JavaScript Fundamentals, Plus a Dash Of JQuery - for dinner ladies](http://nicholasjohnson.com/javascript-book/) - Nicholas Johnson (HTML)
* [JavaScript Garden](http://bonsaiden.github.io/JavaScript-Garden/) - Tim Ruffles (HTML)
* [JavaScript Interview #35](https://gumroad.com/l/javascript-interview-35) - Coderslang Master (PDF, email address *requested*, not required)
* [JavaScript Notes for Professionals](https://goalkicker.com/JavaScriptBook/) - Compiled from StackOverflow documentation (PDF)
* [JavaScript Patterns Collection](http://shichuan.github.io/javascript-patterns/) - Shi Chuan (HTML)
* [JavaScript Spessore](https://web.archive.org/web/20160325064800/https://leanpub.com/javascript-spessore/read) - Reginald Braithwaite (HTML)
* [JavaScript Succinctly](https://www.syncfusion.com/resources/techportal/ebooks/javascript) - Cody Lindley (PDF, Kindle; email address *requested*, not required)
* [JavaScript the Right Way](https://github.com/braziljs/js-the-right-way) - William Oliveira, Allan Esquina (HTML)
* [jQuery Fundamentals](http://jqfundamentals.com) - Bocoup (HTML)
* [JS Robots](https://web.archive.org/web/20201029045339/http://markdaggett.com/images/ExpertJavaScript-ch6.pdf) - Mark Daggett (PDF) *(:card_file_box: archived)*
* [Leaflet Tips and Tricks: Interactive Maps Made Easy](https://leanpub.com/leaflet-tips-and-tricks/read) - Malcolm Maclean (HTML)
* [Learning JavaScript Design Patterns](http://addyosmani.com/resources/essentialjsdesignpatterns/book/) - Addy Osmani (HTML)
* [Let's Learn ES6](https://bubblin.io/cover/let-s-learn-es6-by-ryan-christiani#frontmatter) - Ryan Christiani (Superbook format)
* [Managing Space and Time with JavaScript - Book 1: The Basics](http://www.noelrappin.com) - Noel Rappin (dead link)
* [Mozilla Developer Network's JavaScript Guide](https://developer.mozilla.org/en-US/docs/Web/JavaScript/Guide) - Mozilla Developer Network contributors (HTML)
* [Neural Networks with JavaScript Succinctly](https://www.syncfusion.com/ebooks/neural-networks-with-javascript-succinctly) - James McCaffrey (PDF, EPUB, MOBI)
* [Oh My JS](https://web.archive.org/web/20150317231950/https://leanpub.com/ohmyjs/read) - Azat Mardanov (HTML)
* [Patterns For Large-Scale JavaScript Application Architecture](http://addyosmani.com/largescalejavascript/) - Addy Osmani (HTML)
* [Practical Modern JavaScript](https://github.com/mjavascript/practical-modern-javascript) - Nicolas Bevacqua (HTML)
* [Professor Frisby’s Mostly Adequate Guide to Functional Programming](https://mostly-adequate.gitbooks.io/mostly-adequate-guide/content/) - Brian Lonsdorf (HTML)
* [Robust Client-Side JavaScript](https://molily.de/robust-javascript/) - Matthias Schäfer (HTML, EPUB)
* [Single page apps in depth](http://singlepageappbook.com) - Mixu (HTML)
* [Speaking JavaScript](http://speakingjs.com/es5/) - Dr. Axel Rauschmayer
* [Standard ECMA-262 ECMAScript 2016 Language Specification](https://www.ecma-international.org/publications/standards/Ecma-262.htm) - Ecma International (HTML,PDF)
* [The JavaScript Beginner's Handbook](https://flaviocopes.com/page/javascript-handbook/) - Flavio Copes (PDF, EPUB, Kindle) *(email address requested)*
* [The JavaScript Tutorial](http://javascript.info) - Ilya Kantor (HTML)
* [The JavaScript Way](https://github.com/bpesquet/thejsway) - Baptiste Pesquet
* [The Problem with Native JavaScript APIs](https://www.oreilly.com/programming/free/native-javascript-apis.csp) - Nicholas C. Zakas (PDF, email address *requested*)
* [Thinking in JavaScript](https://www.amazon.com/Thinking-JavaScript-Aravind-Shenoy-ebook/dp/B00JUI6LUQ) - Aravind Shenoy (Kindle)
* [Understanding ECMAScript 6](https://leanpub.com/understandinges6/read) - Nicholas C. Zakas (HTML)
* [Understanding JavaScript OOP](http://robotlolita.me/2011/10/09/understanding-javascript-oop.html) - Quil (HTML)
* [Understanding the DOM — Document Object Model](https://www.digitalocean.com/community/books/understanding-the-dom-document-object-model-ebook) - Tania Rascia (PDF, EPUB)
* [You Don't Know JS](https://github.com/getify/You-Dont-Know-JS) - Kyle Simpson (HTML, PDF, EPUB, MOBI)


#### AngularJS

> :information_source: See also &#8230; [Angular](#angular)

* [Angular 1 Style Guide](https://github.com/johnpapa/angular-styleguide/blob/master/a1/README.md) - John Papa (HTML)
* [Angular for the jQuery developer](http://www.ng-newsletter.com.s3-website-us-east-1.amazonaws.com/posts/angular-for-the-jquery-developer.html) - ng-newsletter, Ari Lerner, David Wu, Nate Murray (HTML)
* [AngularJS - Step by Logical Step](http://nicholasjohnson.com/angular-book/) - Nicholas Johnson (HTML)
* [AngularJS Guide](https://docs.angularjs.org/guide/) (HTML)
* [AngularJS Material Designing](https://material.angularjs.org/latest/) (HTML)
* [AngularJS Notes for Professionals](https://goalkicker.com/AngularJSBook) - Compiled from StackOverflow Documentation ([PDF](https://goalkicker.com/AngularJSBook/AngularJSNotesForProfessionals.pdf))
* [AngularJS Style Guide for teams](https://github.com/toddmotto/angularjs-styleguide) - Todd Motto (HTML)
* [AngularJS Succinctly](https://www.syncfusion.com/resources/techportal/ebooks/angularjs) - Frederik Dietz (PDF, EPUB, Kindle) (email address *requested*, not required)
* [AngularJS Tutorial](https://docs.angularjs.org/tutorial) (HTML)
* [AngularJS vs EmberJs](https://angularjs-emberjs-compare.bguiz.com) - Brendan Graetz (HTML)
* [Seven-Part Introduction to AngularJS](http://ngokevin.com/blog/angular-1/) - Keving Ngo (HTML, [:package: demos, open-sourced examples](https://github.com/ngokevin/angularbook))
* [Unit Testing Best Practices in AngularJS](http://andyshora.com/unit-testing-best-practices-angularjs.html) - Andy Shora (HTML)


#### Backbone.js

* [A pragmatic guide to Backbone.js apps](http://pragmatic-backbone.com)
* [Backbonejs Tutorials](https://cdnjs.com/libraries/backbone.js/tutorials/)
* [Building Single Page Web Apps with Backbone.js](https://singlepagebook.supportbee.com) (:construction: *in process*)
* [Developing Backbone.js Applications](http://addyosmani.github.io/backbone-fundamentals/)
* [Getting Started with Backbone.js](http://net.tutsplus.com/tutorials/javascript-ajax/getting-started-with-backbone-js/)
* [How to share Backbone.js models with node.js](http://amirmalik.net/2010/11/27/how-to-share-backbonejs-models-with-nodejs)


#### Booty5.js

* [The Booty5 HTML5 Game Maker Manual](http://booty5.com/booty5-free-html-game-maker-e-book-manual/)


#### D3.js

* [D3 Tips and Tricks](https://leanpub.com/D3-Tips-and-Tricks/read) - Malcolm Maclean
* [Dashing D3.js Tutorial](https://www.dashingd3js.com/d3-tutorial)
* [Interactive Data Visualization with D3](http://alignedleft.com/tutorials/d3)


#### Dojo

* [Dojo: The Definitive Guide](https://www.oreilly.com/library/view/dojo-the-definitive/9780596516482/) - Matthew A. Russell


#### Electron

* [Electron Succinctly, Syncfusion](https://www.syncfusion.com/succinctly-free-ebooks/electron-succinctly) (PDF, Kindle) (email address requested, not required)


#### Elm

* [An Introduction to Elm](https://guide.elm-lang.org) (HTML)
* [Beginning Elm](https://elmprogramming.com) - Pawan Poudel (HTML)
* [Building a Live-Validating Signup Form in Elm](http://tech.noredink.com/post/129641182738/building-a-live-validated-signup-form-in-elm)
* [Elm Accelerated](https://accelerated.amimetic.co.uk) - James Porter
* [Elm Programming Language](https://en.wikibooks.org/wiki/Elm_programming_language) (HTML)
* [Elm Tutorial](https://legacy.gitbook.com/book/sporto/elm-tutorial/details)
* [Learn You an Elm](https://learnyouanelm.github.io) (HTML)
* [The Elm Architecture](https://github.com/evancz/elm-architecture-tutorial)


#### Ember.js

* [AngularJs vs EmberJs](https://angularjs-emberjs-compare.bguiz.com) - Brendan Graetz (HTML)
* [DockYard Ember.js Style Guide](https://github.com/DockYard/styleguides/blob/master/engineering/ember.md)
* [Ember App with RailsApi](https://dockyard.com/blog/ember/2013/01/07/building-an-ember-app-with-rails-api-part-1)
* [Ember.js - Getting started](https://guides.emberjs.com/release/)
* [Vic Ramon's Ember Tutorial](http://ember.vicramon.com)
* [yoember.com](https://yoember.com)


#### Express.js

* [Express.js Guide](https://web.archive.org/web/20140621124403/https://leanpub.com/express/read) - Azat Mardanov
* [The Express.js Handbook](https://flaviocopes.com/page/express-handbook/) - Flavio Copes (PDF, EPUB, Kindle) *(email address requested)*


#### Fastify

* [Fastify - Latest Documentation](https://www.fastify.io/docs/latest) (HTML)


#### Ionic

* [Ionic 4 Succinctly](https://www.syncfusion.com/ebooks/ionic-4-succinctly) - Ed Freitas


#### jQuery

* [JavaScript Fundamentals, Plus a Dash Of JQuery - for dinner ladies](http://nicholasjohnson.com/javascript-book/)
* [jQuery Notes for Professionals](https://goalkicker.com/jQueryBook/) - Compiled from StackOverflow Documentation (PDF)
* [jQuery Novice to Ninja](http://mediatheque.cite-musique.fr/MediaComposite/Debug/Dossier-Orchestre/ressources/jQuery.Novice.to.Ninja.2nd.Edition.pdf) (PDF)
* [jQuery Succinctly, Syncfusion](https://www.syncfusion.com/resources/techportal/ebooks/jquery) (PDF, Kindle) (email address *requested*, not required)


#### Meteor

* [Your First Meteor Application, A Complete Beginner’s Guide to the Meteor JavaScript Framework](http://meteortips.com/book/)


#### Next.js

* [Mastering Next.js](https://masteringnextjs.com)
* [Next.js Crash Course 2021](https://www.youtube.com/watch?v=mTz0GXj8NN0) - Brad Traversy (Traversy Media)
* [The Next.js Handbook](https://flaviocopes.com/page/nextjs-handbook/) - Flavio Copes (PDF, EPUB, Kindle) *(email address requested)*


#### Node.js

* [An Introduction to libuv](https://nikhilm.github.io/uvbook/) - Nikhil Marathe ([PDF](http://nikhilm.github.io/uvbook/An%20Introduction%20to%20libuv.pdf) - [ePub](http://nikhilm.github.io/uvbook/An%20Introduction%20to%20libuv.epub))
* [From Containers to Kubernetes with Node.js](https://www.digitalocean.com/community/books/from-containers-to-kubernetes-with-node-js-ebook) - Kathleen Juell (PDF, EPUB)
* [Full Stack JavaScript: Learn Backbone.js, Node.js and MongoDB](https://github.com/azat-co/fullstack-javascript) - Azat Mardan
* [How To Code in Node.js - eBook](https://www.digitalocean.com/community/books/how-to-code-in-node-js-ebook) - David Landup, Marcus Sanatan @ Stack Abuse, Digital Ocean (PDF, EPUB)
* [Introduction to Node.js](https://nodejs.dev/learn) (HTML)
* [Mastering Node](https://github.com/visionmedia/masteringnode) - visionmedia ([PDF](https://github.com/visionmedia/masteringnode/blob/master/book.pdf))
* [Mixu's Node Book](http://book.mixu.net/node/)
* [Node Documentation](https://nodejs.org/en/docs/)
* [Node: Up and Running](https://www.oreilly.com/library/view/node-up-and/9781449332235/) - Tom Hughes-Croucher
* [Node.js Notes for Professionals](http://goalkicker.com/NodeJSBook) - Compiled from StackOverflow Documentation (PDF)
* [Node.js Succinctly, Syncfusion](https://www.syncfusion.com/resources/techportal/ebooks/nodejs) (PDF, Kindle) (email address *requested*, not required)
* [Practical Node.js: Building Real-World Scalable Web Apps](https://github.com/azat-co/practicalnode) - Azat Mardan
* [The Node Beginner Book](http://nodebeginner.org)
* [The Node.js Handbook](https://flaviocopes.com/page/node-handbook/) - Flavio Copes (PDF, EPUB, Kindle) *(email address requested)*


#### Om

* [Om Tutorial](http://awkay.github.io/om-tutorial/)


#### React

* [Airbnb React/JSX Style Guide](https://airbnb.io/javascript/react/) - Airbnb
* [Hacking with React](http://www.hackingwithreact.com)
* [How To Code in React.js](https://www.digitalocean.com/community/books/how-to-code-in-react-js-ebook) - Joe Morgan
* [Intro to the React Framework](http://code.tutsplus.com/tutorials/intro-to-the-react-framework--net-35660)
* [Learning React.js: Getting Started and Concepts](https://scotch.io/tutorials/learning-react-getting-started-and-concepts)
* [React-Bits](https://github.com/vasanthk/react-bits)
* [React Book, your beginner guide to React](https://github.com/softchris/react-book/) - Chris Noring
* [React Enlightenment](https://www.reactenlightenment.com) - Cody Lindley (HTML)
* [React In-depth: An exploration of UI development](https://developmentarc.gitbooks.io/react-indepth/content/)
* [React in patterns](https://krasimir.gitbooks.io/react-in-patterns/content) - Krasimir Tsonev
* [React JS Notes for Professionals](https://goalkicker.com/ReactJSBook/) - Compiled from StackOverflow Documentation (PDF)
* [React Primer Draft](https://github.com/mikechau/react-primer-draft)
* [React Succinctly](https://www.syncfusion.com/ebooks/react-succinctly) - Samer Buna
* [React Tutorial](https://reactjs.org/tutorial/tutorial.html)
* React Tutorial by Josh Finnie
    * [React Tutorial - Part 1](http://www.joshfinnie.com/blog/reactjs-tutorial-part-1/) - Josh Finnie
    * [React Tutorial - Part 2](http://www.joshfinnie.com/blog/reactjs-tutorial-part-2/) - Josh Finnie
    * [React Tutorial - Part 3](http://www.joshfinnie.com/blog/reactjs-tutorial-part-3/) - Josh Finnie
* [React with ASP.NET Core Tutorial](https://reactjs.net/getting-started/aspnetcore.html)
* [React.js Tutorial: Now is Your Time to Try It, Right in Your Browser](https://codegeekz.com/react-js-tutorial/)
* [SurviveJS - Webpack and React](http://survivejs.com)
* [The React Beginner's Handbook](https://flaviocopes.com/page/react-handbook/) - Flavio Copes (PDF, EPUB, Kindle) *(email address requested)*


#### React Native

* [React Native Animation Book](http://browniefed.com/react-native-animation-book/)
* [React Native Express](http://www.reactnativeexpress.com)
* [React Native Notes for Professionals](https://goalkicker.com/ReactNativeBook) - Compiled from StackOverflow documentation (PDF)
* [React Native Training](https://www.gitbook.com/book/unbug/react-native-training/details)
* [The Ultimate Guide to React Native Optimization](https://www.callstack.com/blog/download-the-ultimate-guide-to-react-native-optimization-ebook) (PDF) *(email requested, not required)*


#### Redux

* [Full-Stack Redux Tutorial](http://teropa.info/blog/2015/09/10/full-stack-redux-tutorial.html)
* [SoundCloud Application in React + Redux](https://www.robinwieruch.de/the-soundcloud-client-in-react-redux/)
<<<<<<< HEAD
* [The Complete Redux Book](https://leanpub.com/redux-book) - Boris Dinkevich, Ilya Gelman *(Leanpub account or valid email requested)*
=======
* [The Complete Redux Book](https://leanpub.com/redux-book/read) - Boris Dinkevich and Ilya Gelman (HTML)
>>>>>>> 19a03ae8


#### Svelte

* [Svelte Tutorial](https://svelte.dev/tutorial/basics) - Svelte.dev
* [The Svelte Handbook](https://flaviocopes.com/page/svelte-handbook/) - Flavio Copes (PDF, EPUB, Kindle) *(email address requested)*


#### Vue.js

* [30 Days Of Vue](https://www.newline.co/30-days-of-vue) - Hassan Djirdeh (HTML; *email required for PDF*)
* [Learning Vue.js](https://riptutorial.com/Download/vue-js.pdf) (PDF)
* [The Vue.js Handbook](https://flaviocopes.com/page/vue-handbook/) - Flavio Copes (PDF, EPUB, Kindle) *(email address requested)*


### Jenkins

* [Jenkins: The Definitive Guide](http://www.bogotobogo.com/DevOps/Jenkins/images/Intro_install/jenkins-the-definitive-guide.pdf) (PDF)
* [Jenkins User Handbook](https://www.jenkins.io/user-handbook.pdf) (PDF)


### Julia

* [Introducing Julia](https://en.wikibooks.org/wiki/Introducing_Julia) - Wikibooks
* [Julia by Example](http://samuelcolvin.github.io/JuliaByExample) - Samuel Colvin (GitHub repo)
* [Julia Data Science](https://juliadatascience.io) - Jose Storopoli, Rik Huijzer, Lazaro Alonso
* [Julia language: a concise tutorial](https://syl1.gitbook.io/julia-language-a-concise-tutorial) - Antonello Lobianco (GitBook)
* [Learn Julia in Y minutes](https://learnxinyminutes.com/docs/julia) - Leah Hanson
* [Quantitative Economics with Julia](https://julia.quantecon.org) - Jesse Perla, Thomas J. Sargent, John Stachurski (HTML, [PDF](https://web.archive.org/web/20210713122108/https://julia.quantecon.org/_downloads/pdf/quantitative_economics_with_julia.pdf))
* [The Julia Express](http://bogumilkaminski.pl/files/julia_express.pdf) - Bogumił Kamiński (PDF)
* [Think Julia](https://benlauwens.github.io/ThinkJulia.jl/latest/book.html) - Ben Lauwens, Allen Downey (GitBook)


### Kotlin

* [Kotlin Notes for Professionals](https://goalkicker.com/KotlinBook/) - Compiled from StackOverflow documentation (PDF)
* [Kotlin Official Documentation](https://kotlinlang.org/docs/reference/)
* [Kotlin Quick Reference](https://kotlin-quick-reference.com) - Alvin Alexander (gitbook)
* [Learning Kotlin](https://riptutorial.com/Download/kotlin.pdf) (PDF)


### LaTeX / TeX

#### LaTeX

* [Arbitrary LaTex Reference](http://latex.knobs-dials.com)
* [Begin Latex in minutes](https://github.com/VoLuong/Begin-Latex-in-minutes)
* [LaTeX](https://en.wikibooks.org/wiki/LaTeX) - Wikibooks
* [LaTex Notes for Professionals](https://goalkicker.com/LaTeXBook/) - Compiled from StackOverflow documentation (PDF)
* [The Not So Short Introduction to LaTeX](https://tobi.oetiker.ch/lshort/lshort.pdf) (PDF)


#### TeX

* [Notes On Programming in TeX](http://pgfplots.sourceforge.net/TeX-programming-notes.pdf) - Christian Feursänger (PDF)
* [TeX by Topic, A TeXnician's Reference](http://eijkhout.net/texbytopic/texbytopic.html) - Victor Eijkhout
* [TeX for the Impatient](https://www.gnu.org/software/teximpatient/) - Paul Abrahams, Kathryn Hargreaves, Karl Berry


### Language Agnostic

* [BY SUBJECT](free-programming-books-subjects.md) This section has been moved to its own file.


### Limbo

* [Inferno Programming With Limbo](http://doc.cat-v.org/inferno/books/inferno_programming_with_limbo/)


### Linux

* [Ad Hoc Data Analysis From The Unix Command Line](https://en.wikibooks.org/wiki/Ad_Hoc_Data_Analysis_From_The_Unix_Command_Line) - Wikibooks
* [Advanced Linux Programming](https://mentorembedded.github.io/advancedlinuxprogramming/) (PDF)
* [Automated Linux From Scratch](http://www.linuxfromscratch.org/alfs/download.html)
* [Getting Started with Ubuntu](http://ubuntu-manual.org)
* [GNU Autoconf, Automake and Libtool](http://www.sourceware.org/autobook/download.html)
* [Hardened Linux From Scratch](http://www.linuxfromscratch.org/hlfs/download.html)
* [Kali Linux 2018: Assuring Security by Penetration Testing, Fourth Edition](https://www.packtpub.com/free-ebooks/kali-linux-2018-assuring-security-penetration-testing-fourth-edition) - Shiva V. N Parasram, Alex Samm, Damian Boodoo, Gerard Johansen, Lee Allen, Tedi Heriyanto, Shakeel Ali (Packt account *required*)
* [Kali Linux: Professional Penetration-Testing Distribution](http://docs.kali.org)
* [Learning Debian GNU/Linux](http://www.oreilly.com/openbook/debian/book/index.html)
* [Linux 101 Hacks](http://thegeekstuff.s3.amazonaws.com/files/linux-101-hacks.zip) - Ramesh Natarajan (PDF)
* [Linux Advanced Routing & Traffic Control HOWTO](http://lartc.org)
* [Linux Appliance Design: A Hands-On Guide to Building Linux Appliances](http://librta.org/book.html) - Bob Smith, John Hardin, Graham Phillips, Bill Pierce (PDF, EPUB, MOBI)
* [Linux commands Notes for Professionals](https://goalkicker.com/LinuxBook/) - Compiled from StackOverflow documentation (PDF)
* [Linux Device Drivers, Third Edition](http://lwn.net/Kernel/LDD3/) - Jonathan Corbet, Alessandro Rubini, Greg Kroah-Hartman
* [Linux from Scratch](http://www.linuxfromscratch.org/lfs/view/stable/)
* [Linux Fundamentals](http://linux-training.be/linuxfun.pdf) - Paul Cobbaut (PDF)
* [Linux Inside](https://0xax.gitbooks.io/linux-insides/content/index.html)
* [Linux Kernel in a Nutshell](http://www.kroah.com/lkn/)
* [Linux Newbie Administrator Guide](http://lnag.sourceforge.net)
* [Linux Succinctly, Syncfusion](https://www.syncfusion.com/resources/techportal/ebooks/linux) (PDF, Kindle) (email address *requested*, not required)
* [Secure Programming HOWTO - Creating Secure Software](http://www.dwheeler.com/secure-programs/) - D. A. Wheeler (HTML, PDF)
* [Ten Steps to Linux Survival: Bash for Windows People](http://dullroar.com/book/TenStepsToLinuxSurvival.html) - Jim Lehmer
* [The Debian Administrator's Handbook](https://debian-handbook.info)
* [The Linux Command Line](http://linuxcommand.org/tlcl.php) (PDF)
* [The Linux Commands Handbook](https://flaviocopes.com/page/linux-commands-handbook/) - Flavio Copes (PDF, EPUB, Kindle) *(email address requested)*
* [The Linux Development Platform](http://ptgmedia.pearsoncmg.com/imprint_downloads/informit/perens/0130091154.pdf) (PDF)
* [The Linux Kernel Module Programming Guide](https://sysprog21.github.io/lkmpg/)
* [The Linux System Administrator's Guide](http://www.tldp.org/LDP/sag/html/index.html)
* [Ubuntu Pocket Guide and Reference](http://www.ubuntupocketguide.com/index_main.html)
* [Ubuntu Server Guide](https://help.ubuntu.com/20.04/serverguide/serverguide.pdf) (PDF)
* [Understanding the Linux Virtual Memory Manager](https://www.kernel.org/doc/gorman/) - Mel Gorman (HTML, PDF)
* [UNIX Systems Programming for SVR4](http://www.bitsinthewind.com/about-dac/publications/unix-systems-programming) - David A. Curry
* [Upstart Intro, Cookbook and Best Practises](http://upstart.ubuntu.com/cookbook/)
* [What Every Programmer Should Know About Memory](http://www.akkadia.org/drepper/cpumemory.pdf) (PDF)


### Lisp

* [ANSI Common Lisp Standard (draft version 15.17R, X3J13/94-101R)](https://franz.com/support/documentation/cl-ansi-standard-draft-w-sidebar.pdf) (PDF)
* [Basic Lisp Techniques](http://franz.com/resources/educational_resources/cooper.book.pdf) - David J. Cooper Jr. (PDF)
* [Casting Spels in Lisp](http://www.lisperati.com/casting.html)
* [Common Lisp: A Gentle Introduction to Symbolic Computation](http://www.cs.cmu.edu/~dst/LispBook/) - David S. Touretzky (PDF, PS)
* [Common Lisp: An Interactive Approach](http://www.cse.buffalo.edu/~shapiro/Commonlisp/) - Stuart C. Shapiro
* [Common Lisp Quick Reference](http://clqr.boundp.org)
* [Common Lisp the Language, 2nd Edition](http://www.cs.cmu.edu/Groups/AI/html/cltl/mirrors.html)
* [Google's Common Lisp Style Guide](https://google.github.io/styleguide/lispguide.xml)
* [Interpreting LISP](http://www.civilized.com/files/lispbook.pdf) - Gary D. Knott (PDF)
* [Learn Lisp The Hard Way](https://github.com/LispTO/llthw) - Colin J.E. Lupton
* [Let Over Lambda - 50 Years of Lisp](http://letoverlambda.com/index.cl/) - D. Hoyte
* [Lisp Hackers: Interviews with 100x More Productive Programmers](https://leanpub.com/lisphackers/read) - Vsevolod Dyomkin
* [Lisp Koans](https://github.com/google/lisp-koans)
* [Lisp Web Tales](https://leanpub.com/lispwebtales) - Pavel Penev *(Leanpub account or valid email requested)*
* [Loving Common Lisp, or the Savvy Programmer's Secret Weapon](https://leanpub.com/lovinglisp/read) - Mark Watson (HTML)
* [On Lisp](http://www.paulgraham.com/onlisp.html) - P. Graham
* [Paradigms of Artificial Intelligence Programming: Case Studies in Common Lisp](https://github.com/norvig/paip-lisp) - Peter Norvig (PDF, EPUB, Markdown)
* [Practical Common Lisp](http://www.gigamonkeys.com/book/) - P. Seibel
* [The Common Lisp Cookbook](https://lispcookbook.github.io/cl-cookbook/)
* [The Evolution of Lisp](http://www.dreamsongs.com/Files/HOPL2-Uncut.pdf) - Guy L. Steele Jr., Richard P. Gabriel (PDF)


### Livecode

* [LiveCode userguide](http://www.scribd.com/doc/216789127/LiveCode-userguide) (PDF)


### Lua

* [Learning Lua ebook](https://riptutorial.com/Download/lua.pdf) - Rip Tutorial (Compiled from StackOverflow documentation) (PDF)
* [Lua 5.3 Reference Manual](http://www.lua.org/manual/5.3/)
* [Lua Programming](https://en.wikibooks.org/wiki/Lua_Programming) - Wikibooks
* [Lua Tutorial](http://www.tutorialspoint.com/lua/) - Tutorials Point (HTML, PDF)
* [Programming in Lua (first edition)](https://www.lua.org/pil/contents.html)


### Make

* [Makefile tutorial](https://makefiletutorial.com) - Chase Lambert
* [Managing Projects with GNU Make](https://www.oreilly.com/openbook/make3/book/index.html) - Robert Mecklenburg


### Markdown

* [Learn Markdown](https://www.gitbook.com/book/gitbookio/markdown/details) - Sammy P., Aaron O. (PDF) (EPUB) (MOBI)


### Mathematica

* [Mathematica® programming: an advanced introduction](http://www.mathprogramming-intro.org) - Leonid Shifrin
* [Power Programming with Mathematica](http://mathematica.stackexchange.com/questions/16485/are-you-interested-in-purchasing-david-wagners-power-programming-with-mathemat/22724) - David B. Wagner
* [Stephen Wolfram's The Mathematica Book](http://reference.wolfram.com/legacy/v5_2/)
* [Vector Math for 3d Computer Graphics](http://chortle.ccsu.edu/VectorLessons/index.html)
* [Wolfram Mathematica Product Training: Wolfram U](https://www.wolfram.com/wolfram-u/catalog/product-training/mathematica/)


### MATLAB

* [An Interactive Introduction to MATLAB](http://www.science.smith.edu/~jcardell/Courses/EGR326/Intro-to-MATLAB.pdf) (PDF)
* [An Introduction to MATLAB](http://www.maths.dundee.ac.uk/software/MatlabNotes.pdf) (PDF)
* [Applications of MATLAB in Science and Engineering](http://www.intechopen.com/books/applications-of-matlab-in-science-and-engineering)
* [Experiments with MATLAB](http://www.mathworks.com/moler/exm/index.html?requestedDomain=www.mathworks.com&nocookie=true)
* [Freshman Engineering Problem Solving with MATLAB](https://cnx.org/exports/3a643c1f-c1ba-4c2a-8065-317a1f2b1add@18.1.pdf/freshman-engineering-problem-solving-with-matlab-18.1.pdf) (PDF)
* [Interactive Tutorials for MATLAB, Simulink, Signal Processing, Controls, and Computational Mathematics](http://www.mathworks.com/tutorials)
* [Introduction to MATLAB for Engineering Students](https://www.mccormick.northwestern.edu/documents/students/undergraduate/introduction-to-matlab.pdf) - David Houcque (PDF) (1.2, 2005)
* [MATLAB - A Fundamental Tool for Scientific Computing and Engineering Applications - Volume 1](http://www.intechopen.com/books/matlab-a-fundamental-tool-for-scientific-computing-and-engineering-applications-volume-1)
* [MATLAB - A Ubiquitous Tool for the Practical Engineer](http://www.intechopen.com/books/matlab-a-ubiquitous-tool-for-the-practical-engineer)
* [MATLAB for Engineers: Applications in Control, Electrical Engineering, IT and Robotics](http://www.intechopen.com/books/matlab-for-engineers-applications-in-control-electrical-engineering-it-and-robotics)
* [MATLAB Notes for professionals](https://goalkicker.com/MATLABBook) - Compiled from StackOverflow documentation (PDF)
* [MATLAB Programming](https://en.wikibooks.org/wiki/MATLAB_Programming) - Wikibooks
* [MATLAB Succinctly, Syncfusion](https://www.syncfusion.com/resources/techportal/ebooks/matlab) (PDF, Kindle) (email address *requested*, not required)
* [Numerical Computing with MATLAB](http://www.mathworks.com/moler/index_ncm.html?requestedDomain=www.mathworks.com&nocookie=true)
* [Physical Modeling in MATLAB](http://greenteapress.com/matlab/index.html) - Alan B. Downey
* [Scientific Computing](https://www.math.ust.hk/~machas/scientific-computing.pdf) - Jeffrey R. Chasnov (PDF)


### Maven

* [Developing with Eclipse and Maven](https://books.sonatype.com/m2eclipse-book/reference/index.html)
* [Maven by Example](http://books.sonatype.com/mvnex-book/reference/public-book.html)
* [Maven: The Complete Reference](http://books.sonatype.com/mvnref-book/reference/public-book.html)
* [Repository Management with Nexus](http://books.sonatype.com/nexus-book/reference/)


### Mercury

* [The Mercury Users' Guide](http://www.mercurylang.org/information/doc-release/user_guide.pdf) (PDF)


### Modelica

* [Modelica by Example](http://book.xogeny.com)


### MongoDB

* [Introduction to MongoDB](https://www.tutorialspoint.com/mongodb/) - Tutorials Point (HTML, PDF)
* [Learning MongoDB](https://riptutorial.com/Download/mongodb.pdf) - Based on Unaffiliated  Stack Overflow Documentation (PDF)
* [MongoDB Koans](https://github.com/chicagoruby/MongoDB_Koans)
* [MongoDB Notes for Professionals](https://goalkicker.com/MongoDBBook/) - Compiled from StackOverflow Documentation (PDF)
* [MongoDB Succinctly, Syncfusion](https://www.syncfusion.com/resources/techportal/ebooks/mongodb) (PDF, Kindle) (email address *requested*, not required)
* [The Little MongoDB Book](http://openmymind.net/2011/3/28/The-Little-MongoDB-Book/)


### MySQL

* [MySQL 8.0 Tutorial Excerpt](https://dev.mysql.com/doc/mysql-tutorial-excerpt/8.0/en/tutorial.html) (HTML) [(PDF)](https://downloads.mysql.com/docs/mysql-tutorial-excerpt-8.0-en.pdf)
* [MySQL Notes for Professionals](https://goalkicker.com/MySQLBook/) - Compiled from StackOverflow Documentation (PDF)


### Neo4J

* [Fullstack GraphQL Applications with GRANDStack – Essential Excerpts](https://neo4j.com/fullstack-graphql-applications-with-grandstack/) - William Lyon (PDF) *(email requested)*
* [Graph Algorithms: Practical Examples in Apache Spark and Neo4j](https://neo4j.com/graph-algorithms-book/) - Mark Needham, Amy E. Hodler (PDF, EPUB, MOBI) *(email requested)*
* [Graph Databases 2nd edition](http://neo4j.com/books/graph-databases/) - Ian Robinson, Jim Webber, Emil Eifrém (PDF, EPUB, MOBI) *(email requested)*
* [Graph Databases For Dummies](https://neo4j.com/graph-databases-for-dummies/) - Dr. Jim Webber, Rik Van Bruggen (PDF) *(email requested)*


### .NET Core

* [Clean Code .NET](https://github.com/thangchung/clean-code-dotnet)
* [Entity Framework Core Succinctly](https://www.syncfusion.com/succinctly-free-ebooks/entity-frame-work-core-succinctly) - Ricardo Peres
* [.NET documentation - Microsoft Docs](https://docs.microsoft.com/en-us/dotnet/)
* [Using .NET Core, Docker, and Kubernetes Succinctly](https://www.syncfusion.com/ebooks/using-netcore-docker-and-kubernetes-succinctly) - Michele Aponte


### .NET Framework

* [Akka.NET Succinctly](https://www.syncfusion.com/ebooks/akka_net_succinctly) - Zoran Maksimovic
* [Application Security in .NET Succinctly](https://www.syncfusion.com/ebooks/application_security_in_net_succinctly) - Stan Drapkin
* [Cryptography in .NET Succinctly](https://www.syncfusion.com/ebooks/cryptography_in_net_succinctly) - Dirk Strauss
* [Entity Framework](http://weblogs.asp.net/zeeshanhirani/my-christmas-present-to-the-entity-framework-community)
* [Game Creation with XNA](https://en.wikibooks.org/wiki/Game_Creation_with_XNA) - Wikibooks
* [Getting the Most from LINQPad Succinctly](https://www.syncfusion.com/ebooks/getting-the-most-from-linqpad-succinctly) - José Roberto Olivas Mendoza
* [MonoGame Succinctly](https://www.syncfusion.com/ebooks/monogame_succinctly) - Jim Perry
* [.NET for Visual FoxPro Developers](http://foxcentral.net/microsoft/NETforVFPDevelopers.htm)
* [.NET Framework Notes for Professionals](https://goalkicker.com/DotNETFrameworkBook/) - Compiled from StackOverflow Documentation (PDF)
* [.NET Performance Testing and Optimization - The Complete Guide](https://www.red-gate.com/library/net-performance-testing-and-optimization-the-complete-guide) - Paul Glavich, Chris Farrell (PDF)
* [NuGet In-House Succinctly](https://www.syncfusion.com/ebooks/nuget-in-house-succinctly) - José Roberto Olivas Mendoza
* [Rider Succinctly](https://www.syncfusion.com/ebooks/rider-succinctly) - Dmitri Nesteruk
* [Under the Hood of .NET Memory Management](https://assets.red-gate.com/community/books/under-the-hood-of-net-memory-management.pdf) - Chris Farrell, Nick Harrison (PDF)
* [Visual Studio .NET Tips and Tricks](http://www.infoq.com/minibooks/vsnettt) (VS 2003-2005 only)
* [Visual Studio 2019 Succinctly](https://www.syncfusion.com/ebooks/visual-studio-2019-succinctly) - Alessandro Del Sole


### Nim

* [Computer Programming with the Nim Programming Language](http://ssalewski.de/nimprogramming.html) - Dr. Stefan Salewski
* [Nim Basics](https://narimiran.github.io/nim-basics) - narimiran
* [Nim by Example](https://nim-by-example.github.io) - Flaviu Tamas
* [Nim Days](https://xmonader.github.io/nimdays) - Ahmed Thabet


### NoSQL

* [CouchDB: The Definitive Guide](http://guide.couchdb.org)
* [Extracting Data from NoSQL Databases: A Step towards Interactive Visual Analysis of NoSQL Data](http://publications.lib.chalmers.se/records/fulltext/155048.pdf) - Petter Nasholm (PDF)
* [Graph Databases](http://graphdatabases.com)
* [How To Manage a Redis Database](https://www.digitalocean.com/community/books/how-to-manage-a-redis-database-ebook) - Mark Drake (PDF, EPUB)
* [NoSQL Databases](http://www.christof-strauch.de/nosqldbs.pdf) - Christof Strauch (PDF)
* [Redis in Action](https://redis.com/ebook/redis-in-action/) - Josiah L. Carlson
* [The Little Redis Book](http://openmymind.net/2012/1/23/The-Little-Redis-Book/) - Karl Seguin (PDF, Epub)


### Oberon

* [Algorithms and Data-Structures](https://inf.ethz.ch/personal/wirth/AD.pdf) - Niklaus Wirth (PDF)
* [Object-Oriented Programming in Oberon-2](http://ssw.jku.at/Research/Books/Oberon2.pdf) - Hanspeter Mössenböck (PDF)
* [Programming in Oberon](https://www.inf.ethz.ch/personal/wirth/ProgInOberonWR.pdf) - Niklaus Wirth (PDF)


### Objective-C

* [Google's Objective-C Style Guide](https://github.com/google/styleguide/blob/gh-pages/objcguide.md)
* [Object-Oriented Programming with Objective-C](https://developer.apple.com/library/ios/documentation/Cocoa/Conceptual/OOP_ObjC/Introduction/Introduction.html#//apple_ref/doc/uid/TP40005149)
* [Objective-C Notes for Professionals](https://goalkicker.com/ObjectiveCBook/) - Compiled from StackOverflow Documentation (PDF)
* [Objective-C Succinctly, Syncfusion](https://www.syncfusion.com/resources/techportal/ebooks/objective-c) (PDF, Kindle) (email address *requested*, not required)
* [Programming With Objective-C](https://developer.apple.com/library/mac/documentation/Cocoa/Conceptual/ProgrammingWithObjectiveC/Introduction/Introduction.html)


### OCaml

* [Developing Applications With Objective Caml](http://caml.inria.fr/pub/docs/oreilly-book/)
* [Functional Programming in OCaml](https://www.cs.cornell.edu/courses/cs3110/2019sp/textbook/) - Michael R. Clarkson
* [OCaml From the Ground Up](https://ocamlbook.org) - Daniil Baturin (HTML) (:construction: *in process*)
* [OCaml Scientific Computing](https://ocaml.xyz/book/) - Liang Wang, Jianxin Zhao (HTML) (:construction: *in process*)
* [Real World OCaml](https://dev.realworldocaml.org/toc.html)
* [Think OCaml](http://greenteapress.com/thinkocaml/index.html) - Allen B. Downey, Nicholas Monje
* [Unix System Programming in OCaml](http://ocaml.github.io/ocamlunix/) - Xavier Leroy, Didier Rémy (HTML, [GitHub Repo](https://github.com/ocaml/ocamlunix/))
* [Using, Understanding, and Unraveling The OCaml Language: From Practice to Theory and vice versa](http://pauillac.inria.fr/~remy/cours/appsem/) - Didier Rémy


### Octave

* [Octave Programming](https://en.wikibooks.org/wiki/Octave_Programming_Tutorial) - Wikibooks


### Odin

* [Overview \| Odin Programming Language](https://odin-lang.org/docs/overview/)


### OpenMP

* [A Guide To OpenMP](http://bisqwit.iki.fi/story/howto/openmp/)
* [OpenMP Application Programming Interface Standard Version 4.0](http://www.openmp.org/mp-documents/OpenMP4.0.0.pdf) (PDF)
* [OpenMP Application Programming Interface Standard Version 5.0](https://www.openmp.org/wp-content/uploads/OpenMP-API-Specification-5.0.pdf) (PDF)


### OpenResty

* [Programming OpenResty](https://www.gitbook.com/book/openresty/programming-openresty/details)


### OpenSCAD

* [OpenSCAD User Manual](https://en.wikibooks.org/wiki/OpenSCAD_User_Manual) - Wikibooks


### TrueOS

* [TrueOS® Users Handbook](https://www.trueos.org/handbook/trueos.html)


### Pascal

* [Free Pascal Reference guide](https://www.freepascal.org/docs-html/ref/ref.html)
* [Modern Object Pascal Introduction for Programmers](https://castle-engine.io/modern_pascal_introduction.html) (HTML)
* [Pascal Language Reference](https://docs.oracle.com/cd/E19957-01/802-5762/802-5762.pdf) (PDF)
* [Pascal Programming Reference Manual](https://public.support.unisys.com/aseries/docs/clearpath-mcp-17.0/pdf/86000080-103.pdf) - Unisys (PDF)
* [Pascal Quick Reference](https://ksvi.mff.cuni.cz/~dingle/2017/pascal_reference.html)
* [Turbo Pascal Reference Guide (1989)](http://bitsavers.org/pdf/borland/turbo_pascal/Turbo_Pascal_Version_5.0_Reference_Guide_1989.pdf) - Borland International (PDF)
* [Vector Pascal, an Array Language](http://www.dcs.gla.ac.uk/~wpc/reports/compilers/compilerindex/vp-ver2.html) - Paul Cockshott, Greg Michaelson
* [Vector Pascal Reference Manual](https://www.researchgate.net/publication/220177664_Vector_Pascal_reference_manual) (PDF)
* [VSI Pascal for OpenVMS Reference Manual](https://vmssoftware.com/docs/VSI_PASCAL_REF.pdf) - VMS Software (PDF)


### Perl

* [Beginning Perl](https://www.perl.org/books/beginning-perl/)
* [Data Munging with Perl](https://datamungingwithperl.com) (PDF)
* [Embedding Perl in HTML with Mason](http://masonbook.houseabsolute.com/book/) - D. Rolsky, K. Williams
* [Essential Perl](http://cslibrary.stanford.edu/108/EssentialPerl.pdf) (PDF)
* [Exploring Programming Language Architecture in Perl](http://www.billhails.net/Book/)
* [Extreme Perl](http://www.extremeperl.org/bk/home) - R. Nagier (HTML, PDF)
* [Higher-Order Perl](http://hop.perl.plover.com/book/) - M. J. Dominus (PDF)
* [Impatient Perl](https://www.perl.org/books/impatient-perl/)
* [Learning Perl The Hard Way](http://www.greenteapress.com/perl/)
* [Modern Perl 5](http://www.onyxneon.com/books/modern_perl/)
* [Perl & LWP](http://lwp.interglacial.com/index.html)
* [Perl 5 Internals](http://www.faqs.org/docs/perl5int/)
* [Perl for the Web](http://www.globalspin.com/thebook/) - C. Radcliff
* [Perl Notes for Professionals](https://goalkicker.com/PerlBook/) - Compiled from StackOverflow Documentation (PDF)
* [Perl one-liners cookbook](https://learnbyexample.github.io/learn_perl_oneliners/) - Sundeep Agarwal
* [Perl Training Australia - Course Notes](http://perltraining.com.au/notes.html)
* [Plack Handbook](http://handbook.plackperl.org)
* [SDL::Manual Writing Games in Perl](https://github.com/PerlGameDev/SDL_Manual)
* [Template Toolkit Documentation](http://template-toolkit.org/docs/index.html)
* [The DBIx-Class Book](https://github.com/castaway/dbix-class-book)
* [The PDL Book](http://sourceforge.net/projects/pdl/files/PDL_2013/PDL-Book/PDL-Book-20130322.pdf/download) (PDF)
* [Web Client Programming with Perl](http://www.oreilly.com/openbook/webclient/)


### PHP

* [An Introduction to the PHP Programming Language](https://codeahoy.com/learn/php/toc/) - CodeAhoy (HTML)
* [Clean Code PHP](https://github.com/jupeter/clean-code-php)
* [PHP 5 Power Programming](http://www.informit.com/content/images/013147149X/downloads/013147149X_book.pdf) (PDF)
* [PHP Apprentice](https://phpapprentice.com) - Andrew Davis *(:construction: in process)*
* [PHP Best Practices](https://phpbestpractices.org)
* [PHP Documentor - Documentation](https://docs.phpdoc.org) - phpdoc.org
* [PHP Internals Book](http://www.phpinternalsbook.com)
* [PHP Notes for Professionals](https://goalkicker.com/PHPBook/) - Compiled from StackOverflow Documentation (PDF)
* [PHP Pandas](http://daylerees.com/php-pandas/) - Dayle Rees
* [PHP Programming](https://en.wikibooks.org/wiki/PHP_Programming) - Wikibooks
* [PHP Reference: Beginner to Intermediate PHP5](https://phpreferencebook.com/pdf/download/) - Mario Lurig (PDF)
* [PHP Security Guide](http://phpsec.org/projects/guide/)
* [PHP: The Right Way](http://www.phptherightway.com)
* [PHPUnit Manual](https://phpunit.de/manual/current/en/phpunit-book.pdf) - Sebastian Bergmann (PDF)
* [Practical PHP Programming](http://www.hackingwithphp.com)
* [Practical PHP Testing](http://www.giorgiosironi.com/2009/12/practical-php-testing-is-here.html)
* [Survive The Deep End: PHP Security](https://phpsecurity.readthedocs.org/en/latest/)
* [Using Libsodium in PHP Projects](https://paragonie.com/book/pecl-libsodium)


#### CakePHP

* [CakePHP Cookbook 2.x](http://book.cakephp.org/2.0/_downloads/en/CakePHPCookbook.pdf) (PDF)


#### CodeIgniter

* [CodeIgniter 3 User Guide](https://codeigniter.com/userguide3/index.html)
* [CodeIgniter 4 User Guide](https://codeigniter.com/user_guide/index.html)


#### Drupal

* [The Tiny Book of Rules](https://www.drupal.org/files/tiny-book-of-rules.pdf) (PDF)


#### Laravel

* [100 (and counting) Laravel Quick Tips](https://laraveldaily.com/wp-content/uploads/2020/04/laravel-tips-2020-04.pdf) - Povilas Korop / LaravelDaily Team (PDF)
* [Laravel Best Practices](http://www.laravelbestpractices.com)
* [Laravel: Code Bright](http://daylerees.com/codebright) - Dayle Rees
* [Laravel: Code Happy](http://daylerees.com/codehappy) - Dayle Rees
* [Laravel: Code Smart](https://daylerees.com/codesmart/) - Dayle Rees


#### Symfony

* [Symfony 5: The Fast Track](https://symfony.com/doc/5.0/the-fast-track/en/index.html)
* [The Symfony Best practices 4.1.x](https://web.archive.org/web/20181017123206/https://symfony.com/pdf/Symfony_best_practices_4.1.pdf) (PDF)
* [The Symfony Book 2.8.x](https://symfony.com/doc/2.8/index.html)
* [The Symfony Book 3.4.x](https://symfony.com/doc/3.4/index.html)
* [The Symfony Book 4.4.x](https://symfony.com/doc/4.4/index.html)


#### Zend

* [Using Zend Framework 3](https://olegkrivtsov.github.io/using-zend-framework-3-book/html/)


### PicoLisp

* [PicoLisp by Example](https://github.com/tj64/picolisp-by-example)
* [PicoLisp Works](https://github.com/tj64/picolisp-works)


### PostgreSQL

* [Postgres Official Documentation](http://www.postgresql.org/docs/)
* [Postgres Succinctly](https://www.syncfusion.com/resources/techportal/ebooks/postgres) (PDF, Kindle) (email address *requested*, not required)
* [PostgreSQL Notes for Professionals](https://goalkicker.com/PostgreSQLBook/) - Compiled from StackOverflow documentation (PDF)
* [PostgreSQL Tutorial](https://www.tutorialspoint.com/postgresql/) - Tutorials Point (HTML, PDF)
* [Practical PostgreSQL](http://www.faqs.org/docs/ppbook/book1.htm)
* [The Internals of PostgreSQL for database administrators and system developers](http://www.interdb.jp/pg)


### PowerShell

<<<<<<< HEAD
* [A Unix Person's Guide to PowerShell](https://leanpub.com/aunixpersonsguidetopowershell) - The DevOps Collective Inc. (PDF, ePub, MOBI, HTML) *(Leanpub account or valid email requested)*
* [Creating HTML Reports in PowerShell](https://leanpub.com/creatinghtmlreportsinwindowspowershell) - The DevOps Collective Inc. (PDF, ePub, MOBI, HTML) *(Leanpub account or valid email requested)*
* [DevOps: The Ops Perspective](https://leanpub.com/devopstheopsperspective) - The DevOps Collective Inc. (PDF, ePub, MOBI, HTML) *(Leanpub account or valid email requested)*
* [Ditch Excel: Making Historical & Trend Reports in PowerShell](https://leanpub.com/ditchexcelmakinghistoricalandtrendreportsinpowershell) - The DevOps Collective Inc. (PDF, ePub, MOBI, HTML) *(Leanpub account or valid email requested)*
=======
* [A Unix Person's Guide to PowerShell](https://leanpub.com/aunixpersonsguidetopowershell/read) - The DevOps Collective, Inc. (HTML)
* [Creating HTML Reports in PowerShell](https://leanpub.com/creatinghtmlreportsinwindowspowershell/read) - The DevOps Collective, Inc. (HTML)
* [DevOps: The Ops Perspective](https://leanpub.com/devopstheopsperspective/read) - The DevOps Collective, Inc. (HTML)
* [Ditch Excel: Making Historical & Trend Reports in PowerShell](https://leanpub.com/ditchexcelmakinghistoricalandtrendreportsinpowershell/read) - The DevOps Collective, Inc. (HTML)
>>>>>>> 19a03ae8
* [Layman’s Guide to PowerShell 2.0 remoting](https://ravichaganti.com/ebooks/AlaymansguidetoPowerShell2remotingv2.pdf) (PDF)
* [Learn PowerShell Core 6.0](https://www.packtpub.com/free-ebooks/learn-powershell-core-60) - David das Neves, Jan-Hendrik Peters (Packt account *required*)
* [Learn PowerShell in Y Minutes](https://learnxinyminutes.com/docs/powershell/)
* [Mastering PowerShell v2](http://community.idera.com/powershell/powertips/b/ebookv2#pi619PostSortOrder=Ascending)
* [PowerShell 101: The No-Nonsense Beginner’s Guide to PowerShell](https://leanpub.com/powershell101) - Mike F. Robbins *(Leanpub account or valid email requested)*
* [PowerShell 2.0 – One CMDLET At A Time](http://www.jonathanmedd.net/wp-content/uploads/2010/09/PowerShell_2_One_Cmdlet_at_a_Time.pdf) (PDF)
* [PowerShell Notes for Professionals](http://goalkicker.com/PowerShellBook/) - Compiled from StackOverflow documentation (PDF)
* [PowerShell Succinctly, Syncfusion](https://www.syncfusion.com/resources/techportal/ebooks/powershell) (PDF, Kindle) (email address *requested*, not required)
<<<<<<< HEAD
* [PowerShell Tips to Write By](https://leanpub.com/powershelltips) - Adam Bertram *(Leanpub account or valid email requested)* (:construction: *in process*)
* [Secrets of PowerShell Remoting](https://leanpub.com/secretsofpowershellremoting) - The DevOps Collective Inc. (PDF, ePub, MOBI, HTML) *(Leanpub account or valid email requested)*
* [The Big Book of PowerShell Error Handling](https://leanpub.com/thebigbookofpowershellerrorhandling) - The DevOps Collective Inc. (PDF, ePub, MOBI, HTML) *(Leanpub account or valid email requested)*
* [The Big Book of PowerShell Gotchas](https://leanpub.com/thebigbookofpowershellgotchas) - The DevOps Collective Inc. (PDF, ePub, MOBI, HTML) *(Leanpub account or valid email requested)*
* [The Monad Manifesto - Annotated](https://leanpub.com/themonadmanifestoannotated) - The DevOps Collective Inc. (PDF, ePub, MOBI, HTML) *(Leanpub account or valid email requested)*
* [The PowerShell + DevOps Global Summit Manual for Summiteers](https://leanpub.com/windowspowershellnetworkingguide) - The DevOps Collective Inc. (PDF, ePub, MOBI, HTML) *(Leanpub account or valid email requested)*
* [Why PowerShell?](https://leanpub.com/whypowershell) - The DevOps Collective Inc. (PDF, ePub, MOBI, HTML) *(Leanpub account or valid email requested)*
* [Windows PowerShell Networking Guide](https://leanpub.com/windowspowershellnetworkingguide) - The DevOps Collective Inc. (PDF, ePub, MOBI, HTML) *(Leanpub account or valid email requested)*
=======
* [Secrets of PowerShell Remoting](https://leanpub.com/secretsofpowershellremoting/read) - The DevOps Collective, Inc. (HTML)
* [The Big Book of PowerShell Error Handling](https://leanpub.com/thebigbookofpowershellerrorhandling/read) - The DevOps Collective, Inc. (HTML)
* [The Big Book of PowerShell Gotchas](https://leanpub.com/thebigbookofpowershellgotchas/read) - The DevOps Collective, Inc. (HTML)
* [The Monad Manifesto - Annotated](https://leanpub.com/themonadmanifestoannotated/read) - The DevOps Collective, Inc. (HTML)
* [The PowerShell + DevOps Global Summit Manual for Summiteers](https://leanpub.com/windowspowershellnetworkingguide/read) - The DevOps Collective, Inc. (HTML)
* [Why PowerShell?](https://leanpub.com/whypowershell/read) - The DevOps Collective, Inc. (HTML)
* [Windows PowerShell Networking Guide](https://leanpub.com/windowspowershellnetworkingguide/read) - The DevOps Collective, Inc. (HTML)
>>>>>>> 19a03ae8


### Processing

* [The Nature of Code: Simulating Natural Systems with Processing](http://natureofcode.com/book/)


### Prolog

* [Adventure in Prolog](http://www.amzi.com/AdventureInProlog/) - Dennis Merritt
* [Coding Guidelines for Prolog](http://arxiv.org/abs/0911.2899) - Michael A. Covington, Roberto Bagnara, Richard A. O'Keefe, Jan Wielemaker, Simon Price
* [Concise Intro to Prolog](https://www.cis.upenn.edu/~matuszek/Concise%20Guides/Concise%20Prolog.html) - David Matuszek
* [Expert Systems in Prolog](http://www.amzi.com/ExpertSystemsInProlog/) - David Matuszek
* [GNU Prolog Manual](http://www.gprolog.org/manual/gprolog.pdf) - Daniel Diaz (PDF)
* [Introduction to Prolog for Mathematicians](http://www.j-paine.org/prolog/mathnotes/files/pms/pms.html) - J. Ireson-Ireson-Paine
* [Learn Prolog Now!](http://www.learnprolognow.org)
* [Logic, Programming and Prolog (2ed)](https://www.ida.liu.se/~ulfni53/lpp/) - Ulf Nilsson, Jan Maluszynski
* [Natural Language Processing Techniques in Prolog](http://cs.union.edu/~striegnk/courses/nlp-with-prolog/html/) - P. Blackburn, K. Striegnitz
* [Prolog and Natural - Language Analysis](http://www.mtome.com/Publications/PNLA/pnla-digital.html) - Fernando C. N. Pereira, Stuart M. Shieber
* [Prolog for Programmers](https://sites.google.com/site/prologforprogrammers/) - Feliks Kluźniak, Stanisław Szpakowicz, Janusz S. Bień
* [Prolog Problems](https://sites.google.com/site/prologsite/prolog-problems) - Werner Hett
* [Prolog Tutorial](https://www.cpp.edu/~jrfisher/www/prolog_tutorial/contents.html) - J. R. Fisher
* [Simply Logical: Intelligent Reasoning by Example](https://book.simply-logical.space) - Peter Flach
* [The Art of Prolog, Second Edition](https://mitpress.mit.edu/books/art-prolog-second-edition) - Leon S. Sterling, Ehud Y. Shapiro (Open Access)
* [The First 10 Prolog Programming Contests](https://dtai.cs.kuleuven.be/ppcbook) - Bart Demoen, Phuong-Lan Nguyen, Tom Schrijvers, Remko Tronçon
* [The Power of Prolog](https://www.metalevel.at/prolog) - Markus Triska
* [Warren's Abstract Machine: A Tutorial Reconstruction](http://wambook.sourceforge.net) - Hassan A¨it-Kaci


#### Constraint Logic Programming (extended Prolog)

* [A Gentle Guide to Constraint Logic Programming via ECLiPSe](http://anclp.pl)


### PureScript

* [PureScript By Example](https://leanpub.com/purescript/read) - Phil Freeman


### Python

* [100 Page Python Intro](https://learnbyexample.github.io/100_page_python_intro/) - Sundeep Agarwal
* [20 Python Libraries You Aren't Using (But Should)](https://www.oreilly.com/learning/20-python-libraries-you-arent-using-but-should) - Caleb Hattingh
* [A Beginner's Python Tutorial](https://en.wikibooks.org/wiki/A_Beginner%27s_Python_Tutorial) - Wikibooks
* [A Byte of Python](https://python.swaroopch.com) (3.x) (HTML, PDF, EPUB, Mobi)
* [A Guide to Python's Magic Methods](https://github.com/RafeKettler/magicmethods) - Rafe Kettler
* [A Practical Introduction to Python Programming](https://www.brianheinold.net/python/) - Brian Heinold (HTML, PDF, Exercises sources)
* [A Whirlwind Tour of Python](http://www.oreilly.com/programming/free/files/a-whirlwind-tour-of-python.pdf) - Jake VanderPlas (PDF) [(EPUB, MOBI)](http://www.oreilly.com/programming/free/a-whirlwind-tour-of-python.csp?download=yes)
* [Architecture Patterns with Python](https://www.cosmicpython.com/book/preface.html) - Harry J.W. Percival, Bob Gregory (HTML)
* [Automate the Boring Stuff with Python, 2nd Edition: Practical Programming for Total Beginners](https://automatetheboringstuff.com/2e/chapter0/) - Al Sweigart (3.8)
    * [Automate the Boring Stuff with Python: Practical Programming for Total Beginners](https://automatetheboringstuff.com/chapter0/) - Al Sweigart (3.4)
* [Beej's Guide to Python Programming - For Beginners](http://beej.us/guide/bgpython/) - Brian "Beej Jorgensen" Hall (HTML,PDF)
* [Beyond the Basic Stuff with Python](https://inventwithpython.com/beyond/) - Al Sweigart (3.x)
* [Biopython Tutorial and Cookbook](https://biopython.org/DIST/docs/tutorial/Tutorial.pdf) (PDF)
* [Build applications in Python the antitextbook](http://github.com/thewhitetulip/build-app-with-python-antitextbook) (3.x) (HTML, PDF, EPUB, Mobi)
* [Building Skills in Object-Oriented Design, V4](https://slott56.github.io/building-skills-oo-design-book/build/html/) - Steven F. Lott (3.7)
    * [Building Skills in Object-Oriented Design, Release 2.2.1](https://web.archive.org/web/20150824204101/http://buildingskills.itmaybeahack.com/book/oodesign-python-2.2/latex/BuildingSkillsinOODesign.pdf) - Steven F. Lott (PDF) (2.2.1)
    * [Building Skills in Object-Oriented Design, Release 3.1](https://web.archive.org/web/20160322093622/http://buildingskills.itmaybeahack.com/book/oodesign-3.1/latex/BuildingSkillsinObject-OrientedDesign.pdf) - Steven F. Lott (PDF) (3.1)
* [Building Skills in Python](https://web.archive.org/web/20190918094202/http://www.itmaybeahack.com/book/python-2.6/latex/BuildingSkillsinPython.pdf) - Steven F. Lott (PDF) (2.6)
* [Clean Architectures in Python](https://www.pycabook.com) - Leonardo Giordani (3.x)
* [Code Like a Pythonista: Idiomatic Python](https://web.archive.org/web/20180411011411/http://python.net/~goodger/projects/pycon/2007/idiomatic/handout.html) - David Goodger
* [CodeCademy Python](https://www.codecademy.com/learn/python)
* [Composing Programs](http://composingprograms.com) (3.x)
* [Cracking Codes with Python](https://inventwithpython.com/cracking/) - Al Sweigart (3.6)
* [Data Structures and Algorithms in Python](https://web.archive.org/web/20161016153130/http://www.brpreiss.com/books/opus7/html/book.html) - B. R. Preiss (PDF)
* [Dive into Python 3](https://diveintopython3.problemsolving.io) - Mark Pilgrim (3.0)
    * [Dive into Python](https://linux.die.net/diveintopython/html/toc/index.html) - Mark Pilgrim (2.3)
* [From Python to NumPy](https://www.labri.fr/perso/nrougier/from-python-to-numpy/) - Nicolas P. Rougier (3.6)
* [Full Stack Python](https://www.fullstackpython.com) - Matt Makai
* [Functional Programming in Python](https://www.oreilly.com/ideas/functional-programming-in-python) - David Mertz
* [Fundamentals of  Python Programming](https://web.archive.org/web/20191005170430/http://python.cs.southern.edu/pythonbook/pythonbook.pdf) - Richard L. Halterman (PDF) (:construction: *in process*)
* [Google's Python Class](https://developers.google.com/edu/python/) (2.4 - 2.x)
* [Google's Python Style Guide](https://google.github.io/styleguide/pyguide.html)
* [Hadoop with Python](https://www.oreilly.com/learning/hadoop-with-python) - Zachary Radtka, Donald Miner
* [Hands-On Natural Language Processing with Python](https://www.packtpub.com/free-ebook/hands-on-natural-language-processing-with-python/9781789139495) - Rajesh Arumugam, Rajalingappaa Shanmugamani (Packt account *required*)
* [Hitchhiker's Guide to Python!](http://docs.python-guide.org/en/latest/) (2.6)
* [How to Code in Python 3](https://assets.digitalocean.com/books/python/how-to-code-in-python.pdf) - Lisa Tagliaferri (PDF)
* [How to Make Mistakes in Python](http://www.oreilly.com/programming/free/files/how-to-make-mistakes-in-python.pdf) - Mike Pirnat (PDF) (1st edition)
<<<<<<< HEAD
* [How to Think Like a Computer Scientist: Learning with Python, Interactive Edition](https://runestone.academy/runestone/books/published/thinkcspy/index.html) - Brad Miller, David Ranum, Jeffrey Elkner, Peter Wentworth, Allen B. Downey, Chris Meyers, Dario Mitchell (3.2)
    * [How to Think Like a Computer Scientist: Learning with Python 1st Edition](https://greenteapress.com/wp/learning-with-python/) - Allen B. Downey, Jeff Elkner, Chris Meyers (2.4) (HTML, PDF)
    * [How to Think Like a Computer Scientist: Learning with Python 2nd Edition](https://openbookproject.net/thinkcs/python/english2e/) - Jeffrey Elkner, Allen B. Downey, Chris Meyers (Using Python 2.x)
    * [How to Think Like a Computer Scientist: Learning with Python 3 (RLE)](https://openbookproject.net/thinkcs/python/english3e/) - Peter Wentworth, Jeffrey Elkner, Allen B. Downey, Chris Meyers [(PDF)](https://www.ict.ru.ac.za/Resources/cspw/thinkcspy3/thinkcspy3.pdf)
* [Inside The Python Virtual Machine](https://leanpub.com/insidethepythonvirtualmachine) - Obi Ike-Nwosu (HTML, PDF, EPUB, Kindle) *(Leanpub account or valid email requested)*
=======
* [How to Think Like a Computer Scientist: Learning with Python, Interactive Edition](https://runestone.academy/runestone/books/published/thinkcspy/index.html) - Brad Miller, David Ranum, Jeffrey Elkner, Peter Wentworth, Allen B. Downey, Chris Meyers, and Dario Mitchell (3.2)
    * [How to Think Like a Computer Scientist: Learning with Python 1st Edition](https://greenteapress.com/wp/learning-with-python/) - Allen B. Downey, Jeff Elkner and Chris Meyers (2.4) (HTML, PDF)
    * [How to Think Like a Computer Scientist: Learning with Python 2nd Edition](https://openbookproject.net/thinkcs/python/english2e/) - Jeffrey Elkner, Allen B. Downey, and Chris Meyers (Using Python 2.x)
    * [How to Think Like a Computer Scientist: Learning with Python 3 (RLE)](https://openbookproject.net/thinkcs/python/english3e/) - Peter Wentworth, Jeffrey Elkner, Allen B. Downey, and Chris Meyers [(PDF)](https://www.ict.ru.ac.za/Resources/cspw/thinkcspy3/thinkcspy3.pdf)
* [Inside The Python Virtual Machine](https://leanpub.com/insidethepythonvirtualmachine/read) - Obi Ike-Nwosu (HTML)
>>>>>>> 19a03ae8
* [Intermediate Python](https://book.pythontips.com/en/latest/) - Muhammad Yasoob Ullah Khalid (1st edition)
* [Introduction to Programming with Python](http://opentechschool.github.io/python-beginners/en/) (3.3)
    * [Introduction to Programming Using Python](http://python-ebook.blogspot.co.uk) - Cody Jackson (1st edition) (2.3)
* [Introduction to Python](http://kracekumar.com/post/71171551647/introduction-to-python) - Kracekumar (2.7.3)
* [Introduction to Python for Econometrics, Statistics and Numerical Analysis](https://www.kevinsheppard.com/files/teaching/python/notes/python_introduction_2020.pdf) - Kevin Sheppard (PDF) (3.8)
* [Invent Your Own Computer Games With Python](https://inventwithpython.com/invent4thed/) - Al Sweigart (3.4)
* [Learn Python, Break Python](http://learnpythonbreakpython.com)
* [Learn Python Programming, Second Edition](https://www.packtpub.com/free-ebooks/learn-python-programming-second-edition) - Fabrizio Romano (Packt account *required*)
* [Learn Python the Right Way](https://learnpythontherightway.com)
* [Learn to Program Using Python](https://web.archive.org/web/20201224032210/https://www.ida.liu.se/~732A47/literature/PythonBook.pdf) - Cody Jackson (PDF) *(:card_file_box: archived)*
* [Learning to Program](http://www.alan-g.me.uk)
* [Lectures on scientific computing with python](https://github.com/jrjohansson/scientific-python-lectures) - J.R. Johansson (2.7)
* [Making Games with Python & Pygame](https://inventwithpython.com/pygame/chapters/) - Al Sweigart (3.2)
* [Math for programmers (using python)](https://akuli.github.io/math-tutorial/)
* [Modeling and Simulation in Python](https://greenteapress.com/wp/modsimpy/) - Allen B. Downey (PDF)
* [Modeling Creativity: Case Studies in Python](https://arxiv.org/pdf/1410.0281.pdf) - Tom D. De Smedt (PDF)
* [Natural Language Processing (NLP) with Python — Tutorial](https://medium.com/towards-artificial-intelligence/natural-language-processing-nlp-with-python-tutorial-for-beginners-1f54e610a1a0) (PDF)
* [Natural Language Processing with Python](http://www.nltk.org/book/) (3.x)
* [Non-Programmer's Tutorial for Python 3](https://en.wikibooks.org/wiki/Non-Programmer%27s_Tutorial_for_Python_3) - Wikibooks (3.3)
    * [Non-Programmer's Tutorial for Python 2.6](https://en.wikibooks.org/wiki/Non-Programmer%27s_Tutorial_for_Python_2.6) - Wikibooks (2.6)
* [Official NumPy Reference](https://numpy.org/doc/stable/numpy-ref.pdf) - The NumPy Community (PDF)
* [Picking a Python Version: A Manifesto](https://www.oreilly.com/ideas/picking-a-python-version) - David Mertz
* [Porting to Python 3: An In-Depth Guide](http://python3porting.com) (2.6 - 2.x & 3.1 - 3.x)
* [Practical Programming in Python](https://launchpadlibrarian.net/165489933/PracticalProgrammingPython2014.pdf) - Jeffrey Elkner (PDF)
* [Practice Python Projects](https://learnbyexample.github.io/practice_python_projects/) - Sundeep Agarwal
* [Problem Solving with Algorithms and Data Structures using Python](https://runestone.academy/runestone/books/published/pythonds3/index.html) - Bradley N. Miller, David L. Ranum (3.x)
* [Program Arcade Games With Python And Pygame](http://programarcadegames.com) (3.3)
* [Programming Computer Vision with Python](http://programmingcomputervision.com/downloads/ProgrammingComputerVision_CCdraft.pdf) (PDF)
* [Programming for Non-Programmers, Release 2.6.2](https://web.archive.org/web/20180921063136/http://buildingskills.itmaybeahack.com/book/programming-2.6/latex/ProgrammingforNon-Programmers.pdf) - Steven F. Lott (PDF) (2.6)
* [PySDR: A Guide to SDR and DSP using Python](https://pysdr.org) - Dr. Marc Lichtman (3.x)
* [Python 101](https://python101.pythonlibrary.org) - Michael Driscoll (HTML, TEXT)
* [Python 2 Official Documentation](https://docs.python.org/2/download.html) (PDF, HTML, TEXT) (2.x)
* [Python 2.7 quick reference](https://web.archive.org/web/20171013204449/http://infohost.nmt.edu/tcc/help/pubs/python27/python27.pdf) - John W. Shipman (PDF) (2.7)
* [Python 3 Official Documentation](https://docs.python.org/3/download.html) (PDF, EPUB, HTML, TEXT) (3.x)
* [Python 3 Tutorial](https://github.com/Akuli/python-tutorial)
* [Python Data Science Handbook](https://jakevdp.github.io/PythonDataScienceHandbook) - Jake VanderPlas (HTML, Jupyter Notebooks)
* [Python for Everybody](http://py4e.com/book) - Charles Russell Severance (PDF, EPUB, HTML) (3.x)
* [Python for Informatics: Exploring Information](http://www.pythonlearn.com/book.php) - Charles Russell Severance (2.7.5)
* [Python for you and me](http://pymbook.readthedocs.org/en/latest/) (2.7.3)
* [Python for you and me](http://pymbook.readthedocs.org/en/py3/) (3.x)
* [Python Idioms](http://safehammad.com/downloads/python-idioms-2014-01-16.pdf) (PDF)
* [Python in Education](https://www.oreilly.com/ideas/python-in-education) - Nicholas Tollervey
* [Python in Hydrology](http://www.greenteapress.com/pythonhydro/pythonhydro.html) - Sat Kumar Tomer
* [Python Koans](https://github.com/gregmalcolm/python_koans) (2.7 or 3.x)
* [Python Machine Learning By Example](https://www.packtpub.com/free-ebooks/python-machine-learning-example) - Yuxi (Hayden) Liu (Packt account *required*)
* [Python Module of the Week](https://pymotw.com/3/) (3.x)
    * [Python Module of the Week](https://pymotw.com/2/) (2.x)
* [Python Notes for Professionals](http://goalkicker.com/PythonBook/) - Compiled from StackOverflow documentation (PDF)
* [Python Practice Book](http://anandology.com/python-practice-book/index.html) (2.7.1)
* [Python Practice Projects](http://pythonpracticeprojects.com)
* [Python Programming](https://en.wikibooks.org/wiki/Python_Programming) - Wikibooks (2.7)
* [Python Programming](https://upload.wikimedia.org/wikipedia/commons/9/91/Python_Programming.pdf) - Wikibooks (PDF) (2.6)
* [Python Programming And Numerical Methods: A Guide For Engineers And Scientists](https://pythonnumericalmethods.berkeley.edu/notebooks/Index.html) - Qingkai Kong, Timmy Siauw, Alexandre Bayen (3.7)
* [Python Tutorial](https://www.tutorialspoint.com/python/) - Tutorials Point (HTML, PDF)
* [Python Tutorial](https://www.scaler.com/topics/python/) - Scaler Topics
* [Scipy Lecture Notes](http://scipy-lectures.github.io)
* [SICP in Python](http://www-inst.eecs.berkeley.edu/~cs61a/sp12/book/) (3.2)
* [Slither into Python: An introduction to Python for beginners](https://web.archive.org/web/20210411065902/https://www.slitherintopython.com/) (3.7) *(:card_file_box: archived)*
* [Supporting Python 3: An In-Depth Guide](http://python3porting.com) (2.6 - 2.x & 3.1 - 3.x)
* [Test-Driven Web Development with Python: Obey the Testing Goat! using Django, Selenium and JavaScript](http://www.obeythetestinggoat.com/pages/book.html) - Harry J.W. Percival (HTML) *(3.3 - 3.x)*
* [Text Processing in Python](http://gnosis.cx/TPiP/) - David Mertz (2.3 - 2.x)
* [The Big Book of Small Python Projects](https://inventwithpython.com/bigbookpython/) - Al Sweigart
* [The Coder's Apprentice: Learning Programming with Python 3](http://www.spronck.net/pythonbook/) - Pieter Spronck (PDF) (3.x)
* [The Definitive Guide to Jython, Python for the Java Platform](https://jython.readthedocs.io/en/latest/) - Josh Juneau, Jim Baker, Victor Ng, Leo Soto, Frank Wierzbicki (2.5)
* [The Little Book of Python Anti-Patterns](http://docs.quantifiedcode.com/python-anti-patterns/) ([Source](https://github.com/quantifiedcode/python-anti-patterns))
* [The Programming Historian](http://niche-canada.org/research/niche-digital-infrastructure-project/the-programming-historian/) - William J. Turkel, Adam Crymble and Alan MacEachern
* [The Python GTK+ 3 Tutorial](http://python-gtk-3-tutorial.readthedocs.org/en/latest/)
* [The Python Handbook](https://flaviocopes.com/page/python-handbook/) - Flavio Copes (PDF, EPUB, Kindle) *(email address requested)*
* [The Standard Python Library](https://web.archive.org/web/20200626001242/http://effbot.org/librarybook/) - Fredrik Lundh
* [Think Complexity](https://greenteapress.com/wp/think-complexity-2e/) - Allen B. Downey (2nd Edition) (PDF, HTML)
* [Think DSP - Digital Signal Processing in Python](https://greenteapress.com/wp/think-dsp/) - Allen B. Downey (PDF, HTML)
* [Think Python 2nd Edition](https://greenteapress.com/wp/think-python-2e/) - Allen B. Downey (3.x) (HTML, PDF)
    * [Think Python First Edition](https://greenteapress.com/wp/think-python/) - Allen B. Downey (2.x) (HTML, PDF)
* [Tiny Python 3.6 Notebook](https://github.com/mattharrison/Tiny-Python-3.6-Notebook) - Matt Harrison (3.6)
* [Tiny Python Projects](http://tinypythonprojects.com/Tiny_Python_Projects.pdf) - Ken Youens-Clark(PDF)
* [Web2py: Complete Reference Manual, 6th Edition (pre-release)](http://web2py.com/book) (2.5 - 2.x)


#### Django

* [Django Girls Tutorial](https://tutorial.djangogirls.org/en/) (1.11)
* [Django Official Documentation](https://media.readthedocs.org/pdf/django/1.5.x/django.pdf) (PDF) (1.5)
* [Django Official Documentation](https://media.readthedocs.org/pdf/django/1.7.x/django.pdf) (PDF) (1.7)
* [Django Official Documentation](https://media.readthedocs.org/pdf/django/1.9.x/django.pdf) (PDF) (1.9)
* [Django Official Documentation](https://media.readthedocs.org/pdf/django/1.10.x/django.pdf) (PDF) (1.10)
* [Django Official Documentation](https://buildmedia.readthedocs.org/media/pdf/django/2.2.x/django.pdf) (PDF) (2.2)
* [Django Official Documentation](https://buildmedia.readthedocs.org/media/pdf/django/3.1.x/django.pdf) (PDF) (3.1)
* [Django Official Documentation](https://buildmedia.readthedocs.org/media/pdf/django/3.2.x/django.pdf) (PDF) (3.2)
* [Django RESTful Web Services](https://www.packtpub.com/free-ebooks/django-restful-web-services) - Gaston C. Hillar (Packt account *required*)
* [Django Web Framework (Python)](https://developer.mozilla.org/en-US/docs/Learn/Server-side/Django) - MDN contributors
* [Djen of Django](http://agiliq.com/books/djenofdjango/)
* [Effective Django](https://web.archive.org/web/20181130092020/http://www.effectivedjango.com/) (1.5)
* [How to Tango With Django](http://www.tangowithdjango.com/book17/) (1.7)
* [Test-Driven Development With Python And Django](http://www.obeythetestinggoat.com/pages/book.html) (1.11)


#### Flask

* [Explore Flask](https://exploreflask.com) - Robert Picard
* [Flask Documentation](https://flask.palletsprojects.com) - Pallets
* [Python Flask Tutorial](https://www.tutorialspoint.com/flask/) - Tutorials Point (HTML, PDF)
* [The Flask Mega-Tutorial](http://blog.miguelgrinberg.com/post/the-flask-mega-tutorial-part-i-hello-world) - Miguel Grinberg (0.9)


#### Kivy

* [Kivy Programming Guide](https://kivy.org/docs/guide-index.html)


#### Pandas

* [Learn Pandas](https://bitbucket.org/hrojas/learn-pandas) - Hernan Rojas (0.18.1)
* [pandas: powerful Python data analysis toolkit](https://pandas.pydata.org/docs) - Wes McKinney, the Pandas Development Team (HTML, PDF)


#### Pyramid

* [Quick Tutorial for Pyramid](http://docs.pylonsproject.org/projects/pyramid/en/latest/quick_tutorial/index.html#quick-tutorial)


#### Tornado

* [Learn Web Programming](https://bitbucket.org/hrojas/learn-web-programming)


### QML

* [Qt5 Cadaques](http://qmlbook.github.io) - Juergen Bocklage-Ryannel, Johan Thelin (HTML, PDF, ePub) (:construction: *in process*)
* [Qt6 Book](https://www.qt.io/product/qt6/qml-book/preface-preface) - Johan Thelin, Jürgen Bocklage-Ryannel, Cyril Lorquet (HTML, PDF) (:construction: *in process*)


### R

* [Advanced R Programming](http://adv-r.had.co.nz) - Hadley Wickham
* [An Introduction to R](https://cran.r-project.org/doc/manuals/R-intro.html) - David M. Smith, William N. Venables
* [An Introduction to Statistical Learning with Applications in R](https://web.stanford.edu/~hastie/ISLR2/ISLRv2_website.pdf) - Gareth James, Daniela Witten, Trevor Hastie, Robert Tibshirani (PDF)
* [blogdown: Creating Websites with R Markdown](https://bookdown.org/yihui/blogdown/) - Yihui Xie, Amber Thomas, Alison Presmanes Hill
* [Cookbook for R](http://www.cookbook-r.com) - Winston Chang
* [Data Analysis and Prediction Algorithms with R](https://rafalab.github.io/dsbook/) - Rafael A. Irizarry
* [Efficient R programming](https://csgillespie.github.io/efficientR/) - Colin Gillespie, Robin Lovelace
<<<<<<< HEAD
* [Exploratory Data Analysis with R](https://leanpub.com/exdata) - Roger D. Peng *(Leanpub account or valid email requested)*
* [Forecasting: Principles and Practice](https://otexts.com/fpp3/) - Rob J Hyndman, George Athanasopoulos
* [Functional Programming](https://dcl-prog.stanford.edu) - Sara Altman, Bill Behrman, Hadley Wickham
=======
* [Forecasting: Principles and Practice](https://otexts.com/fpp3/) - Rob J Hyndman and George Athanasopoulos
* [Functional Programming](https://dcl-prog.stanford.edu) - Sara Altman, Bill Behrman and Hadley Wickham
>>>>>>> 19a03ae8
* [Introduction to Probability and Statistics Using R](https://github.com/gjkerns/IPSUR) - G. Jay Kerns (PDF)
* [Learning Statistics with R](https://learningstatisticswithr.com/book/) - Danielle Navarro
* [ModernDive](https://ismayc.github.io/moderndiver-book/) - Chester Ismay, Albert Y. Kim
* [Practical Regression and Anova using R](http://cran.r-project.org/doc/contrib/Faraway-PRA.pdf) - Julian J. Faraway (PDF)
* [R for Data Science](http://r4ds.had.co.nz) - Garrett Grolemund, Hadley Wickham
* [R for Spatial Analysis](http://www.columbia.edu/~cjd11/charles_dimaggio/DIRE/resources/spatialEpiBook.pdf) (PDF)
* [R Language for Programmers](http://www.johndcook.com/blog/r_language_for_programmers) - John D. Cook
* [R Notes for Professionals](https://goalkicker.com/RBook/) - Compiled from StackOverflow Documentation (PDF)
* [R Packages](http://r-pkgs.had.co.nz) - Hadley Wickham
* [R Practicals](http://www.columbia.edu/~cjd11/charles_dimaggio/DIRE/resources/R/practicalsBookNoAns.pdf) (PDF)
* [R Programming](https://en.wikibooks.org/wiki/R_Programming) - Wikibooks
* [R Succinctly, Syncfusion](https://www.syncfusion.com/resources/techportal/ebooks/rsuccinctly) (PDF, Kindle) (email address *requested*, not required)
* [Summary and Analysis of Extension Program Evaluation in R](https://rcompanion.org/handbook/index.html) - Salvatore S. Mangiafico
* [The caret Package](http://topepo.github.io/caret/index.html) - Max Kuhn
* [The R Inferno](http://www.burns-stat.com/pages/Tutor/R_inferno.pdf) - Patrick Burns (PDF)
* [The R Language](http://stat.ethz.ch/R-manual/R-patched/doc/html)
* [The R Manuals](http://cran.r-project.org/manuals.html)
* [Tidy Text Mining with R](http://tidytextmining.com) - Julia Silge, David Robinson


### Racket

* [How to Design Programs](https://htdp.org/2019-02-24/) - Matthias Felleisen, Robert Bruce Findler, Matthew Flatt, Shriram Krishnamurthi
* [Programming Languages: Application and Interpretation](http://cs.brown.edu/courses/cs173/2012/book/index.html)
* [The Racket Guide](http://docs.racket-lang.org/guide/index.html)


### Raku

* [Metagenomics](https://kyclark.gitbooks.io/metagenomics) - Ken Youens-Clark
* [Perl 6 at a Glance](https://andrewshitov.com/wp-content/uploads/2020/01/Perl-6-at-a-Glance.pdf) - Andrew Shitov (PDF)
* [Raku Guide](https://raku.guide) (HTML) [(PDF)](https://github.com/hankache/rakuguide)
* [Raku One-Liners](https://andrewshitov.com/wp-content/uploads/2020/01/Raku-One-Liners.pdf) - Andrew Shitov (PDF)
* [Raku Programming](https://en.wikibooks.org/wiki/Raku_Programming) - Wikibooks (HTML)
* [Think Raku](https://github.com/LaurentRosenfeld/think_raku/raw/master/PDF/think_raku.pdf) - Laurent Rosenfeld, Allen B. Downey (PDF)
* [Using Perl 6](https://github.com/perl6/book/) (:construction: *project is dead*)
* [X=Raku](https://learnxinyminutes.com/docs/raku/) - Learn X in Y minutes (HTML)


### Raspberry Pi

* [Raspberry Pi: Measure, Record, Explore](https://leanpub.com/RPiMRE/read) - Malcolm Maclean (HTML)
* [Raspberry Pi Users Guide (2012)](http://www.cs.unca.edu/~bruce/Fall14/360/RPiUsersGuide.pdf) - Eben Upton (PDF)
* [The Official Raspberry Pi Project Book 1 (2015)](https://magpi.raspberrypi.com/books/projects-1) (PDF)


### REBOL

* [Learn REBOL](http://www.lulu.com/shop/nick-antonaccio/learn-rebol/ebook/product-17383182.html) - Nick Antonaccio


### Ruby

* [A community-driven Ruby style guide](https://github.com/bbatsov/ruby-style-guide)
* [CodeCademy Ruby](https://www.codecademy.com/learn/ruby)
* [Developing Games With Ruby](https://leanpub.com/developing-games-with-ruby/read) - Tomas Varaneckas
* [I Love Ruby](https://i-love-ruby.gitlab.io)
* [Introduction to Programming with Ruby](https://launchschool.com/books/ruby) - Launch School
* [Just Enough Ruby to Get By](http://jasonkim.ca/projects/just_enough_ruby_to_get_by/)
* [Learn Ruby First](https://essenceofchaos.gitbooks.io/learn-ruby-first/content/) - Frederick John
* [Learn Ruby the Hard Way](https://learnrubythehardway.org/book/) - Zed A. Shaw
* [Learn to Program](http://pine.fm/LearnToProgram/) - Chris Pine
* [Mastering Roda](https://fiachetti.gitlab.io/mastering-roda) - Federico Iachetti, Avdi Grimm, Jeremy Evans
* [Mr. Neighborly's Humble Little Ruby Book](https://web.archive.org/web/20180321101922/http://www.humblelittlerubybook.com/book/html/index.html)
* [Object Oriented Programming with Ruby](https://launchschool.com/books/oo_ruby) - Launch School
* [Practicing Ruby](https://github.com/elm-city-craftworks/practicing-ruby-manuscripts)
* [Programming Ruby](http://ruby-doc.com/docs/ProgrammingRuby/)
* [Ruby Best Practices](https://github.com/practicingruby/rbp-book/tree/gh-pages/pdfs) - Gregory Brown (PDF)
* [Ruby Hacking Guide](http://ruby-hacking-guide.github.io)
* [Ruby in Twenty Minutes](https://www.ruby-lang.org/en/documentation/quickstart/)
* [Ruby Koans](http://www.rubykoans.com)
* [Ruby Learning](http://rubylearning.com)
* [Ruby Notes for Professionals](https://goalkicker.com/RubyBook/) - Compiled from StackOverflow Documentation (PDF)
* [Ruby one-liners cookbook](https://learnbyexample.github.io/learn_ruby_oneliners/) - Sundeep Agarwal
* [Ruby Style Guide](https://github.com/airbnb/ruby) - Airbnb
* [Ruby User's Guide](https://ruby-doc.org/docs/ruby-doc-bundle/UsersGuide/rg/index.html)
* [Ruby Web Dev: The Other Way](https://leanpub.com/rwdtow/read) - Yevhen Kuzminov
* [Rubyfu](https://rubyfu.net)
* [The Bastards Book of Ruby](http://ruby.bastardsbook.com)
* [The Book Of Ruby](http://www.sapphiresteel.com/ruby-programming/The-Book-Of-Ruby.html) - Huw Collingbourne
* [The Definitive Ruby Tutorial For Complete Beginners](https://www.rubyguides.com/ruby-tutorial/) - Jesus Castello
* [The Little Book Of Ruby](http://www.sapphiresteel.com/ruby-programming/The-Little-Book-Of-Ruby.html) - Huw Collingbourne
* [The Ruby Reference](https://rubyreferences.github.io/rubyref/) - Victor Shepelev
* [The Unofficial Ruby Usage Guide (at Google)](http://www.caliban.org/ruby/rubyguide.shtml) - Ian Macdonald
* [Using Blocks in Ruby](https://web.archive.org/web/20201027171026/https://www.oreilly.com/programming/free/files/using-blocks-in-ruby.pdf) - Jay McGavren (PDF) *(:card_file_box: archived)*
* [Why's (Poignant) Guide to Ruby](http://poignant.guide)


#### RSpec

* [Better Specs (RSpec Guidelines with Ruby)](http://betterspecs.org)


#### Ruby on Rails

* [A community-driven Rails style guide](https://github.com/bbatsov/rails-style-guide)
* [Api on Rails 6](https://github.com/madeindjs/api_on_rails) - Alexandre Rousseau
* [Building REST APIs with Rails](https://www.softcover.io/read/06acc071/api_on_rails) - Abraham Kuri Vargas
* [Kestrels, Quirky Birds, and Hopeless Egocentricity](https://leanpub.com/combinators/read) - Reg Braithwaite
* [Objects on Rails](https://web.archive.org/web/20190319201525/http://objectsonrails.com/) - Avdi Grimm
* [Rails Girls Guides](http://guides.railsgirls.com)
* [Ruby Notes for Professionals](https://books.goalkicker.com/RubyBook/) - Compiled from StackOverflow Documentation (PDF)
* [Ruby on Rails 3.2 - Step by Step](http://www.xyzpub.com/en/ruby-on-rails/3.2/)
* [Ruby on Rails 4.0 Guide](http://www.xyzpub.com/en/ruby-on-rails/4.0/)
* [Ruby on Rails Guides](http://guides.rubyonrails.org)
* [Ruby on Rails Notes for Professionals](https://goalkicker.com/RubyOnRailsBook/) - Compiled from StackOverflow Documentation (PDF)
* [Ruby on Rails Tutorial (Rails 5): Learn Web Development with Rails](https://www.railstutorial.org/book) - [Michael Hartl](http://www.michaelhartl.com)
* [Upgrading to Rails 4](https://github.com/alindeman/upgradingtorails4)


#### Sinatra

* [Sinatra Book](https://github.com/sinatra/sinatra-book)


### Rust

* [A Gentle Introduction To Rust](https://stevedonovan.github.io/rust-gentle-intro) - Steve J Donovan
* [Asynchronous Programming in Rust](https://rust-lang.github.io/async-book)
* [Easy Rust](https://dhghomon.github.io/easy_rust/) - David McLeod (HTML, PDF)
* [From JavaScript to Rust ebook](https://github.com/wasmflow/node-to-rust/raw/HEAD/from-javascript-to-rust.pdf) - Jarrod Overson (PDF)
* [Guide to Rustc Development](https://rustc-dev-guide.rust-lang.org)
* [Learn Rust With Entirely Too Many Linked Lists](https://rust-unofficial.github.io/too-many-lists) - Alexis Beingessner
* [Rust by Example](https://doc.rust-lang.org/stable/rust-by-example)
* [Rust Cookbook](https://rust-lang-nursery.github.io/rust-cookbook)
* [Rust for Rubyists](https://web.archive.org/web/20190520171322/http://www.rustforrubyists.com/book) - Steve Klabnik
* [Rust For Systems Programmers](https://github.com/nrc/r4cppp) - Nick Cameron
* [The Embedded Rust Book](https://docs.rust-embedded.org/book/intro/index.html)
* [The Little Book of Rust Macros](https://danielkeep.github.io/tlborm/book)
* [The Rust Language Reference](https://github.com/rust-lang/reference)
* [The Rust Performance Book](https://nnethercote.github.io/perf-book)
* [The Rust Programming Language](http://doc.rust-lang.org/book)
* [The Rust RFC Book](https://rust-lang.github.io/rfcs)
* [The Rustc Book](https://doc.rust-lang.org/rustc)
* [The Rustonomicon](https://doc.rust-lang.org/nomicon)
* [Why Rust?](https://www.oreilly.com/content/why-rust)


### Sage

* [Sage for Power Users](http://wstein.org/books/sagebook/sagebook.pdf) - William Stein (PDF)
* [The Sage Manuals](http://www.sagemath.org/doc/)


### Scala

* [A Scala Tutorial for Java programmers](https://docs.scala-lang.org/tutorials/scala-for-java-programmers.html) (PDF)
* [Advanced Scala with Cats](http://underscore.io/books/advanced-scala/) - Noel Welsh, Dave Gurnell (PDF, HTML, EPUB) (email address *requested*, not required)
* [Another tour of Scala](https://web.archive.org/web/20190629103826/http://naildrivin5.com/scalatour/) - David Copeland
* [Creative Scala](http://underscore.io/books/creative-scala/) - Noel Welsh, Dave Gurnell (PDF, HTML, EPUB) (email address *requested*, not required)
* [EAI Patterns with Actor Model](https://github.com/alexanderfefelov/eai-patterns-with-actor-model) - Vaughn Vernon
* [Effective Scala](https://twitter.github.io/effectivescala/)
* [Essential Scala](http://underscore.io/books/essential-scala/) - Noel Welsh, Dave Gurnell (PDF, HTML, EPUB) (email address *requested*, not required)
* [Functional Programming for Mortals](https://leanpub.com/fpmortals/read) - Sam Halliday
* [Functional Programming, Simplified (Scala edition)](https://alvinalexander.com/photos/functional-programming-simplied-free-pdf-preview) - Alvin Alexander (free preview (400 pages from 595), PDF)
* [Hello, Scala](https://alvinalexander.com/photos/hello-scala-free-pdf-preview) - Alvin Alexander (free preview (120 pages from 257), PDF)
* [Learning Scala in small bites](http://matt.might.net/articles/learning-scala-in-small-bites/)
* [Learning Scalaz](http://eed3si9n.com/learning-scalaz/)
* [Pro Scala: Monadic Design Patterns for the Web](https://github.com/leithaus/XTrace/tree/monadic/src/main/book/content/)
* [Programming in Scala, First Edition](http://www.artima.com/pins1ed/) - M. Odersky, L. Spoon, B. Venners
* [Pure functional HTTP APIs in Scala](https://leanpub.com/pfhais/read) - Jens Grassel
* [PythonToScala](https://wrobstory.gitbooks.io/python-to-scala/content/) - Rob Story
* [S-99: Ninety-Nine Scala Problems](http://aperiodic.net/phil/scala/s-99/) - Phil! Gold
* [Scala & Design Patterns: Exploring Language Expressivity](http://www.scala-lang.org/old/sites/default/files/FrederikThesis.pdf) - Fredrik Skeel Løkke (PDF)
* [Scala Book](https://alvinalexander.com/scala/scala-book-free/) - Alvin Alexander (PDF, MOBI, HTML, EPUB)
* [Scala By Example](https://www.scala-lang.org/old/sites/default/files/linuxsoft_archives/docu/files/ScalaByExample.pdf) - M. Odersky (PDF)
* [Scala Cookbook: Bonus Chapters](http://examples.oreilly.com/9781449339616-files/Scala_Cookbook_bonus_chapters.pdf) - Alvin Alexander (PDF)
* [Scala for Perl 5 Programmers](https://github.com/garu/scala-for-perl5-programmers) - Breno G. de Oliveira
* [Scala School by Twitter](http://twitter.github.io/scala_school/)
* [Scala Succinctly](https://www.syncfusion.com/ebooks/scala_succinctly) - Chris Rose
* [Scala Tutorial](https://www.tutorialspoint.com/scala/) - Tutorials Point (HTML, PDF)
* [tetrix in Scala](http://eed3si9n.com/tetrix-in-scala-html5-book)
* [The Neophyte's Guide to Scala](http://danielwestheide.com/scala/neophytes.html) - Daniel Westheide
* [The Type Astronaut's Guide to Shapeless](http://underscore.io/books/shapeless-guide/) - Dave Gurnell (PDF, HTML, EPUB) (email address *requested*, not required)
* [Xtrace](https://github.com/leithaus/XTrace/tree/monadic/src/main/book/content/)


#### Lift

* [Exploring Lift](http://exploring.liftweb.net) (published earlier as "The Definitive Guide to Lift", [PDF](http://groups.google.com/group/the-lift-book))
* [Lift](https://github.com/tjweir/liftbook)
* [Lift Cookbook](https://www.oreilly.com/library/view/lift-cookbook/9781449365042/) - Richard Dallaway
* [Simply Lift](http://simply.liftweb.net/Simply_Lift.pdf) - David Pollak (PDF)


#### Play Scala

* [Essential Play](http://underscore.io/books/essential-play/) - Dave Gurnell (PDF, HTML, EPUB) (email address *requested*, not required)
* [Play Framework Recipes](http://alvinalexander.com/scala/scala-cookbook-play-framework-recipes-pdf-ebook) - Alvin Alexander


### Scheme

* [A Pamphlet Against R. Computational Intelligence in Guile Scheme](https://panicz.github.io/pamphlet/)
* [An Introduction to Scheme and its Implementation](http://www.cs.rpi.edu/academics/courses/fall00/ai/scheme/reference/schintro-v14/schintro_toc.html)
* [Concrete Abstractions: An Introduction to Computer Science Using Scheme](https://gustavus.edu/+max/concrete-abstractions.html) - M. Hailperin, B. Kaiser, K. Knight
* [Scheme 9 from Empty Space - First edition (2007)](https://unglue.it/work/506723/) - Nils M. Holm (PDF)
* [Scheme Tutorial](http://www.cs.hut.fi/Studies/T-93.210/schemetutorial/)
* [Simply Scheme: Introducing Computer Science](http://www.cs.berkeley.edu/~bh/ss-toc2.html) - B. Harvey, M. Wright
* [Teach Yourself Scheme in Fixnum Days](https://ds26gte.github.io/tyscheme/index-Z-H-1.html)
* [The Scheme Programming Language: Edition 3](http://www.scheme.com/tspl3/) - [The Scheme Programming Language: Edition 4](http://www.scheme.com/tspl4/)
* [Write Yourself a Scheme in 48 Hours](https://en.wikibooks.org/wiki/Write_Yourself_a_Scheme_in_48_Hours) - Wikibooks


### Scilab

* [Introduction to Scilab](http://forge.scilab.org/index.php/p/docintrotoscilab/downloads/)
* [Programming in Scilab](http://forge.scilab.org/index.php/p/docprogscilab/downloads/)
* [Writing Scilab Extensions](http://forge.scilab.org/index.php/p/docsciextensions/downloads/)


### Scratch

* [An Introductory Computing Curriculum Using Scratch](http://scratched.gse.harvard.edu/guide/download.html)
* [Computer Science Concepts in Scratch](https://stwww1.weizmann.ac.il/scratch/scratch_en/)
* [Learn to Code with Scratch](https://magpi.raspberrypi.com/books/essentials-scratch-v1) - The MagPi magazine (PDF)
* [Scratch Programming Playground](https://inventwithscratch.com/book/) - Al Sweigart


### Sed

* [GNU sed](https://learnbyexample.github.io/learn_gnused/) - Sundeep Agarwal
* [Sed - An Introduction and Tutorial](https://www.grymoire.com/Unix/Sed.html) - Bruce Barnett


### Self

* [The Self Handbook](http://handbook.selflanguage.org)


### Smalltalk

* [Deep into Pharo](http://books.pharo.org/deep-into-pharo/) - Alexandre Bergel, Damien Cassou, Stéphane Ducasse, Jannik Laval
* [Dynamic Web Development with Seaside](http://book.seaside.st/book/table-of-contents) - S. Ducasse, L. Renggli, C. D. Shaffer, R. Zaccone
* [Enterprise Pharo: a Web Perspective](http://books.pharo.org/enterprise-pharo/)
* [Numerical Methods with Pharo](http://books.pharo.org/numerical-methods/) - Didier Besset, Stéphane Ducasse, Serge Stinckwich
* [Pharo by Example](http://books.pharo.org/pharo-by-example/) - Andrew P. Black, et al. (Smalltalk Implementation and IDE)
* [Squeak by Example](https://github.com/hpi-swa-lab/SqueakByExample-english)
* [Stef's Free Online Smalltalk Books](http://stephane.ducasse.free.fr/FreeBooks.html) (meta-list)


### Snap

* [Snap! Reference Manual](https://snap.berkeley.edu/snapsource/help/SnapManual.pdf) - B. Harvey, J. Mönig (PDF)


### Solidity

* [Introductory guide for Solidity](https://www.tutorialspoint.com/solidity/) - Tutorials Point (HTML)
* [The Solidity Reference Guide](https://docs.soliditylang.org)


### Spark

* [Databricks Spark Knowledge Base](https://www.gitbook.com/book/databricks/databricks-spark-knowledge-base/details)
* [Databricks Spark Reference Applications](https://www.gitbook.com/book/databricks/databricks-spark-reference-applications/details)
* [Mastering Apache Spark](https://www.gitbook.com/book/jaceklaskowski/mastering-apache-spark/details)


### Splunk

* [Splunk 7.x Quick Start Guide](https://www.packtpub.com/free-ebooks/splunk-7x-quick-start-guide) - James H. Baxter (Packt account *required*)


### SQL (implementation agnostic)

* [Developing Time-Oriented Database Applications in SQL](https://www2.cs.arizona.edu/~rts/tdbbook.pdf) - Richard T. Snodgrass (PDF)
* [Introduction to SQL](https://github.com/bobbyiliev/introduction-to-sql) - Bobby Iliev (Markdown, PDF)
* [SQL For Web Nerds](http://philip.greenspun.com/sql/)
* [SQL Notes for Professionals](http://goalkicker.com/SQLBook/) - Compiled from StackOverflow Documentation (PDF)
* [SQL Queries Succinctly](https://www.syncfusion.com/ebooks/sql_queries_succinctly) - Nick Harrison
* [SQLite Tutorial](https://www.tutorialspoint.com/sqlite/)
* [Use The Index, Luke!: A Guide To SQL Database Performance](http://use-the-index-luke.com)


### SQL Server

* [Best of SQLServerCentral.com Vol 7](http://www.red-gate.com/community/books/ssc-7) *(RedGate, By SQLServerCentral Authors)
* [Brad's Sure Guide to SQL Server Maintenance Plans](http://www.red-gate.com/community/books/sql-server-maintenance-plans) - Brad McGehee (PDF) (email address *requested*)
* [Defensive Database Programming](https://www.red-gate.com/library/defensive-database-programming) - Alex Kuznetsov (PDF)
* [Fundamentals Of SQL Server 2012 Replication](https://www.red-gate.com/library/fundamentals-of-sql-server-2012-replication) - Sebastian Meine (PDF) (email address *requested*)
* [How to Become an Exceptional DBA, Second edition](http://www.red-gate.com/community/books/exceptional-dba-book) - Brad McGehee (PDF)
* [Inside the SQL Server Query Optimizer](http://www.red-gate.com/products/sql-development/sql-prompt/entrypage/sql-query-optimizer-ebook3) - Benjamin Nevarez (PDF) (email address *requested*)
* [Introducing Microsoft SQL Server 2008 R2](http://social.technet.microsoft.com/wiki/contents/articles/11608.e-book-gallery-for-microsoft-technologies-en.aspx#IntroducingMicrosoftSQLServer2008R2)
* [Introducing Microsoft SQL Server 2012](http://social.technet.microsoft.com/wiki/contents/articles/11608.e-book-gallery-for-microsoft-technologies-en.aspx#IntroducingMicrosoftSQLServer2012)
* [Introducing Microsoft SQL Server 2014](http://blogs.msdn.com/b/microsoft_press/archive/2014/04/02/free-ebook-introducing-microsoft-sql-server-2014.aspx)
* [Mastering SQL Server Profiler](http://www.red-gate.com/community/books/mastering-sql-server-profiler) - Brad McGehee (PDF)
* [Microsoft SQL Server Notes for Professionals](http://goalkicker.com/MicrosoftSQLServerBook/) - Compiled from StackOverflow Documentation (PDF)
* [Performance Tuning with SQL Server Dynamic Management Views](http://www.red-gate.com/community/books/dynamic-management-views) - Tim Ford, Louis Davidson (PDF)
* [Protecting SQL Server Data](http://www.red-gate.com/community/books/protecting-data) - John Magnabosco (PDF)
* [SQL Server 2012 Tutorials: Reporting Services](http://social.technet.microsoft.com/wiki/contents/articles/11608.e-book-gallery-for-microsoft-technologies-en.aspx#SQLServer2012Tutorials%3AReportingServices)
* [SQL Server 2017 Administrator's Guide](https://www.packtpub.com/free-ebooks/sql-server-2017-administrators-guide) - Marek Chmel, Vladimír Mužný (Packt account *required*)
* [SQL Server Backup and Restore](http://www.red-gate.com/community/books/sql-server-backup-and-restore) - Shawn McGehee (PDF) (email address *requested*)
* [SQL Server Execution Plans, Third Edition](https://assets.red-gate.com/community/books/sql-server-execution-plans-3rd-edition.pdf) - Grant Fritchey (PDF)
* [SQL Server for C# Developers Succinctly](https://www.syncfusion.com/ebooks/sql_server_for_c_sharp_developers_succinctly) - Sander Rossel
* [SQL Server Hardware](http://www.red-gate.com/community/books/sql-server-hardware) - Glenn Berry (PDF)
* [SQL Server Internals: In-Memory OLTP](http://www.red-gate.com/library/sql-server-internals-in-memory-oltp) - Kalen Delaney (PDF)
* [SQL Server Metadata Succinctly](https://www.syncfusion.com/ebooks/sql-server-metadata-succinctly) - Joseph D. Booth
* [SQL Server Source Control Basics](https://www.red-gate.com/products/sql-development/sql-source-control/entrypage/sql-server-source-control-basics) - Rob Sheldon, Rob Richardson, Tony Davis (PDF)
* [SQL Server Statistics](http://www.red-gate.com/community/books/sql-server-statistics) - Holger Schmeling (PDF)
* [SQL Server Stumpers Vol.5](http://www.red-gate.com/community/books/sql-server-stumpers-v5) (PDF)
* [SQL Server Tacklebox](http://www.red-gate.com/community/books/sql-server-tacklebox) - Rodney Landrum (PDF)
* [SQL Server Transaction Log Management](http://www.red-gate.com/community/books/sql-server-transaction-log-management) - Tony Davis, Gail Shaw (PDF)
* [The Art of SQL Server FILESTREAM](http://www.red-gate.com/community/books/art-of-filestream) - Jacob Sebastian, Sven Aelterman (PDF)
* [The Art of XSD](https://www.red-gate.com/library/the-art-of-xsd) - Jacob Sebastian (PDF)
* [The Best of SQLServerCentral.com Vol 7](https://www.red-gate.com/library/the-best-of-sqlservercentral-com-vol-7) (PDF)
* [The Redgate Guide to SQL Server Team-based Development](https://www.red-gate.com/library/the-redgate-guide-to-sql-server-team-based-development) - Phil Factor, Grant Fritchey, Alex Kuznetsov, Mladen Prajdić (PDF)
* [Troubleshooting SQL Server: A Guide for the Accidental DBA](http://www.red-gate.com/community/books/accidental-dba) - Jonathan Kehayias, Ted Krueger (PDF)


### Standard ML

* [Introduction to Standard ML](http://www.pllab.riec.tohoku.ac.jp/smlsharp/smlIntroSlides.pdf) - Atsushi Ohori (PDF)
* [ML for the Working Programmer, 2nd Edition](https://www.cl.cam.ac.uk/~lp15/MLbook/pub-details.html) - Lawrence C. Paulson
* [Programming in Standard ML '97](http://homepages.inf.ed.ac.uk/stg/NOTES/) - Stephen Gilmore, University of Edinburgh
* [Programming in Standard ML, DRAFT](http://www.cs.cmu.edu/~rwh/isml/book.pdf) - Robert Harper (PDF)
* [SML# Document](http://www.pllab.riec.tohoku.ac.jp/smlsharp/docs/3.0/en/manual.xhtml) - Atsushi Ohori, Katsuhiro Ueno
* [The Definition of Standard ML (Revised)](http://sml-family.org/sml97-defn.pdf) - SMLFamily GitHub project (PDF)
* [The Standard ML Basis Library](https://smlfamily.github.io/Basis/index.html) - Emden R. Gansner, John H. Reppy (HTML)
* [Unix System Programming with Standard ML](http://mlton.org/References.attachments/Shipman02.pdf) - Anthony L. Shipman (PDF)


### Swift

* [Essential Swift](https://www.programming-books.io/essential/swift/) - Krzysztof Kowalczyk (Compiled from StackOverflow Documentation)
* [Hacking with Swift](https://www.hackingwithswift.com)
* [Swift Notes for Professionals](https://goalkicker.com/SwiftBook/) - Compiled from StackOverflow Documentation (PDF)
* [The Swift Programming Language](https://developer.apple.com/library/prerelease/ios/documentation/Swift/Conceptual/Swift_Programming_Language/index.html) (HTML) [(iBook)](https://itunes.apple.com/us/book/swift-programming-language/id881256329?mt=11)
* [Using Swift with Cocoa and Objective-C](https://developer.apple.com/library/content//documentation/Swift/Conceptual/BuildingCocoaApps/index.html) (HTML) [(iBook)](https://itunes.apple.com/us/book/using-swift-cocoa-objective/id888894773?mt=11)


#### Vapor

* [Vapor 3 Tutorial For Beginners](https://theswiftdev.com/2018/04/09/vapor-3-tutorial-for-beginners) - Tibor Bödecs
* [Vapor Official Docs](https://docs.vapor.codes)


### Tcl

* [Tcl for Web Nerds](https://philip.greenspun.com/tcl/) - Hal Abelson, Philip Greenspun, Lydia Sandon (HTML)
* [Tcl Programming](https://en.wikibooks.org/wiki/Programming%3ATcl) - Richard Suchenwirth, et al.


### TEI

* [What is the Text Encoding Initiative?](https://books.openedition.org/oep/426) - Lou Bernard


### Teradata

* [Teradata Books](http://www.info.teradata.com)


### Tizen

* [Guide to Developing Tizen Native Application](https://developer.tizen.org/sites/default/files/documentation/guide_to_developing_tizen_native_application_en_2.pdf) - Jung, Dong-Geun "Denis.Jung" (PDF)


### TLA

* [Specifying Systems: The TLA+ Language and Tools for Hardware and Software Engineers](http://research.microsoft.com/en-us/um/people/lamport/tla/book.html) - Leslie Lamport (Postscript or PDF)


### TypeScript

* [Learn TypeScript in Y Minutes](https://learnxinyminutes.com/docs/typescript/)
* [Tackling TypeScript: Upgrading from JavaScript](https://exploringjs.com/tackling-ts/toc.html) - Dr. Axel Rauschmayer
* [TypeScript Accelerated](https://accelerated.amimetic.co.uk) - James Porter
* [TypeScript Deep Dive](https://basarat.gitbooks.io/typescript/)
* [TypeScript for C# Programmers](http://www.infoq.com/minibooks/typescript-c-sharp-programmers)
* [TypeScript Succinctly, Syncfusion](https://www.syncfusion.com/resources/techportal/ebooks/typescript) (PDF, Kindle) (email address *requested*, not required)


#### Angular

> :information_source: See also &#8230; [AngularJS](#angularjs)

* [Angular 2 Style Guide](https://github.com/johnpapa/angular-styleguide/blob/master/a2/README.md) - John Papa (HTML)
* [Angular 2+ Notes for Professionals](https://goalkicker.com/Angular2Book/) - Compiled from StackOverflow documentation ([PDF](https://goalkicker.com/Angular2Book/Angular2NotesForProfessionals.pdf))
* [Angular Docs](https://angular.io/docs) (HTML)
* [Angular Material](https://material.angular.io/guide) (HTML)
* [Angular Tutorial](https://angular.io/tutorial) (HTML)
* [Build a Full-Stack Web Application Using Angular & Firebase](https://www.c-sharpcorner.com/ebooks/build-a-full-stack-web-application-using-angular-and-firebase) - Ankit Sharma (PDF, [:package: code samples](https://github.com/AnkitSharma-007/blogging-app-with-Angular-CloudFirestore))


#### Deno

* [Deno Manual](https://deno.land/manual)
* [The Deno Handbook](https://flaviocopes.com/page/deno-handbook/) - Flavio Copes (PDF, EPUB, Kindle) *(email address requested)*


### Unix

* [An Introduction to Unix](http://www.oliverelliott.org/article/computing/tut_unix/)
* [Beej's Guide to Unix Interprocess Communication](http://beej.us/guide/bgipc/) - Brian "Beej Jorgensen" Hall (HTML,PDF)
* [Commentary on the Sixth Edition UNIX Operating System](http://www.lemis.com/grog/Documentation/Lions/) - J. Lions
* [INTRODUCTION TO UNIX](https://homepages.uc.edu/~thomam/Intro_Unix_Text/TOC.html) - Mark A. Thomas
* [Unix as IDE](https://github.com/mrzool/unix-as-ide) - Tom Ryder (epub, mobi)
* [UNIX Commands and Concepts](http://www.cs.bu.edu/teaching/unix/reference/) - Robert I. Pitts
* [Unix for Poets](http://web.stanford.edu/class/cs124/kwc-unix-for-poets.pdf) - Kenneth Ward Church (PDF)
* [Unix Toolbox](https://web.archive.org/web/20210912091852/https://cb.vu/unixtoolbox.xhtml) - Colin Barschel *(:card_file_box: archived)*
* [UNIX Tutorial for Beginners](http://www.ee.surrey.ac.uk/Teaching/Unix/)


### V

* [V Documentation](https://github.com/vlang/v/blob/HEAD/doc/docs.md) - vlang.io (Markdown)


### Verilog

* [Verilog, Formal Verification and Verilator Beginner's Tutorial](https://zipcpu.com/tutorial/) - Daniel E. Gisselquist
* [Verilog Quick Reference Guide - Sutherland HDL](http://sutherland-hdl.com/pdfs/verilog_2001_ref_guide.pdf) (PDF)
* [Verilog Tutorial](http://www.asic-world.com/verilog/veritut.html)


### VHDL

* [Free Range VHDL](https://github.com/fabriziotappero/Free-Range-VHDL-book) - Bryan Mealy, Fabrizio Tappero (TeX and PDF)
* [VHDL Tutorial](http://www.seas.upenn.edu/~ese171/vhdl/vhdl_primer.html)
* [VHDL Tutorial: Learn By Example](http://esd.cs.ucr.edu/labs/tutorial/)


### Vim

* [A Byte of Vim](http://www.swaroopch.com/notes/vim/)
* [Learn Vim (the Smart Way)](https://github.com/iggredible/Learn-Vim) (HTML) (:construction: *in process*)
* [Learn Vim For the Last Time](https://danielmiessler.com/study/vim/) - Daniel Miessler
* [Learn Vim Progressively](http://yannesposito.com/Scratch/en/blog/Learn-Vim-Progressively/)
* [Learn Vimscript the Hard Way](http://learnvimscriptthehardway.stevelosh.com) - Steve Losh
* [Vi Improved -- Vim](http://www.truth.sk/vim/vimbook-OPL.pdf) - Steve Oualline (PDF)
* [VIM-GALORE - All things Vim!](https://github.com/mhinz/vim-galore#readme) (HTML)
* [Vim Recipes](https://web.archive.org/web/20130302172911/http://vim.runpaint.org/vim-recipes.pdf) (PDF)
* [Vim Regular Expressions 101](http://vimregex.com)


### Visual Basic

* [Visual Basic .NET Notes for Professionals](https://goalkicker.com/VisualBasic_NETBook/) - Compiled from StackOverflow Documentation (PDF)
* [Visual Basic Official Docs](https://docs.microsoft.com/en-us/dotnet/visual-basic)


### Visual Prolog

* [A Beginners' Guide to Visual Prolog](http://wiki.visual-prolog.com/index.php?title=A_Beginners_Guide_to_Visual_Prolog)
* [Visual Prolog for Tyros](http://wiki.visual-prolog.com/index.php?title=Visual_Prolog_for_Tyros)


#### Vulkan

* [Vulkan Tutorial](https://vulkan-tutorial.com) - Alexander Overvoorde (EPUB, HTML, PDF) (C++)
* [Vulkan Tutorial Java](https://github.com/Naitsirc98/Vulkan-Tutorial-Java) - Cristian Herrera, et al. (Java)
* [Vulkan Tutorial RS](https://github.com/bwasty/vulkan-tutorial-rs) - Benjamin Wasty, et al. (:construction: *in process*) (Rust)
* [Vulkano](https://vulkano.rs/guide/introduction) - Tomaka, et al. (HTML) (Rust)


### Web Services

* [RESTful Web Services](http://restfulwebapis.org/RESTful_Web_Services.pdf) (PDF)


### Windows 8

* [Programming Windows Store Apps with HTML, CSS, and JavaScript, Second Edition](https://web.archive.org/web/20150624142410/http://download.microsoft.com/download/6/6/5/665AF7A6-2184-45DC-B9DA-C89185B01937/Microsoft_Press_eBook_Programming_Windows_8_Apps_HTML_CSS_JavaScript_2E_PDF.pdf) - Kraig Brockschmidt (PDF)


### Windows Phone

* [Developing An Advanced Windows Phone 7.5 App That Connects To The Cloud](https://web.archive.org/web/20150709045622/http://download.microsoft.com/download/C/4/6/C4635738-5E06-4DF7-904E-BDC22AED2E58/Developing%20an%20Advanced%20Windows%20Phone%207.5%20App%20that%20Connects%20to%20the%20Cloud.pdf) - MSDN Library, David Britch, Francis Cheung, Adam Kinney, Rohit Sharma (PDF) (:card_file_box: *archived*)
* [Windows Phone 8 Development Succinctly](https://www.syncfusion.com/resources/techportal/ebooks/windowsphone8) - Matteo Pagani (PDF)
* [Windows Phone 8.1 Development for Absolute Beginners](http://channel9.msdn.com/Series/Windows-Phone-8-1-Development-for-Absolute-Beginners)
* [Windows Phone Programming Blue Book](http://www.robmiles.com/c-yellow-book/)


### Workflow

* [Declare Peace on Virtual Machines. A guide to simplifying vm-based development on a Mac](https://leanpub.com/declarepeaceonvms/read)


### xBase (dBase / Clipper / Harbour)

* [Application Development with Harbour](https://en.wikibooks.org/wiki/Application_Development_with_Harbour) - Wikibooks
* [CA-Clipper 5.2 Norton Guide](https://web.archive.org/web/20190516192814/http://www.ousob.com/ng/clguide/)
* [Clipper Tutorial: a Guide to Open Source Clipper(s)](https://en.wikibooks.org/wiki/Clipper_Tutorial%3A_a_Guide_to_Open_Source_Clipper(s)) - Wikibooks<|MERGE_RESOLUTION|>--- conflicted
+++ resolved
@@ -1295,11 +1295,7 @@
 
 * [Full-Stack Redux Tutorial](http://teropa.info/blog/2015/09/10/full-stack-redux-tutorial.html)
 * [SoundCloud Application in React + Redux](https://www.robinwieruch.de/the-soundcloud-client-in-react-redux/)
-<<<<<<< HEAD
-* [The Complete Redux Book](https://leanpub.com/redux-book) - Boris Dinkevich, Ilya Gelman *(Leanpub account or valid email requested)*
-=======
-* [The Complete Redux Book](https://leanpub.com/redux-book/read) - Boris Dinkevich and Ilya Gelman (HTML)
->>>>>>> 19a03ae8
+* [The Complete Redux Book](https://leanpub.com/redux-book/read) - Boris Dinkevich, Ilya Gelman (HTML)
 
 
 #### Svelte
@@ -1751,17 +1747,10 @@
 
 ### PowerShell
 
-<<<<<<< HEAD
-* [A Unix Person's Guide to PowerShell](https://leanpub.com/aunixpersonsguidetopowershell) - The DevOps Collective Inc. (PDF, ePub, MOBI, HTML) *(Leanpub account or valid email requested)*
-* [Creating HTML Reports in PowerShell](https://leanpub.com/creatinghtmlreportsinwindowspowershell) - The DevOps Collective Inc. (PDF, ePub, MOBI, HTML) *(Leanpub account or valid email requested)*
-* [DevOps: The Ops Perspective](https://leanpub.com/devopstheopsperspective) - The DevOps Collective Inc. (PDF, ePub, MOBI, HTML) *(Leanpub account or valid email requested)*
-* [Ditch Excel: Making Historical & Trend Reports in PowerShell](https://leanpub.com/ditchexcelmakinghistoricalandtrendreportsinpowershell) - The DevOps Collective Inc. (PDF, ePub, MOBI, HTML) *(Leanpub account or valid email requested)*
-=======
-* [A Unix Person's Guide to PowerShell](https://leanpub.com/aunixpersonsguidetopowershell/read) - The DevOps Collective, Inc. (HTML)
-* [Creating HTML Reports in PowerShell](https://leanpub.com/creatinghtmlreportsinwindowspowershell/read) - The DevOps Collective, Inc. (HTML)
-* [DevOps: The Ops Perspective](https://leanpub.com/devopstheopsperspective/read) - The DevOps Collective, Inc. (HTML)
-* [Ditch Excel: Making Historical & Trend Reports in PowerShell](https://leanpub.com/ditchexcelmakinghistoricalandtrendreportsinpowershell/read) - The DevOps Collective, Inc. (HTML)
->>>>>>> 19a03ae8
+* [A Unix Person's Guide to PowerShell](https://leanpub.com/aunixpersonsguidetopowershell/read) - The DevOps Collective Inc. (HTML)
+* [Creating HTML Reports in PowerShell](https://leanpub.com/creatinghtmlreportsinwindowspowershell/read) - The DevOps Collective Inc. (HTML)
+* [DevOps: The Ops Perspective](https://leanpub.com/devopstheopsperspective/read) - The DevOps Collective Inc. (HTML)
+* [Ditch Excel: Making Historical & Trend Reports in PowerShell](https://leanpub.com/ditchexcelmakinghistoricalandtrendreportsinpowershell/read) - The DevOps Collective Inc. (HTML)
 * [Layman’s Guide to PowerShell 2.0 remoting](https://ravichaganti.com/ebooks/AlaymansguidetoPowerShell2remotingv2.pdf) (PDF)
 * [Learn PowerShell Core 6.0](https://www.packtpub.com/free-ebooks/learn-powershell-core-60) - David das Neves, Jan-Hendrik Peters (Packt account *required*)
 * [Learn PowerShell in Y Minutes](https://learnxinyminutes.com/docs/powershell/)
@@ -1770,24 +1759,13 @@
 * [PowerShell 2.0 – One CMDLET At A Time](http://www.jonathanmedd.net/wp-content/uploads/2010/09/PowerShell_2_One_Cmdlet_at_a_Time.pdf) (PDF)
 * [PowerShell Notes for Professionals](http://goalkicker.com/PowerShellBook/) - Compiled from StackOverflow documentation (PDF)
 * [PowerShell Succinctly, Syncfusion](https://www.syncfusion.com/resources/techportal/ebooks/powershell) (PDF, Kindle) (email address *requested*, not required)
-<<<<<<< HEAD
-* [PowerShell Tips to Write By](https://leanpub.com/powershelltips) - Adam Bertram *(Leanpub account or valid email requested)* (:construction: *in process*)
-* [Secrets of PowerShell Remoting](https://leanpub.com/secretsofpowershellremoting) - The DevOps Collective Inc. (PDF, ePub, MOBI, HTML) *(Leanpub account or valid email requested)*
-* [The Big Book of PowerShell Error Handling](https://leanpub.com/thebigbookofpowershellerrorhandling) - The DevOps Collective Inc. (PDF, ePub, MOBI, HTML) *(Leanpub account or valid email requested)*
-* [The Big Book of PowerShell Gotchas](https://leanpub.com/thebigbookofpowershellgotchas) - The DevOps Collective Inc. (PDF, ePub, MOBI, HTML) *(Leanpub account or valid email requested)*
-* [The Monad Manifesto - Annotated](https://leanpub.com/themonadmanifestoannotated) - The DevOps Collective Inc. (PDF, ePub, MOBI, HTML) *(Leanpub account or valid email requested)*
-* [The PowerShell + DevOps Global Summit Manual for Summiteers](https://leanpub.com/windowspowershellnetworkingguide) - The DevOps Collective Inc. (PDF, ePub, MOBI, HTML) *(Leanpub account or valid email requested)*
-* [Why PowerShell?](https://leanpub.com/whypowershell) - The DevOps Collective Inc. (PDF, ePub, MOBI, HTML) *(Leanpub account or valid email requested)*
-* [Windows PowerShell Networking Guide](https://leanpub.com/windowspowershellnetworkingguide) - The DevOps Collective Inc. (PDF, ePub, MOBI, HTML) *(Leanpub account or valid email requested)*
-=======
-* [Secrets of PowerShell Remoting](https://leanpub.com/secretsofpowershellremoting/read) - The DevOps Collective, Inc. (HTML)
-* [The Big Book of PowerShell Error Handling](https://leanpub.com/thebigbookofpowershellerrorhandling/read) - The DevOps Collective, Inc. (HTML)
-* [The Big Book of PowerShell Gotchas](https://leanpub.com/thebigbookofpowershellgotchas/read) - The DevOps Collective, Inc. (HTML)
-* [The Monad Manifesto - Annotated](https://leanpub.com/themonadmanifestoannotated/read) - The DevOps Collective, Inc. (HTML)
-* [The PowerShell + DevOps Global Summit Manual for Summiteers](https://leanpub.com/windowspowershellnetworkingguide/read) - The DevOps Collective, Inc. (HTML)
-* [Why PowerShell?](https://leanpub.com/whypowershell/read) - The DevOps Collective, Inc. (HTML)
-* [Windows PowerShell Networking Guide](https://leanpub.com/windowspowershellnetworkingguide/read) - The DevOps Collective, Inc. (HTML)
->>>>>>> 19a03ae8
+* [Secrets of PowerShell Remoting](https://leanpub.com/secretsofpowershellremoting/read) - The DevOps Collective Inc. (HTML)
+* [The Big Book of PowerShell Error Handling](https://leanpub.com/thebigbookofpowershellerrorhandling/read) - The DevOps Collective Inc. (HTML)
+* [The Big Book of PowerShell Gotchas](https://leanpub.com/thebigbookofpowershellgotchas/read) - The DevOps Collective Inc. (HTML)
+* [The Monad Manifesto - Annotated](https://leanpub.com/themonadmanifestoannotated/read) - The DevOps Collective Inc. (HTML)
+* [The PowerShell + DevOps Global Summit Manual for Summiteers](https://leanpub.com/windowspowershellnetworkingguide/read) - The DevOps Collective Inc. (HTML)
+* [Why PowerShell?](https://leanpub.com/whypowershell/read) - The DevOps Collective Inc. (HTML)
+* [Windows PowerShell Networking Guide](https://leanpub.com/windowspowershellnetworkingguide/read) - The DevOps Collective Inc. (HTML)
 
 
 ### Processing
@@ -1866,19 +1844,11 @@
 * [Hitchhiker's Guide to Python!](http://docs.python-guide.org/en/latest/) (2.6)
 * [How to Code in Python 3](https://assets.digitalocean.com/books/python/how-to-code-in-python.pdf) - Lisa Tagliaferri (PDF)
 * [How to Make Mistakes in Python](http://www.oreilly.com/programming/free/files/how-to-make-mistakes-in-python.pdf) - Mike Pirnat (PDF) (1st edition)
-<<<<<<< HEAD
 * [How to Think Like a Computer Scientist: Learning with Python, Interactive Edition](https://runestone.academy/runestone/books/published/thinkcspy/index.html) - Brad Miller, David Ranum, Jeffrey Elkner, Peter Wentworth, Allen B. Downey, Chris Meyers, Dario Mitchell (3.2)
     * [How to Think Like a Computer Scientist: Learning with Python 1st Edition](https://greenteapress.com/wp/learning-with-python/) - Allen B. Downey, Jeff Elkner, Chris Meyers (2.4) (HTML, PDF)
     * [How to Think Like a Computer Scientist: Learning with Python 2nd Edition](https://openbookproject.net/thinkcs/python/english2e/) - Jeffrey Elkner, Allen B. Downey, Chris Meyers (Using Python 2.x)
     * [How to Think Like a Computer Scientist: Learning with Python 3 (RLE)](https://openbookproject.net/thinkcs/python/english3e/) - Peter Wentworth, Jeffrey Elkner, Allen B. Downey, Chris Meyers [(PDF)](https://www.ict.ru.ac.za/Resources/cspw/thinkcspy3/thinkcspy3.pdf)
-* [Inside The Python Virtual Machine](https://leanpub.com/insidethepythonvirtualmachine) - Obi Ike-Nwosu (HTML, PDF, EPUB, Kindle) *(Leanpub account or valid email requested)*
-=======
-* [How to Think Like a Computer Scientist: Learning with Python, Interactive Edition](https://runestone.academy/runestone/books/published/thinkcspy/index.html) - Brad Miller, David Ranum, Jeffrey Elkner, Peter Wentworth, Allen B. Downey, Chris Meyers, and Dario Mitchell (3.2)
-    * [How to Think Like a Computer Scientist: Learning with Python 1st Edition](https://greenteapress.com/wp/learning-with-python/) - Allen B. Downey, Jeff Elkner and Chris Meyers (2.4) (HTML, PDF)
-    * [How to Think Like a Computer Scientist: Learning with Python 2nd Edition](https://openbookproject.net/thinkcs/python/english2e/) - Jeffrey Elkner, Allen B. Downey, and Chris Meyers (Using Python 2.x)
-    * [How to Think Like a Computer Scientist: Learning with Python 3 (RLE)](https://openbookproject.net/thinkcs/python/english3e/) - Peter Wentworth, Jeffrey Elkner, Allen B. Downey, and Chris Meyers [(PDF)](https://www.ict.ru.ac.za/Resources/cspw/thinkcspy3/thinkcspy3.pdf)
 * [Inside The Python Virtual Machine](https://leanpub.com/insidethepythonvirtualmachine/read) - Obi Ike-Nwosu (HTML)
->>>>>>> 19a03ae8
 * [Intermediate Python](https://book.pythontips.com/en/latest/) - Muhammad Yasoob Ullah Khalid (1st edition)
 * [Introduction to Programming with Python](http://opentechschool.github.io/python-beginners/en/) (3.3)
     * [Introduction to Programming Using Python](http://python-ebook.blogspot.co.uk) - Cody Jackson (1st edition) (2.3)
@@ -2019,14 +1989,8 @@
 * [Cookbook for R](http://www.cookbook-r.com) - Winston Chang
 * [Data Analysis and Prediction Algorithms with R](https://rafalab.github.io/dsbook/) - Rafael A. Irizarry
 * [Efficient R programming](https://csgillespie.github.io/efficientR/) - Colin Gillespie, Robin Lovelace
-<<<<<<< HEAD
-* [Exploratory Data Analysis with R](https://leanpub.com/exdata) - Roger D. Peng *(Leanpub account or valid email requested)*
 * [Forecasting: Principles and Practice](https://otexts.com/fpp3/) - Rob J Hyndman, George Athanasopoulos
 * [Functional Programming](https://dcl-prog.stanford.edu) - Sara Altman, Bill Behrman, Hadley Wickham
-=======
-* [Forecasting: Principles and Practice](https://otexts.com/fpp3/) - Rob J Hyndman and George Athanasopoulos
-* [Functional Programming](https://dcl-prog.stanford.edu) - Sara Altman, Bill Behrman and Hadley Wickham
->>>>>>> 19a03ae8
 * [Introduction to Probability and Statistics Using R](https://github.com/gjkerns/IPSUR) - G. Jay Kerns (PDF)
 * [Learning Statistics with R](https://learningstatisticswithr.com/book/) - Danielle Navarro
 * [ModernDive](https://ismayc.github.io/moderndiver-book/) - Chester Ismay, Albert Y. Kim
