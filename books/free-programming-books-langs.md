## BY PROGRAMMING LANGUAGE

Originally, this list included a section called "Language Agnostic" for books about programming subjects not restricted to a specific programming language.
That section got so big, we decided to split it into its own file, the [BY SUBJECT file](free-programming-books-subjects.md).


### Index

* [ABAP](#abap)
* [Ada](#ada)
* [Agda](#agda)
* [Alef](#alef)
* [Android](#android)
* [APL](#apl)
* [App Inventor](#app-inventor)
* [Arduino](#arduino)
* [ASP.NET](#aspnet)
* [ASP.NET Core](#aspnet-core)
    * [Blazor](#blazor)
* [Assembly Language](#assembly-language)
    * [Non-X86](#non-x86)
* [AutoHotkey](#autohotkey)
* [AutoIt](#autoit)
* [Autotools](#autotools)
* [Awk](#awk)
* [Bash](#bash)
* [Basic](#basic)
* [BeanShell](#beanshell)
* [BETA](#beta)
* [C](#c)
* [C#](#csharp)
* [C++](#cpp)
* [Chapel](#chapel)
* [Cilk](#cilk)
* [Clojure](#clojure)
* [CMake](#cmake)
* [COBOL](#cobol)
* [CoffeeScript](#coffeescript)
* [ColdFusion](#coldfusion)
* [Component Pascal](#component-pascal)
* [Cool](#cool)
* [Coq](#coq)
* [Crystal](#crystal)
* [CUDA](#cuda)
* [D](#d)
* [Dart](#dart)
* [DB2](#db2)
* [DBMS](#dbms)
* [Delphi / Pascal](#delphi--pascal)
* [DTrace](#dtrace)
* [Eiffel](#eiffel)
* [Elixir](#elixir)
    * [Ecto](#ecto)
    * [Phoenix](#phoenix)
* [Elm](#elm)
* [Emacs](#emacs)
* [Embedded Systems](#embedded-systems)
* [Erlang](#erlang)
* [ESP8266](#esp8266)
* [F#](#f-sharp)
* [Firefox OS](#firefox-os)
* [Flutter](#flutter)
* [Force.com](#forcecom)
* [Forth](#forth)
* [Fortran](#fortran)
* [FreeBSD](#freebsd)
* [Go](#go)
* [GraphQL](#graphql)
* [Groovy](#groovy)
    * [Gradle](#gradle)
    * [Grails](#grails)
    * [Spock Framework](#spock-framework)
* [Hack](#hack)
* [Hadoop](#hadoop)
* [Haskell](#haskell)
* [Haxe](#haxe)
* [HTML and CSS](#html-and-css)
    * [Bootstrap](#bootstrap)
    * [Tailwindcss](https://tailwindcss.com/docs) - Adam Wathan
* [HTTP](#http)
* [HTTPS](#https)
* [Icon](#icon)
* [Idris](#idris)
* [iOS](#ios)
* [IoT](#iot)
* [Isabelle/HOL](#isabellehol)
* [J](#j)
* [Java](#java)
    * [Codename One](#codename-one)
    * [Java Reporting](#java-reporting)
    * [Spring](#spring)
    * [Spring Boot](#spring-boot)
    * [Spring Data](#spring-data)
    * [Spring Security](#spring-security)
    * [Wicket](#wicket)
* [JavaScript](#javascript)
    * [AngularJS](#angularjs)
    * [Aurelia](#aurelia)
    * [Backbone.js](#backbonejs)
    * [Booty5.js](#booty5js)
    * [D3.js](#d3js)
    * [Dojo](#dojo)
    * [Electron](#electron)
    * [Elm](#elm)
    * [Ember.js](#emberjs)
    * [Express.js](#expressjs)
    * [Fastify](#fastify)
    * [Ionic](#ionic)
    * [jQuery](#jquery)
    * [meteor](#meteor)
    * [Next.js](#nextjs)
    * [Node.js](#nodejs)
    * [Om](#om)
    * [React](#react)
    * [React Native](#react-native)
    * [Redux](#redux)
    * [Svelte](#svelte)
    * [Vue.js](#vuejs)
* [Jenkins](#jenkins)
* [Julia](#julia)
* [Kotlin](#kotlin)
* [Language Agnostic](free-programming-books-subjects.md)
* [LaTeX / TeX](#latex--tex)
    * [LaTeX](#latex)
    * [TeX](#tex)
* [Limbo](#limbo)
* [Linux](#linux)
* [Lisp](#lisp)
* [Livecode](#livecode)
* [Lua](#lua)
* [Make](#make)
* [Markdown](#markdown)
* [Mathematica](#mathematica)
* [MATLAB](#matlab)
* [Maven](#maven)
* [Mercury](#mercury)
* [Modelica](#modelica)
* [MongoDB](#mongodb)
* [MySQL](#mysql)
* [Neo4J](#neo4j)
* [.NET Core / .NET](#net-core)
* [.NET Framework](#net-framework)
* [Nim](#nim)
* [NoSQL](#nosql)
* [Oberon](#oberon)
* [Objective-C](#objective-c)
* [OCaml](#ocaml)
* [Octave](#octave)
* [Odin](#odin)
* [OpenMP](#openmp)
* [OpenResty](#openresty)
* [OpenSCAD](#openscad)
* [Pascal](#pascal)
* [Perl](#perl)
* [PHP](#php)
    * [CakePHP](#cakephp)
    * [CodeIgniter](#codeigniter)
    * [Drupal](#drupal)
    * [Laravel](#laravel)
    * [Symfony](#symfony)
    * [Zend](#zend)
* [PicoLisp](#picolisp)
* [PostgreSQL](#postgresql)
* [PowerShell](#powershell)
* [Processing](#processing)
* [Prolog](#prolog)
    * [Constraint Logic Programming](#constraint-logic-programming-extended-prolog)
* [PureScript](#purescript)
* [Python](#python)
    * [Django](#django)
    * [Flask](#flask)
    * [Kivy](#kivy)
    * [Pandas](#pandas)
    * [Pyramid](#pyramid)
    * [Tornado](#tornado)
* [QML](#qml)
* [R](#r)
* [Racket](#racket)
* [Raku](#raku)
* [Raspberry Pi](#raspberry-pi)
* [REBOL](#rebol)
* [Ruby](#ruby)
    * [RSpec](#rspec)
    * [Ruby on Rails](#ruby-on-rails)
    * [Sinatra](#sinatra)
* [Rust](#rust)
* [Sage](#sage)
* [Scala](#scala)
    * [Lift](#lift)
    * [Play Scala](#play-scala)
* [Scheme](#scheme)
* [Scilab](#scilab)
* [Scratch](#scratch)
* [Sed](#sed)
* [Self](#self)
* [Smalltalk](#smalltalk)
* [Snap](#snap)
* [Solidity](#solidity)
* [Spark](#spark)
* [Splunk](#splunk)
* [SQL (implementation agnostic)](#sql-implementation-agnostic)
* [SQL Server](#sql-server)
* [Standard ML](#standard-ml)
* [Swift](#swift)
    * [Vapor](#vapor)
* [Tcl](#tcl)
* [TEI](#tei)
* [Teradata](#teradata)
* [Tizen](#tizen)
* [TLA](#tla)
* [TypeScript](#typescript)
    * [Angular](#angular)
    * [Deno](#deno)
* [Unix](#unix)
* [V](#v)
* [Verilog](#verilog)
* [VHDL](#vhdl)
* [Vim](#vim)
* [Visual Basic](#visual-basic)
* [Visual Prolog](#visual-prolog)
* [Vulkan](#vulkan)
* [Web Services](#web-services)
* [Windows 8](#windows-8)
* [Windows Phone](#windows-phone)
* [Workflow](#workflow)
* [xBase (dBase / Clipper / Harbour)](#xbase-dbase--clipper--harbour)


### ABAP

* [SAP Code Style Guides - Clean ABAP](https://github.com/SAP/styleguides/blob/master/clean-abap/CleanABAP.md)


### Ada

* [A Guide to Ada for C and C++ Programmers](http://www.cs.uni.edu/~mccormic/4740/guide-c2ada.pdf) (PDF)
* [Ada Distilled](http://www.adapower.com/pdfs/AdaDistilled07-27-2003.pdf) (PDF)
* [Ada for the C++ or Java Developer](https://www.adacore.com/uploads/books/pdf/Ada_for_the_C_or_Java_Developer-cc.pdf) - Quentin Ochem (PDF)
* [Ada Programming](https://en.wikibooks.org/wiki/Ada_Programming) - Wikibooks
* [Ada Reference Manual - ISO/IEC 8652:2012(E) Language and Standard Libraries](http://www.ada-auth.org/standards/12rm/RM-Final.pdf) (PDF)
* [Introduction To Ada](https://learn.adacore.com/courses/intro-to-ada/index.html)
* [Introduction To SPARK](https://learn.adacore.com/courses/SPARK_for_the_MISRA_C_Developer/index.html)
* [The Big Online Book of Linux Ada Programming](http://www.pegasoft.ca/resources/boblap/book.html)


### Agda

* [Agda Tutorial](http://people.inf.elte.hu/divip/AgdaTutorial/Index.html)
* [Programming Language Foundations in Agda](https://plfa.github.io) - Philip Wadler, Wen Kokke


### Alef

* [Alef Language Reference Manual](http://doc.cat-v.org/plan_9/2nd_edition/papers/alef/ref)


### Android

* [Android Notes for Professionals](https://goalkicker.com/AndroidBook) - Compiled from StackOverflow Documentation (PDF)
* [Android Programming Succinctly, Syncfusion](https://www.syncfusion.com/resources/techportal/ebooks/android) ([PDF](https://www.syncfusion.com/Account/Logon?ReturnUrl=%2fresources%2ftechportal%2febooks%2fandroid), [Kindle](https://www.syncfusion.com/Account/Logon?ReturnUrl=%2fresources%2ftechportal%2febooks%2fandroid)) (email address *requested*, not required)
* [Android Tutorial](http://www.tutorialspoint.com/android/) - Tutorials Point (HTML, PDF)
* [Codelabs for Advanced Android Development](https://developer.android.com/courses/advanced-training/toc)
* [CodePath Android Cliffnotes](https://github.com/codepath/android_guides/wiki)
* [Expert Android and Eclipse development knowledge](http://www.vogella.com/tutorials/android.html)
* [Google Android Developer Training](https://developer.android.com/guide)
* [Styling Android](https://blog.stylingandroid.com)
* [The Busy Coder's Guide to Android Development](https://commonsware.com/Android/4-2-free) (PDF - older versions)


### APL

* [A Practical Introduction to APL1 & APL2](http://robertson.uk.net/Files/APL1&2.pdf) - Graeme Donald Robertson (PDF)
* [A Practical Introduction to APL3 & APL4](http://robertson.uk.net/Files/APL3&4.pdf) - Graeme Donald Robertson (PDF)
* [APL2 at a glance](https://ia801009.us.archive.org/28/items/apl-2-at-a-glance-brown-pakin-polivka/APL2_at_a_Glance_-_Brown_Pakin_Polivka.pdf) - James A. Brown, Sandra Pakin, Raymond P. Polivka - 1988 (PDF) *(:card_file_box: archived)*
* [Introduction to College Mathematics with A Programming Language (1978)](http://www.softwarepreservation.org/projects/apl/Books/CollegeMathematicswithAPL) - E. J. LeCuyer (PDF)
* [Learning APL](https://xpqz.github.io/learnapl) - Stefan Kruger (HTML,PDF,IPYNB)
* [Mastering Dyalog APL](http://www.dyalog.com/mastering-dyalog-apl.htm) (PDF) (HTML,IPYNB :construction: *in process*)
* [Reinforcement Learning From The Ground Up](https://romilly.github.io/o-x-o) - Romilly Cocking (PDF,HTML,IPYNB) (:construction: *in process*)


### App Inventor

* [Absolute App Inventor 2](https://amerkashi.wordpress.com/2015/02/16/absolute-app-inventor-2-book/) - Hossein Amerkashi
* [App Inventor 2](http://www.appinventor.org/book2) - David Wolber, Hal Abelson, Ellen Spertus, Liz Looney


### Arduino

* [Arduino Programming Notebook](https://unglue.it/work/152452) - Brian Evans (PDF) (:card_file_box: *archived at unglue.it*)
* [Arduino Tips, Tricks, and Techniques](https://cdn-learn.adafruit.com/downloads/pdf/arduino-tips-tricks-and-techniques.pdf) - lady ada (PDF)
* [Getting started with Arduino – A Beginner’s Guide](http://manuals.makeuseof.com.s3.amazonaws.com/for-mobile/Arduino_-_MakeUseOf.com.pdf) - Brad Kendall (PDF)
* [Getting Started with Arduino products](https://www.arduino.cc/en/Guide) - Official Arduino Documentation (:construction: *in process*)
* [Introduction to Arduino](http://playground.arduino.cc/Main/ManualsAndCurriculum)
* [Introduction to Arduino : A piece of cake!](http://www.introtoarduino.com) - Alan G. Smith
* [Open softwear - Fashionable prototyping and wearable computing using the Arduino](https://softwear.cc/book/files/Open_Softwear-beta090712.pdf) - Tony Olsson, David Gaetano, Jonas Odhner, Samson Wiklund (PDF)


### ASP.NET

* [Architecting Modern Web Applications with ASP.NET Core and Microsoft Azure (2020)](https://aka.ms/webappebook) - Steve "ardalis" Smith (PDF) (:construction: *in process*)
* [ASP.NET MVC Music Store](http://mvcmusicstore.codeplex.com)
* [ASP.NET WebHooks Succinctly](https://www.syncfusion.com/ebooks/aspnet_webhooks_succinctly) - Gaurav Arora
* [ASP.NET with C# (2008)](http://www.vijaymukhi.com/documents/books/vsnet/content.htm) - Vijay Mukhi, Sonal Mukhi, Neha Kotecha
* [Diving into ASP.NET WebAPI (2016)](https://github.com/akhilmittal/FreeBooks/) - Akhil Mittal (PDF)
* [Intro to ASPNET MVC 4 with Visual Studio 2011 Beta (2012)](http://download.microsoft.com/download/0/f/b/0fbfaa46-2bfd-478f-8e56-7bf3c672df9d/intro%20to%20asp.net%20mvc%204%20with%20visual%20studio%20-%20beta.pdf) - Rick Anderson, Scott Hanselman (PDF)
* [Introducing ASP.NET Web Pages 2 (2012)](https://download.microsoft.com/download/0/F/B/0FBFAA46-2BFD-478F-8E56-7BF3C672DF9D/Introducing%20ASP.NET%20Web%20Pages%202.pdf) - Mike Pope (PDF)


### ASP.NET Core

* [ASP.NET Core 3.1 Succinctly](https://www.syncfusion.com/succinctly-free-ebooks/asp-net-core-3-1-succinctly) - Simone Chiaretta, Ugo Lattanzi
* [ASP.NET Core Documentation - Microsoft Docs](https://docs.microsoft.com/en-us/aspnet/core/?view=aspnetcore-5.0)
* [The Little ASP.NET Core Book (2018)](https://s3.amazonaws.com/recaffeinate-files/LittleAspNetCoreBook.pdf) - Nate Barbettini (PDF)


#### Blazor

* [Blazor: A Beginner's Guide](https://www.telerik.com/campaigns/blazor/wp-beginners-guide-ebook) - Ed Charbeneau (PDF) (email address *requested*, not required)
* [Blazor for ASP.NET Web Forms Developers](https://dotnet.microsoft.com/download/e-book/blazor-for-web-forms-devs/pdf) - Daniel Roth, Jeff Fritz, Taylor Southwick (PDF)


### Assembly Language

* [A fundamental introduction to x86 assembly prorgamming](https://www.nayuki.io/page/a-fundamental-introduction-to-x86-assembly-programming) - Project Nayuki (HTML)
* [ARM Assembly Language Programming](http://www.rigwit.co.uk/ARMBook/ARMBook.pdf) - Peter Knaggs (PDF) (:construction: *in process*)
* [Assemblers And Loaders (1993)](http://www.davidsalomon.name/assem.advertis/asl.pdf) - David Salomon (PDF)
* [Assembly Language Succinctly](https://www.syncfusion.com/succinctly-free-ebooks/assemblylanguage) - Christopher Rose, Syncfusion Inc. (HTML, PDF, EPUB, Kindle)
* [PC Assembly Language](http://pacman128.github.io/pcasm/) - P. A. Carter
* [Programming from the Ground Up](https://download-mirror.savannah.gnu.org/releases/pgubook/ProgrammingGroundUp-1-0-booksize.pdf) - Jonathan Bartlett (PDF)
* [Ralf Brown's Interrupt List](http://www.ctyme.com/rbrown.htm)
* [Run Down On x86 Intel Assembly Course](https://github.com/Ret2LC/x86-assembly) - Ret2LC
* [Software optimization resources](http://www.agner.org/optimize/) - A. Fog
* [The Art of Assembly Language (2003)](https://web.archive.org/web/20120525102637/http://maven.smith.edu/~thiebaut/ArtOfAssembly/artofasm.html) - Randall Hyde (PDF)
* [The Grain Docs](https://grain-lang.org/docs/)
* [WebAssembly friendly programming with C/C++](https://github.com/3dgen/cppwasm-book/tree/master/en) - Ending, Chai Shushan, Yushih (HTML, [:package: examples](https://github.com/3dgen/cppwasm-book/tree/master/examples))
* [Wizard Code, A View on Low-Level Programming](https://web.archive.org/web/20170712195930/http://vendu.twodots.nl/files/wizardcode4.pdf) - Tuomo Tuomo Venäläinen (PDF)
* [x86-64 Assembly Language Programming with Ubuntu](http://www.egr.unlv.edu/~ed/x86.html) - Ed Jorgensen (PDF)
* [x86 Assembly](https://en.wikibooks.org/wiki/X86_Assembly) - Wikibooks
* [x86 Disassembly](https://en.wikibooks.org/wiki/X86_Disassembly) - Wikibooks
* [Zen of Assembly Language: Volume I, Knowledge (1990)](http://www.jagregory.com/abrash-zen-of-asm/) - Michael Abrash


#### Non-X86

* [Easy 6502](http://skilldrick.github.io/easy6502/) - Nick Morgan
* [Machine Code for Beginners [Z80 and 6502 CPUs]](https://usborne.com/browse-books/features/computer-and-coding-books/) - Lisa Watts, Mike Wharton (PDF) *(scroll to bottom and click on book cover)*
* [Machine Language for Beginners](https://archive.org/details/ataribooks-machine-language-for-beginners) - Richard Mansfield [6502 CPU]
* [Programmed Introduction to MIPS Assembly Language](http://chortle.ccsu.edu/AssemblyTutorial/index.html)
* [The Second Book of Machine Language](http://www.atariarchives.org/2bml/)


### AutoHotkey

* [AHKbook - the book for AutoHotkey](http://ahkscript.github.io/ahkbook/index.html)
* [AutoHotkey Official Documentation](https://autohotkey.com/docs/AutoHotkey.htm) ([CHM](https://autohotkey.com/download/1.1/AutoHotkeyHelp.zip))


### AutoIt

* [AutoIt Docs](https://www.autoitscript.com/autoit3/docs/) - Jonathan Bennett (HTML)


### Autotools

* [Autotools Mythbuster](https://autotools.io/index.html)
* [GNU Autoconf, Automake and Libtool](http://sourceware.org/autobook/)


### Awk

* [An Awk Primer](https://en.wikibooks.org/wiki/An_Awk_Primer) - Wikibooks
* [Awk](https://www.grymoire.com/Unix/Awk.html) - Bruce Barnett
* [Gawk: Effective AWK Programming](https://www.gnu.org/software/gawk/manual) - Arnold D. Robbins (HTML, PDF)
* [GNU awk](https://learnbyexample.github.io/learn_gnuawk/) - Sundeep Agarwal


### Bash

* [Advanced Bash-Scripting Guide](http://tldp.org/LDP/abs/html/) - M. Cooper (HTML)
* [Bash Guide for Beginners (2008)](http://www.tldp.org/LDP/Bash-Beginners-Guide/html/) - M. Garrels (HTML)
* [Bash Notes for Professionals](http://goalkicker.com/BashBook/) - Compiled from StackOverflow documentation (PDF)
* [BASH Programming (2000)](http://tldp.org/HOWTO/Bash-Prog-Intro-HOWTO.html) - Mike G. (HTML)
* [Bash Reference Manual](http://www.gnu.org/software/bash/manual/bashref.html) (HTML)
* [Bash tutorial](https://web.archive.org/web/20180328183806/http://gdrcorelec.ups-tlse.fr/files/bash.pdf) - Anthony Scemama (PDF)
* [BashGuide](http://mywiki.wooledge.org/BashGuide) - Maarten Billemont (HTML) [(PDF)](http://s.ntnu.no/bashguide.pdf)
* [Conquer the Command Line](https://magpi.raspberrypi.org/books/command-line-second-edition/pdf/download) - Richard Smedley (PDF)
* [Conquering the Command Line](https://www.softcover.io/read/fc6c09de/unix_commands) - Mark Bates (HTML)
* [Getting Started with BASH](http://www.hypexr.org/bash_tutorial.php) (HTML)
* [GNU Bash manual](https://www.gnu.org/software/bash/manual/bash.pdf) (PDF)
* [Google Shell Style Guide](https://google.github.io/styleguide/shell.xml) - Paul Armstrong (HTML)
* [Introduction to Bash Scripting](https://github.com/bobbyiliev/introduction-to-bash-scripting) - Bobby Iliev (Markdown, PDF)
* [Introduction to the Command Line](https://launchschool.com/books/command_line) - Launch School (HTML)
* [Linux Shell Scripting Tutorial - A Beginner's Handbook (2002)](http://www.freeos.com/guides/lsst/) - Vivek G. Gite (HTML)
* [Linux Shell Scripting Tutorial (LSST) v2.0](https://bash.cyberciti.biz/guide/Main_Page) - Vivek Gite (HTML)
* [Slackbook (2005)](http://slackbook.org) - Alan Hicks, Chris Lumens, David Cantrell, Logan Johnson (HTML, DocBook, Postscript, PDF)
* [The Bash Academy](http://guide.bash.academy) - Maarten Billemont (HTML)
* [The Linux Command Line](http://linuxcommand.org/tlcl.php) - William E. Shotts Jr. (PDF)
* [Writing Shell Scripts](http://linuxcommand.org/lc3_writing_shell_scripts.php) - William E. Shotts Jr. (HTML)


### Basic

* [10 PRINT CHR$(205.5+RND(1)); : GOTO 10](http://10print.org) - Nick Montfort, Patsy Baudoin, John Bell, Ian Bogost, Jeremy Douglass, Mark C. Marino, Michael Mateas, Casey Reas, Mark Sample, Noah Vawter
* [A beginner's guide to Gambas](http://distro.ibiblio.org/vectorlinux/Uelsk8s/GAMBAS/gambas-beginner-guide.pdf) - John W. Rittinghouse (PDF)
* [Pick/Basic: A Programmer's Guide](http://www.jes.com/pb/) - Jonathan E. Sisk


### BeanShell

* [Beanshell Simple Java Scripting Manual](http://www.beanshell.org/manual/bshmanual.pdf) - beanshell.org (PDF)
* [BeanShell User's Manual](http://www.beanshell.org/manual/bshmanual.html) - beanshell.org (HTML)


### BETA

* [MIA 90-02: BETA Compiler - Reference Manual](https://beta.cs.au.dk/Manuals/latest/compiler/index.html) - Mjølner Informatics
* [MIA 94-26: BETA Language Introduction - Tutorial](https://beta.cs.au.dk/Manuals/latest/beta-intro/index.html) - Mjølner Informatics
* [MIA 99-41: BETA Language Modifications - Reference Manual](https://beta.cs.au.dk/Manuals/latest/beta/beta-index.html) - Mjølner Informatics
* [MIA 99-42: The Fragment System: Further Specification](https://beta.cs.au.dk/Manuals/latest/beta/fragment.html) - Mjølner Informatics
* [Object-Oriented Programming in the BETA Programming Language](https://beta.cs.au.dk/Books/) - Ole Lehrmann Madsen, Birger Møller-Pedersen, Kristen Nygaard


### C

* [256-Color VGA Programming in C](http://www.brackeen.com/vga/) - David Brackeen
* [A Tutorial on Pointers and Arrays in C](https://web.archive.org/web/20180827131006/http://home.earthlink.net/~momotuk/pointers.pdf) - Ted Jensen (PDF)
* [An Introduction to C & GUI Programming](https://magpi.raspberrypi.com/books/c-gui-programming) - Simon Long (PDF)
* [Bare-metal programming for ARM](https://github.com/umanovskis/baremetal-arm) - Daniels Umanovskis [(PDF)](http://umanovskis.se/files/arm-baremetal-ebook.pdf)
* [Beej's Guide to C Programming](http://beej.us/guide/bgc/) - Brian "Beej Jorgensen" Hall (HTML, PDF)
* [Beej's Guide to the GNU Debugger (GDB)](http://beej.us/guide/bggdb/) - Brian "Beej Jorgensen" Hall (HTML)
* [Build Your Own Lisp](http://www.buildyourownlisp.com) - Daniel Holden
* [C Elements of Style](http://www.oualline.com/books.free/style/) - Steve Oualline
* [C for Python Programmers](http://www.cburch.com/books/cpy/) - Carl Burch
* [C Internals](https://www.avabodh.com/cin/cin.html) - Rajeev Kumar (HTML)
* [C Notes for Professionals](https://goalkicker.com/CBook) - Compiled from StackOverflow Documentation (PDF)
* [C Programming](https://en.wikibooks.org/wiki/Programming%3AC) - Wikibooks
* [C Programming Boot Camp - Paul Gribble](https://gribblelab.org/teaching/CBootCamp/)
* [C Programming Tutorial](https://www.tutorialspoint.com/cprogramming/) - Tutorials Point (HTML, PDF)
* [Coursebook](https://github.com/illinois-cs241/coursebook) - B. Venkatesh, L. Angrave, et al.
* [Deep C](http://www.slideshare.net/olvemaudal/deep-c)
* [Essential C](http://cslibrary.stanford.edu/101/EssentialC.pdf) - Nick Parlante (PDF)
* [Everything you need to know about pointers in C - Peter Hosey](http://boredzo.org/pointers/)
* [Functional C (1997)](https://research.utwente.nl/files/5128727/book.pdf) - Pieter H. Hartel, Henk Muller (PDF)
* [Hashing](https://www.smashwords.com/books/view/737188) - Prakash Hegade
* [Introduction to Programming and Data Structures in C](https://codeahoy.com/learn/cprogramming/toc/) - CodeAhoy (HTML)
* [Learn to Code With C - The MagPi Essentials](https://magpi.raspberrypi.com/books/essentials-c-v1) (PDF)
* [Learning GNU C](https://download-mirror.savannah.gnu.org/releases/c-prog-book/learning_gnu_c.pdf) - Ciaran O’Riordan (PDF)
* [Let us C](https://web.archive.org/web/20211006163041/http://pdvpmtasgaon.edu.in/uploads/dptcomputer/Let%20us%20c%20-%20yashwantkanetkar.pdf) - Yashavant Kanetkar (PDF) *(:card_file_box: archived)*
* [Modeling with Data](https://ben.klemens.org/pdfs/gsl_stats.pdf) - Ben Klemens (PDF)
* [Modern C](https://modernc.gforge.inria.fr) - Jens Gustedt (PDF)
* [Object-Oriented Programming With ANSI-C](http://www.planetpdf.com/codecuts/pdfs/ooc.pdf) (PDF)
* [Programming in C](http://ee.hawaii.edu/~tep/EE160/Book/PDF/) - Bharat Kinariwala & Tep Dobry
* [Programming in C](https://www.freetechbooks.com/programming-in-c-t1337.html) - Kishori Mundargi
* [Structures and C](https://www.smashwords.com/books/view/644937) - Prakash Hegade
* [The Basics of C Programming](https://www.phys.uconn.edu/~rozman/Courses/P2200_13F/downloads/TheBasicsofCProgramming-draft-20131030.pdf) - Marshall Brain (PDF)
* [The C book](http://publications.gbdirect.co.uk/c_book/) - Mike Banahan, Declan Brady, Mark Doran (PDF, HTML)
* [The C Programming Language Handbook](https://flaviocopes.com/page/c-handbook/) - Flavio Copes (PDF, EPUB, Kindle) *(email address requested)*
* [The Craft of Text Editing or A Cookbook for an Emacs](http://www.finseth.com/craft/) - Craig A. Finseth
* [The Current C Programming Language Standard – ISO/IEC 9899:2018 (C17/C18), Draft](https://web.archive.org/web/20181230041359/http://www.open-std.org/jtc1/sc22/wg14/www/abq/c17_updated_proposed_fdis.pdf) - Open Standards Org - www.open-std.org (PDF)
* [The GNU C Programming Tutorial](http://www.crasseux.com/books/ctut.pdf) - Mark Burgess, Ron Hale-Evans (PDF)
* [The GNU C Reference Manual](https://www.gnu.org/software/gnu-c-manual/gnu-c-manual.html) - Trevis Rothwell, James Youngman (HTML) [(PDF)](https://www.gnu.org/software/gnu-c-manual/gnu-c-manual.pdf)
* [The little book about OS development](http://littleosbook.github.io) - Erik Helin, Adam Renberg
* [The New C Standard - An Economic and Cultural commentary (2009)](http://www.knosof.co.uk/cbook/cbook.html) - Derek M. Jones (PDF)
* [TONC GBA Programming - Game Boy Advance Development](http://www.coranac.com/tonc/text/toc.htm)


### <a id="csharp"></a>C\#

* [Architect Modern Web Applications with ASP.NET Core and Azure](https://docs.microsoft.com/en-us/dotnet/architecture/modern-web-apps-azure/) - Steve "ardalis" Smith
* [C# Notes for Professionals](http://goalkicker.com/CSharpBook/) - Compiled from StackOverflow documentation (PDF)
* [C# Programming](https://en.wikibooks.org/wiki/C_Sharp_Programming) - Wikibooks
* [C# Programming Yellow Book](https://www.robmiles.com/s/CSharp-Book-2019-Refresh.pdf) - Rob Miles (PDF) (2019)
* [C# Smorgasbord](https://www.filipekberg.se) - Filip Ekberg (HTML) [(PDF, EPUB, MOBI)](https://www.filipekberg.se/2018/04/02/csharp-smorgasbord-free/) (2018)
* [C# Tips](https://leanpub.com/cstips) - Jason Roberts *(Leanpub account or valid email requested)*
* [Creating Mobile Apps with Xamarin.Forms C#](https://developer.xamarin.com/guides/xamarin-forms/creating-mobile-apps-xamarin-forms/) - Charles Petzold
* [Daily Design Patterns](https://web.archive.org/web/20170930132000/https://www.exceptionnotfound.net/downloads/dailydesignpattern.pdf) - Matthew P Jones (PDF)
* [Data Structures and Algorithms with Object-Oriented Design Patterns in C#](https://web.archive.org/web/20161220072449/http://www.brpreiss.com/books/opus6/) - Bruno Preiss
* [Dissecting a C# Application](https://damieng.com/blog/2007/11/08/dissecting-a-c-application-inside-sharpdevelop) - Christian Holm, Bernhard Spuida, Mike Kruger
* [Fundamentals of Computer Programming with C# (the Bulgarian Book)](http://www.introprogramming.info/english-intro-csharp-book/read-online/) - Svetlin Nakov, Veselin Kolev, et al. (HTML, [PDF, EPUB](https://introprogramming.info/english-intro-csharp-book/downloads/))
* [High level asynchronous programming with Reactive Extensions](https://github.com/petroemil/Rx.Book) - Emil Petro
* [Introduction to Rx](http://www.introtorx.com)
* [Learn C# in Y Minutes](https://learnxinyminutes.com/docs/csharp/)
* [Mastering Xamarin UI Development, Second Edition](https://www.packtpub.com/free-ebook/mastering-xamarin-ui-development-second-edition/9781788995511) - Steven F. Daniel (Packt account *required*)
* [Modernize existing .NET applications with Azure cloud and Windows Containers](https://docs.microsoft.com/en-us/dotnet/architecture/modernize-with-azure-containers/) - Cesar de la Torre
* [Modernizing Desktop Apps on Windows with .NET 6](https://docs.microsoft.com/en-us/dotnet/architecture/modernize-desktop) - Olia Gavrysh, Miguel Angel Castejón Dominguez
* [.NET Book Zero](http://www.charlespetzold.com/dotnet) - Charles Petzold (PDF, XPS)
* [.NET Microservices: Architecture for Containerized .NET Applications](https://dotnet.microsoft.com/download/e-book/microservices-architecture/pdf) - Cesar de la Torre, Bill Wagner, Mike Rousos (PDF)
* [Porting Existing ASP.NET Apps to .NET 6](https://docs.microsoft.com/en-us/dotnet/architecture/porting-existing-aspnet-apps/) - Steve "ardalis" Smith
* [Threading in C#](http://www.albahari.com/threading/)
* [Xamarin.Forms for macOS Succinctly](https://www.syncfusion.com/ebooks/xamarin_forms_for_mac_os_succinctly) - Alessandro Del Sole
* [Xamarin.Forms Succinctly](https://www.syncfusion.com/ebooks/xamarin-forms-succinctly) - Alessandro Del Sole


### <a id="cpp"></a>C++

* [A Complete Guide to Standard C++ Algorithms](https://github.com/HappyCerberus/book-cpp-algorithms) - Šimon Tóth (PDF, LaTeX) (:construction: *in process*)
* [C++ Annotations](https://fbb-git.gitlab.io/cppannotations/) - Frank B. Brokken (HTML, PDF)
* [C++ Core Guidelines](https://github.com/isocpp/CppCoreGuidelines/blob/master/CppCoreGuidelines.md) - Editors: Bjarne Stroustrup, Herb Sutter
* [C++ GUI Programming With Qt 3](https://ptgmedia.pearsoncmg.com/images/0131240722/downloads/blanchette_book.pdf) - Jasmin Blanchette, Mark Summerfield (PDF)
* [C++ Language](http://www.cplusplus.com/doc/tutorial/)
* [C++ Notes for Professionals](https://goalkicker.com/CPlusPlusBook) - Compiled from StackOverflow Documentation (PDF)
* [C++ Programming](https://en.wikibooks.org/wiki/C%2B%2B_Programming) - Panic, et al.
* [C++ Succinctly, Syncfusion](https://www.syncfusion.com/resources/techportal/ebooks/cplusplus) (PDF, Kindle) (email address *requested*, not required)
* [C++ Tricks](http://www.bordoon.com/cplusplus/book_wrapper.html)
* [CS106X Programming Abstractions in C++](http://web.stanford.edu/class/cs106x/)
* [Elements of Programming](http://elementsofprogramming.com) - Alexander Stepanov, Paul McJones - (PDF)
* [Financial Numerical Recipes in C++](https://ba-odegaard.no/gcc_prog/recipes/) - Bernt Arne Ødegaard (PDF)
* [Fundamentals of C++ Programming](https://web.archive.org/web/20191005170118/https://python.cs.southern.edu/cppbook/progcpp.pdf) - Richard L. Halterman (PDF) *(:card_file_box: archived)*
* [Game Programming Patterns](http://gameprogrammingpatterns.com)
* [Google's C++ Style Guide](https://google.github.io/styleguide/cppguide.html)
* [Hands-On System Programming with C++](https://www.packtpub.com/free-ebook/hands-on-system-programming-with-c/9781789137880) - Dr. Rian Quinn (Packt account *required*)
* [How to make an Operating System](https://samypesse.gitbook.io/how-to-create-an-operating-system/) - Samy Pesse
* [How To Think Like a Computer Scientist: C++ Version](http://greenteapress.com/thinkcpp/index.html) - Allen B. Downey
* [Introduction to Design Patterns in C++ with Qt 4](http://ptgmedia.pearsoncmg.com/images/9780131879058/downloads/0131879057_Ezust_book.pdf) - Alan Ezust, Paul Ezust (PDF)
* [Joint Strike Fighter, C++ Coding Standards](http://www.stroustrup.com/JSF-AV-rules.pdf) - Bjarne Stroustrup (PDF)
* [LearnCpp.com](https://www.learncpp.com) (HTML)
* [Learning C++ eBook](https://riptutorial.com/Download/cplusplus.pdf) - Compiled from StackOverflow Documentation (PDF)
* [Matters Computational: Ideas, Algorithms, Source Code](http://www.jjj.de/fxt/fxtbook.pdf) - Jorg Arndt (PDF)
* [More C++ Idioms](https://en.wikibooks.org/wiki/More_C%2B%2B_Idioms) - Sumant Tambe, et al. (WikiBooks)
* [Open Data Structures (In C++)](http://opendatastructures.org/ods-cpp.pdf) - Pat Morin (PDF)
* [Programming Fundamentals - A Modular Structured Approach using C++](https://learning.hccs.edu/faculty/ken.busbee/programming-fundamentals-a-modular-structured-approach-using-c) - Kenneth Leroy Busbee (PDF)
* [Software Design Using C++](http://cis.stvincent.edu/html/tutorials/swd/) - Br. David Carlson, Br. Isidore Minerd
* [Software optimization resources](http://www.agner.org/optimize/) - Agner Fog
* [The Boost C++ libraries](http://theboostcpplibraries.com) - Boris Schäling (HTML)
* [The Rook's Guide to C++](http://rooksguide.org/2013/11/26/version-1-0-is-out/) - Jeremy Hansen (PDF)
* [The Ultimate Question of Programming, Refactoring, and Everything](https://www.gitbook.com/book/alexastva/the-ultimate-question-of-programming-refactoring-/details)
* [Think C++: How To Think Like a Computer Scientist](https://greenteapress.com/wp/think-c/) - Allen B. Downey (PDF)
* [Thinking in C++, Second Edition, Vol. 1.](https://archive.org/details/TICPP2ndEdVolOne) - Bruce Eckel [(Vol. 2)](https://archive.org/details/TICPP2ndEdVolTwo)
* [Working Draft, Standard for Programming Language C++, 2021 Revision](http://www.open-std.org/jtc1/sc22/wg21/docs/papers/2021/n4885.pdf) - Thomas Köppe (PDF) *(:construction: in process)*


### Chapel

* [Chapel Tutorial](http://faculty.knox.edu/dbunde/teaching/chapel/)
* [Chapel Tutorial for Programmers](http://web.archive.org/web/20150310075109/http://cs.colby.edu/kgburke/?resource=chapelTutorial)


### Cilk

* [Cilk 5.4.6 Reference Manual](https://par.tuwien.ac.at/material/manual-5.4.6.pdf) (PDF)


### Clojure

* [A Brief Beginner’s Guide To Clojure](http://www.unexpected-vortices.com/clojure/brief-beginners-guide/)
* [Clojure - Functional Programming for the JVM](http://java.ociweb.com/mark/clojure/article.html) - R. Mark Volkmann
* [Clojure by Example](https://kimh.github.io/clojure-by-example/) - Hirokuni Kim
* [Clojure community-driven documentation](http://clojure-doc.org)
* [Clojure Cookbook](https://github.com/clojure-cookbook/clojure-cookbook)
* [Clojure Distilled Beginner Guide](http://yogthos.github.io/ClojureDistilled.html)
* [Clojure for the Brave and True](http://www.braveclojure.com)
* [Clojure in Small Pieces](https://web.archive.org/web/20201013022918/http://daly.axiom-developer.org/clojure.pdf) - Rich Hickey, Timothy Daly (PDF) [(:card_file_box: *unglued*)](https://unglue.it/work/489419/)
* [Clojure Koans](http://clojurekoans.com)
* [Clojure Programming](https://en.wikibooks.org/wiki/Clojure_Programming) - Wikibooks
* [ClojureScript Koans](http://clojurescriptkoans.com)
* [ClojureScript Unraveled](https://funcool.github.io/clojurescript-unraveled/) (HTML)
* [Data Sorcery with Clojure](http://data-sorcery.org/contents/)
* [Modern cljs](https://github.com/magomimmo/modern-cljs)
* [SICP Distilled - An idiosyncratic tour of SICP in Clojure](http://www.sicpdistilled.com)
* [The Clojure Style Guide](https://github.com/bbatsov/clojure-style-guide)


### CMake

* [An Introduction to Modern CMake](https://cliutils.gitlab.io/modern-cmake/) - Henry Schreiner (HTML)
* [CMake Tutorial](https://cmake.org/cmake/help/latest/guide/tutorial/index.html) (HTML)
* [Quick CMake tutorial](https://www.jetbrains.com/help/clion/quick-cmake-tutorial.html) (HTML)


### COBOL

* [COBOL Programming Fundamental](http://yusman.staff.gunadarma.ac.id/Downloads/files/33460/COBOL_Programming_Fundamental.pdf) (PDF)
* [Enterprise COBOL for z/OS documentation library](http://www-01.ibm.com/support/docview.wss?uid=swg27036733)
* [ILE COBOL Programmer's Guide](https://www.ibm.com/docs/de/ssw_ibm_i_74/pdf/sc092539.pdf) (PDF)
* [Micro Focus: OO Programming with Object COBOL for UNIX (1999)](https://www.microfocus.com/documentation/object-cobol/oc41books/oppubb.htm) - MERANT International Ltd. (HTML)
* [OpenCOBOL 1.1 - Programmer's Guide](http://open-cobol.sourceforge.net/guides/OpenCOBOL%20Programmers%20Guide.pdf) (PDF)


### CoffeeScript

* [CoffeeScript Cookbook](https://coffeescript-cookbook.github.io)
* [CoffeeScript Ristretto](https://leanpub.com/coffeescript-ristretto/read) - Reginald Braithwaite *(Leanpub account or valid email requested)*
* [Hard Rock CoffeeScript](https://alchaplinsky.github.io/hard-rock-coffeescript/) - Alex Chaplinsky (gitbook)
* [Smooth CoffeeScript](http://autotelicum.github.io/Smooth-CoffeeScript/SmoothCoffeeScript.html)
* [The Little Book on CoffeeScript](http://arcturo.github.io/library/coffeescript/) - Alex MacCaw, David Griffiths, Satoshi Murakami, Jeremy Ashkenas


### ColdFusion

* [CFML In 100 Minutes](https://github.com/mhenke/CFML-in-100-minutes/blob/master/cfml100mins.markdown) - J. Casimir
* [Learn CF in a Week](http://learncfinaweek.com)


### Component Pascal

* [Computing Fundamentals](http://www.cslab.pepperdine.edu/warford/ComputingFundamentals/) - Stan Warford (PDF)


### Cool

* [CoolAid: The Cool 2013 Reference Manual](https://www.eecis.udel.edu/~cavazos/cisc672/docs/cool-manual.pdf) (PDF)


### Coq

* [Certified Programming with Dependent Types](http://adam.chlipala.net/cpdt/html/toc.html)
* [Software Foundations](http://www.cis.upenn.edu/~bcpierce/sf/)


### Crystal

* [Crystal for Rubyists](http://www.crystalforrubyists.com)


### CUDA

* [CUDA C Best Practices Guide](https://docs.nvidia.com/pdf/CUDA_C_Best_Practices_Guide.pdf) (PDF)
* [CUDA C Programming Guide](https://docs.nvidia.com/pdf/CUDA_C_Programming_Guide.pdf) (PDF)
* [OpenCL Programming Guide for CUDA Architecture](http://www.nvidia.com/content/cudazone/download/OpenCL/NVIDIA_OpenCL_ProgrammingGuide.pdf) (PDF)


### D

* [D Templates Tutorial](https://github.com/PhilippeSigaud/D-templates-tutorial)
* [Programming in D](http://ddili.org/ders/d.en/)


### Dart

* [Essential Dart](https://www.programming-books.io/essential/dart/) - Krzysztof Kowalczyk, StackOverflow Contributors
* [Learning Dart](https://riptutorial.com/Download/dart.pdf) - Compiled from StackOverflow documentation (PDF)


### DB2

* [Getting started with DB2 Express-C](http://public.dhe.ibm.com/software/dw/db2/express-c/wiki/Getting_Started_with_DB2_Express_v9.7_p4.pdf) (PDF)
* [Getting started with IBM Data Studio for DB2](http://public.dhe.ibm.com/software/dw/db2/express-c/wiki/Getting_Started_with_IBM_Data_Studio_for_DB2_p3.pdf) (PDF)
* [Getting started with IBM DB2 development](http://public.dhe.ibm.com/software/dw/db2/express-c/wiki/Getting_Started_with_DB2_App_Dev_p2.pdf) (PDF)


### DBMS

* [Database Management Systems eBooks For All Edition](http://www.lincoste.com/ebooks/english/pdf/computers/database_management_systems.pdf) (PDF)


### Delphi / Pascal

* [Essential Pascal Version 1 and 2](http://www.marcocantu.com/epascal/) - M. Cantù
* [Expert Delphi](https://www.packtpub.com/free-ebooks/expert-delphi) - Paweł Głowacki (Packt account *required*)
* [Modern Object Pascal Introduction for Programmers](https://github.com/michaliskambi/modern-pascal-introduction) - Michalis Kamburelis ([AsciiDoc](https://github.com/michaliskambi/modern-pascal-introduction/blob/master/modern_pascal_introduction.adoc#logical-relational-and-bit-wise-operators), [HTML](https://castle-engine.io/modern_pascal_introduction.html), [PDF](https://castle-engine.io/modern_pascal_introduction.pdf))


### DTrace

* [IllumOS Dynamic Tracing Guide](http://dtrace.org/guide/preface.html)


### Eiffel

* [A Functional Pattern System for Object-Oriented Design](http://homepages.mcs.vuw.ac.nz/~tk/fps/fps-sans-escher.pdf) - Thomas Kuhne (PDF)


### Elixir

* [30 Days of Elixir](https://github.com/seven1m/30-days-of-elixir) - Tim Morgan (HTML)
* [Elixir School](https://elixirschool.com) (HTML)
* [Elixir Succinctly, Syncfusion](https://www.syncfusion.com/ebooks/elixir-succinctly) (PDF, Kindle) (email address requested, not required)
* [Getting Started Guide](http://elixir-lang.org/getting-started/introduction.html) (HTML) [(PDF, MOBI, EPUB)](https://github.com/potatogopher/elixir-getting-started)
* [Joy of Elixir](https://joyofelixir.com) - Ryan Bigg (HTML) - [Source](https://github.com/radar/joyofelixir) (:construction: *in process*)
* [Learning Elixir](http://learningelixir.joekain.com) - Joseph Kain Blog (HTML)
* [Learning the Elixir Language](https://riptutorial.com/Download/elixir-language.pdf) - Compiled from StackOverflow Documentation (PDF)
* [The Ultimate Guide To Elixir For Object-Oriented Programmers](http://www.binarywebpark.com/ultimate-guide-elixir-object-oriented-programmers) - Bruce Park (HTML)


#### Ecto

* [Ecto Getting Started Guide](https://hexdocs.pm/ecto/getting-started.html#content) (HTML)
* [The Little Ecto Cookbook](https://dashbit.co/ebooks/the-little-ecto-cookbook) - José Valim, Dashbit (PDF) (email address *required*)


#### Phoenix

* [Phoenix Framework Guide](https://hexdocs.pm/phoenix/overview.html) (HTML)
* [Versioned APIs with Phoenix](https://elviovicosa.com/freebies/versioned-apis-with-phoenix-by-elvio-vicosa.pdf) - Elvio Vicosa (PDF)


### Emacs

* [An Introduction to Programming in Emacs Lisp](https://www.gnu.org/software/emacs/manual/eintr.html)
* [Emacs for the Modern World](https://www.finseth.com/craft/) (HTML)
* [GNU Emacs Lisp Reference Manual](http://www.gnu.org/software/emacs/manual/elisp.html)
* [GNU Emacs Manual](https://www.gnu.org/software/emacs/manual/emacs.html)


### Embedded Systems

* [Control and Embedded Systems](http://www.learn-c.com) (HTML)
* [Discovering the STM32 Microcontroller](http://www.cs.indiana.edu/~geobrown/book.pdf) (PDF)
* [First Steps with Embedded Systems](https://www.phaedsys.com/principals/bytecraft/bytecraftdata/bcfirststeps.pdf) - Byte Craft Limited (PDF)
* [Introduction to Embedded Systems, Second Edition](https://ptolemy.berkeley.edu/books/leeseshia/releases/LeeSeshia_DigitalV2_2.pdf) - Edward Ashford Lee, Sanjit Arunkumar Seshia (PDF)
* [Introduction to Microcontrollers](http://www.embeddedrelated.com/showarticle/453.php) (HTML)
* [Mastering the FreeRTOS Real Time Kernel - a Hands On Tutorial Guide](https://freertos.org/Documentation/RTOS_book.html) - freertos.org ([PDF](https://freertos.org/fr-content-src/uploads/2018/07/161204_Mastering_the_FreeRTOS_Real_Time_Kernel-A_Hands-On_Tutorial_Guide.pdf))


### Erlang

* [BEAM Wisdoms](http://beam-wisdoms.clau.se/en/latest/) (HTML)
* [Concurrent Programming in ERLANG](http://www.erlang.org/download/erlang-book-part1.pdf) (PDF)
* [Erlang Handbook](https://github.com/esl/erlang-handbook/raw/master/output/ErlangHandbook.pdf) (PDF)
* [Erlang Programming](https://en.wikibooks.org/wiki/Erlang_Programming) - Wikibooks (HTML)
* [Getting Started with Erlang User's Guide](http://www.erlang.org/doc/getting_started/users_guide.html) (HTML)
* [Learn You Some Erlang For Great Good](http://learnyousomeerlang.com) - Fred Hebert (HTML)
* [Making reliable distributed systems in the presence of software errors](http://www.erlang.org/download/armstrong_thesis_2003.pdf) - Joe Armstrong (PDF)
* [Stuff Goes Bad: Erlang in Anger](https://www.erlang-in-anger.com) - Fred Herbert (PDF)
* [The BEAM Book](https://blog.stenmans.org/theBeamBook) (HTML)


### ESP8266

* [Kolban's book on the ESP32 & ESP8266](https://leanpub.com/ESP8266_ESP32) *(Leanpub account or valid email requested)*


### F Sharp

* [Analyzing and Visualizing Data with F#](https://web.archive.org/web/20201023042804/https://www.oreilly.com/programming/free/files/analyzing-visualizing-data-f-sharp.pdf) - Tomas Petricek (PDF) *(:card_file_box: archived)*
* [F# for fun and profit](https://www.gitbook.com/book/swlaschin/fsharpforfunandprofit/details) (ePub)
* [F# Programming](https://en.wikibooks.org/wiki/F_Sharp_Programming) - Wikibooks
* [F# Succinctly, SyncFusion](https://www.syncfusion.com/resources/techportal/ebooks/fsharp) (PDF, Kindle) (email address *requested*, not required)
* [Functional Programming Textbook](https://www.overleaf.com/read/hcwwdfxvftfp) - Yusuf M Motara (PDF)
* [Programming Language Concepts for Software Developers](https://archive.org/details/B-001-003-622)


### Firefox OS

* [Quick Guide For Firefox OS App Development: Creating HTML5 based apps for Firefox OS](https://leanpub.com/quickguidefirefoxosdevelopment/read) - Andre Garzia


### Flutter

* [Cookbook](https://flutter.dev/docs/cookbook)
* [Flutter in Action](https://livebook.manning.com/book/flutter-in-action/) - Eric Windmill (HTML) *(email address requested, not required)*
* [Flutter Succinctly, Syncfusion](https://www.syncfusion.com/ebooks/flutter-succinctly) (PDF, Kindle) (email address *requested*, not required)
* [Flutter Tutorial](https://www.tutorialspoint.com/flutter/) - Tutorials Point (HTML, PDF)
* [Flutter Tutorials Handbook](https://kodestat.gitbook.io/flutter)
* [Flutter UI Succinctly, Syncfusion](https://www.syncfusion.com/succinctly-free-ebooks/flutter-ui-succinctly) - Ed Freitas


### Force.com

* [Apex Workbook](https://web.archive.org/web/20170102233924/https://resources.docs.salesforce.com/sfdc/pdf/apex_workbook.pdf) (PDF)
* [Developer Workbooks](http://developer.force.com/workbook)
* [Force.com Fundamentals](http://developerforce.s3.amazonaws.com/books/Force.com_Fundamentals.pdf) (PDF)
* [Force.com Platform Fundamentals: An Introduction to Custom Application Development in the Cloud](http://www.lulu.com/shop/salesforcecom/forcecom-platform-fundamentals/ebook/product-17381451.html)
* [Force.com Workbook](https://web.archive.org/web/20160804055738/http://resources.docs.salesforce.com:80/sfdc/pdf/forcecom_workbook.pdf) (PDF)
* [Heroku Postgres](https://web.archive.org/web/20131209081736/http://media.developerforce.com/workbooks/HerokuPostgres_Workbooks_Web_Final.pdf) (PDF)
* [Heroku Workbook](https://res.cloudinary.com/hy4kyit2a/image/upload/workbook_text_Heroku.pdf) (PDF)
* [Integration Workbook](https://web.archive.org/web/20150919023850/https://resources.docs.salesforce.com/sfdc/pdf/integration_workbook.pdf) (PDF)
* [Salesforce1 Mobile App Workbook](https://res.cloudinary.com/hy4kyit2a/image/upload/s1_mobile_woorkbook_v3-21.pdf) (PDF)
* [Visualforce Workbook](https://web.archive.org/web/20150921195528/https://resources.docs.salesforce.com/sfdc/pdf/workbook_vf.pdf) (PDF)


### Forth

* [A Beginner's Guide to Forth](https://web.archive.org/web/20180919061255/http://galileo.phys.virginia.edu/classes/551.jvn.fall01/primer.htm) - J.V. Noble
* [And so Forth...](http://ficl.sourceforge.net/pdf/Forth_Primer.pdf) (PDF)
* [Easy Forth](https://skilldrick.github.io/easyforth/) - Nick Morgan (HTML)
* [Programming Forth](http://www.mpeforth.com/arena/ProgramForth.pdf) (PDF)
* [Starting Forth](http://home.iae.nl/users/mhx/sf.html)
* [Thinking Forth](http://thinking-forth.sourceforge.net)
* [Thoughtful Programming and Forth](http://www.ultratechnology.com/forth.htm)


### Fortran

* [Exploring Modern Fortran Basics](https://www.manning.com/books/exploring-modern-fortran-basics) - Milan Curcic
* [Fortran 90 Tutorial](http://www.cs.mtu.edu/~shene/COURSES/cs201/NOTES/fortran.html) - C.-K. Shene at Michigan Technological University (HTML)
* [Fortran 90 Tutorial](https://web.stanford.edu/class/me200c/tutorial_90/) - Sarah T. Whitlock, Paul H. Hargrove, Stanford University (HTML)
* [Fortran information & resources](https://www.fortranplus.co.uk/fortran-information/) - fortranplus.co.uk (HTML)
* [FORTRAN Performance Tuning co-Guide (1998)](https://www.ibiblio.org/pub/languages/fortran/unct.html) - Timothy C. Prince (HTML)
* [Introduction to Fortran](https://qc2-teaching.readthedocs.io/en/latest/programming.html) - Sebastian Ehlert, Julius Stückrath, Marcel Mueller, Marcel Stahn (HTML)
* [Modern Fortran in Science and Technology](https://modern-fortran-in-science-and-technology.readthedocs.io/en/latest) - Jonas Lindemann, Ola Dahlblom (HTML, [PDF](https://modern-fortran-in-science-and-technology.readthedocs.io/_/downloads/en/latest/pdf/), [EPUB](https://modern-fortran-in-science-and-technology.readthedocs.io/_/downloads/en/latest/epub/))
* [Modern Fortran Tutorial](https://masuday.github.io/fortran_tutorial/) - Yutaka Masuda (HTML)
* [Professional Programmer’s Guide to Fortran77 (2005)](https://www.star.le.ac.uk/~cgp/prof77.pdf) - Clive G. Page (PDF)
* [Self Study Guide 2: Programming in Fortran 95](http://www.mrao.cam.ac.uk/~rachael/compphys/SelfStudyF95.pdf) - Dr Rachael Padman (PDF)
* [User Notes On Fortran Programming (UNFP): An open cooperative practical guide (1998)](https://www.ibiblio.org/pub/languages/fortran/) - Abraham Agay, Arne Vajhoej, et al. (HTML)


### FreeBSD

* [Books and Articles from FreeBSD Site](http://www.freebsd.org/docs/books.html)
* [The Complete FreeBSD](http://www.lemis.com/grog/Documentation/CFBSD/)
* [Using C on the UNIX System](http://www.bitsinthewind.com/about-dac/publications/using-c-on-the-unix-system) - David A. Curry


### Go

* [An Introduction to Programming in Go](http://www.golang-book.com)
* [Build Web Application with Golang](https://astaxie.gitbooks.io/build-web-application-with-golang/content/en/)
* [Building Web Apps with Go](https://codegangsta.gitbooks.io/building-web-apps-with-go/content/)
* [Darker Corners of Go](https://rytisbiel.com/2021/03/06/darker-corners-of-go/) - Rytis Bieliunas
* [Effective Go](https://golang.org/doc/effective_go.html)
* [Go 101](https://go101.org/article/101.html) - [@TapirLiu](https://twitter.com/TapirLiu)
* [Go Bootcamp](http://www.golangbootcamp.com/book) - Matt Aimonetti
* [Go by Example](https://gobyexample.com)
* [Go for Javascript Developers](https://github.com/bulim/go-for-javascript-developers)
* [Go for Python Programmers](https://golang-for-python-programmers.readthedocs.io/en/latest) - Jason McVetta (HTML, PDF, EPUB)
* [Go Succinctly](https://www.syncfusion.com/succinctly-free-ebooks/go-succinctly) - Mark Lewin (PDF, EPUB, Kindle)
* [Go Tutorial](http://www.tutorialspoint.com/go/) - Tutorials Point (HTML, PDF)
* [Go Web Development Succinctly](https://www.syncfusion.com/succinctly-free-ebooks/go-web-development) - Mark Lewin (PDF, EPUB, Kindle)
* [How To Code in Go](https://www.digitalocean.com/community/books/how-to-code-in-go-ebook) - Mark Bates, Cory Lanou, Timothy J. Raymond (PDF, EPUB)
* [Learn Go with Tests](https://quii.gitbook.io/learn-go-with-tests/)
* [Learning Go](https://miek.nl/go/)
* [Let's learn Go!](http://go-book.readthedocs.io/en/latest/)
* [Practical Cryptography With Go](https://leanpub.com/gocrypto/read) - Kyle Isom
* [Practical Go Lessons](https://www.practical-go-lessons.com) - Maximilien Andile
* [The Go Tutorial](http://tour.golang.org)
* [The Little Go Book](https://github.com/karlseguin/the-little-go-book) - Karl Seguin ([PDF](https://www.openmymind.net/assets/go/go.pdf), [ePUB](https://www.openmymind.net/assets/go/go.epub))
* [Web apps in Go, the anti textbook](https://github.com/thewhitetulip/web-dev-golang-anti-textbook/)


### GraphQL

* [Fullstack GraphQL](https://github.com/GraphQLCollege/fullstack-graphql)
* [Learning graphqL](https://riptutorial.com/Download/graphql.pdf) (PDF)


### Groovy

#### Gradle

* [Building Java Projects with Gradle](http://spring.io/guides/gs/gradle/)
* [Gradle Succinctly](https://www.syncfusion.com/ebooks/gradle_succinctly) - José Roberto Olivas Mendoza
* [Gradle User Guide](https://docs.gradle.org/current/userguide/userguide.html) - Hans Dockter, Adam Murdoch ([PDF](https://docs.gradle.org/current/userguide/userguide.pdf))


#### Grails

* [Getting Started with Grails](http://www.infoq.com/minibooks/grails-getting-started)
* [Grails Tutorial for Beginners](https://web.archive.org/web/20210519053040/http://grails.asia/grails-tutorial-for-beginners/) - grails.asia *(:card_file_box: archived)*
* [The Grails Framework - Reference Documentation](http://grails.github.io/grails-doc/latest/) - Graeme Rocher, Peter Ledbrook, Marc Palmer, Jeff Brown, Luke Daley, Burt Beckwith, Lari Hotari ([PDF](http://grails.github.io/grails-doc/latest/guide/single.pdf))


#### Spock Framework

* [Spock Framework Reference Documentation](https://spockframework.github.io/spock/docs/current/index.html) - Peter Niederwieser


### Hack

* [Hack Documentation](https://docs.hhvm.com/hack/)


### Hadoop

* [Big Data Analytics with Hadoop 3](https://www.packtpub.com/free-ebooks/big-data-analytics-hadoop-3) - Sridhar Alla (Packt account *required*)
* [Cloudera Impala](https://docs.cloudera.com/documentation/enterprise/latest/PDF/cloudera-impala.pdf) - John Russel (PDF)
* [Data-Intensive Text Processing with MapReduce](http://lintool.github.io/MapReduceAlgorithms/MapReduce-book-final.pdf) (Jimmy Lin and Chris Dyer) (PDF)
* [Hadoop for Windows Succinctly](https://www.syncfusion.com/ebooks/hadoop-for-windows-succinctly) - Dave Vickers
* [Hadoop Illuminated](http://hadoopilluminated.com/index.html) - Mark Kerzner, Sujee Maniyam


### Haskell

* [A Gentle Introduction to Haskell Version 98](https://www.haskell.org/tutorial/) - Paul Hudak, John Peterson, Joseph Fasel
* [Anatomy of Programming Languages](http://www.cs.utexas.edu/~wcook/anatomy/) - William R. Cook
* [Beautiful Code, Compelling Evidence](https://web.archive.org/web/20160411023943/http://www.renci.org/wp-content/pub/tutorials/BeautifulCode.pdf) - J.R. Heard (PDF)
* [Developing Web Applications with Haskell and Yesod](https://www.yesodweb.com/book) - Michael Snoyman
* [Exploring Generic Haskell](http://www.andres-loeh.de/ExploringGH.pdf) - Andres Löh (PDF)
* [Happy Learn Haskell Tutorial](http://www.happylearnhaskelltutorial.com)
* [Haskell](https://en.wikibooks.org/wiki/Haskell) - Wikibooks
* [Haskell no panic](http://lisperati.com/haskell/) - Conrad Barski
* [Haskell Notes for Professionals](https://goalkicker.com/HaskellBook/) - Compiled from StackOverflow documentation (PDF)
* [Haskell web Programming](http://yannesposito.com/Scratch/fr/blog/Yesod-tutorial-for-newbies/) (Yesod tutorial)
* [Learn Haskell Fast and Hard](http://yannesposito.com/Scratch/en/blog/Haskell-the-Hard-Way/) - Yann Esposito
* [Learn You a Haskell for Great Good](http://learnyouahaskell.com) - Miran Lipovaca
* [Parallel and Concurrent Programming in Haskell](https://www.oreilly.com/library/view/parallel-and-concurrent/9781449335939/) - Simon Marlow
* [Real World Haskell](http://book.realworldhaskell.org) - Bryan O'Sullivan, Don Stewart, John Goerzen
* [Speeding Through Haskell](http://www.sthaskell.com) - Arya Popescu
* [The Haskell Road to Logic, Math and Programming](https://fldit-www.cs.tu-dortmund.de/~peter/PS07/HR.pdf) - Kees Doets, Jan van Eijck (PDF)
* [The Haskell School of Music - From Signals to Symphonies](https://www.cs.yale.edu/homes/hudak/Papers/HSoM.pdf) - Paul Hudak (PDF)
* [What I Wish I Knew When Learning Haskell](http://dev.stephendiehl.com/hask/) - Stephen Diehl (PDF)
* [Wise Man's Haskell](https://github.com/anchpop/wise_mans_haskell/blob/master/book.md#preface) - Andre Popovitch
* [Yet Another Haskell Tutorial](http://hal3.name/docs/daume02yaht.pdf) - Hal Daum ́e III (PDF)


### Haxe

* [Flambe Handbook](https://github.com/markknol/flambe-guide/wiki)
* [Haxe and JavaScript](https://matthijskamstra.github.io/haxejs/) - Matthijs Kamstra (wikibook)
* [Haxe Manual](http://haxe.org/documentation/introduction/) - Haxe Foundation (PDF, HTML)
* [HaxeFlixel Handbook](http://haxeflixel.com/documentation/haxeflixel-handbook/) (HTML)
* [Kha Handbook](https://github.com/KTXSoftware/Kha/wiki/Tutorials)


### HTML and CSS

* [A beginner's guide to HTML&CSS](http://learn.shayhowe.com/html-css/)
* [A free guide to learn HTML and CSS](http://marksheet.io)
* [Adaptive Web Design](http://adaptivewebdesign.info/1st-edition/) - Aaron Gustafson
* [Airbnb CSS / Sass Styleguide](https://github.com/airbnb/css) - Airbnb
* [Airbnb CSS-in-JavaScript Style Guide](https://airbnb.io/javascript/css-in-javascript/) - Airbnb
* [An advanced guide to HTML&CSS](http://learn.shayhowe.com/advanced-html-css/)
* [Atomic Design](https://atomicdesign.bradfrost.com) - Brad Frost
* [Canvassing](https://web.archive.org/web/20160505010319/http://learnjs.io/canvassing/read/)
* [Code Guide: Standards for developing flexible, durable, and sustainable HTML and CSS](http://mdo.github.io/code-guide/) - Mark Otto
* [CSS Animation 101](https://github.com/cssanimation/css-animation-101)
* [CSS Notes for Professionals](http://goalkicker.com/CSSBook) - Compiled from StackOverflow Documentation (PDF)
* [Dive Into HTML5](http://diveinto.html5doctor.com) - Mark Pilgrim ([PDF](http://mislav.net/2011/10/dive-into-html5/))
* [DOM Enlightenment](http://domenlightenment.com) - Cody Lindley (HTML)
* [GA Dash](https://dash.generalassemb.ly)
* [Google's HTML/CSS Style Guide](https://google.github.io/styleguide/htmlcssguide.html)
* [How To Build a Website with HTML](https://www.digitalocean.com/community/books/how-to-build-a-website-with-html-ebook) - Erin Glass (PDF, EPUB)
* [How to Code in HTML5 and CSS3](https://web.archive.org/web/20180816174417/http://howtocodeinhtml.com/HowToCodeInHTML5AndCSS3.pdf) - Damian Wielgosik (PDF)
* [HTML Canvas Deep Dive](http://joshondesign.com/p/books/canvasdeepdive/toc.html) - Josh Marinacci
* [HTML Dog Tutorials](http://www.htmldog.com)
* [HTML5 Canvas](https://www.oreilly.com/library/view/html5-canvas/9781449308032/ch01.html) - Steve Fulton, Jeff Fulton
* [HTML5 Canvas Notes for Professionals](https://goalkicker.com/HTML5CanvasBook/) - Compiled from StackOverflow documentation (PDF)
* [HTML5 for Publishers](https://www.oreilly.com/library/view/html5-for-publishers/9781449320065/pr02.html) - Sanders Kleinfeld
* [HTML5 For Web Designers](http://html5forwebdesigners.com) - Jeremy Keith
* [HTML5 Notes for Professionals](https://goalkicker.com/HTML5Book/) - Compiled from StackOverflow documentation (PDF)
* [HTML5 Quick Learning Guide](https://www.ossblog.org/wp-content/uploads/2017/06/html5-quick-learning-quide.pdf) - HTML5Templates (PDF)
* [HTML5 Shoot 'em Up in an Afternoon](https://leanpub.com/html5shootemupinanafternoon/read) - Bryan Bibat (HTML)
* [Interneting is Hard (But it Doesn't Have to Be)](https://www.internetingishard.com) - Oliver James
* [Learn CSS Layout](http://learnlayout.com)
* [Learn CSS Layout the pedantic way](http://book.mixu.net/css/)
* [Learn to Code HTML & CSS](https://learn.shayhowe.com) - Shay Howe
* [Learning sass](https://riptutorial.com/Download/sass.pdf) - Compiled from Stack Overflow documentation (PDF)
* [Magic of CSS](https://adamschwartz.co/magic-of-css/) - Adam Schwartz (HTML) (:construction: *in process*)
* [MaintainableCSS](http://maintainablecss.com)
* [Pocket Guide to Writing SVG](https://svgpocketguide.com) - Joni Trythall
* [Practical Series: A website template](https://practicalseries.com/1001-webdevelopment/) - Michael Gledhill (HTML)
* [Pro HTML5 Programming](https://web.archive.org/web/20181215200026/http://apress.jensimmons.com/v5/pro-html5-programming/ch0.html) - Jen Simmons, Chris O'Connor, Dylan Wooters, Peter Lubbers
* [Resilient Web Design](https://resilientwebdesign.com/#Resilientweb%20design) - Jeremy Keith
* [RTL Styling 101](https://rtlstyling.com) - Ahmad Shadeed
* [Scalable and Modular Architecture for CSS](https://web.archive.org/web/20191116073929/http://smacss.com/) - Jonathan Snook
* [The CSS Handbook](https://flaviocopes.com/page/css-handbook/) - Flavio Copes (PDF, EPUB, Kindle) *(email address requested)*
* [The HTML Handbook](https://flaviocopes.com/page/html-handbook/) - Flavio Copes (PDF, EPUB, Kindle) *(email address requested)*
* [Understanding Flexbox: Everything you need to know](https://ohansemmanuel.github.io/uf_download.html) - Ohans Emmanuel
* [W3.CSS Succinctly](https://www.syncfusion.com/ebooks/w3_css_succinctly) - Joseph D. Booth
* [Web Audio API](http://chimera.labs.oreilly.com/books/1234000001552) - Boris Smus
* [Web Visual Effects with CSS3](https://leanpub.com/web-visual-effects-with-css3/read) - Thomas Mak


#### Bootstrap

* [Twitter Bootstrap 3 Succinctly](https://www.syncfusion.com/resources/techportal/details/ebooks/twitterbootstrap3) - Peter Shaw
* [Twitter Bootstrap 4 Succinctly](https://www.syncfusion.com/ebooks/twitterbootstrap4-succinctly) - Peter Shaw
* [Twitter Bootstrap Succinctly](https://www.syncfusion.com/resources/techportal/details/ebooks/twitterbootstrap) - Peter Shaw


### Idris

* [Gentle Introduction to Dependent Types with Idris](https://leanpub.com/gidti) - Boro Sitnikovski *(Leanpub account or valid email requested)*


### Icon

* [The Implementation of the Icon Programming Language](http://www.cs.arizona.edu/icon/ibsale.htm)


### iOS

* [Cocoa Dev Central](http://cocoadevcentral.com)
* [iOS Developer Notes for Professionals](https://goalkicker.com/iOSBook/) - Compiled from StackOverflow Documentation (PDF)
* [iOS Succinctly, Syncfusion](https://www.syncfusion.com/resources/techportal/ebooks/ios) (PDF, Kindle) (email address *requested*, not required)
* [NSHipster](http://nshipster.com/#archive) (Resource)
* [Start Developing iOS Apps (Swift)](https://developer.apple.com/library/prerelease/ios/referencelibrary/GettingStarted/DevelopiOSAppsSwift/index.html) (HTML)
* [Start Developing iOS Apps Today (Objective-C) - Last updated 22.10.2013](http://everythingcomputerscience.com/books/RoadMapiOS.pdf) (PDF)


### IoT

* [IoT in five days- V1.1](https://github.com/marcozennaro/IPv6-WSN-book/tree/master/Releases) (PDF, EPUB)
* [Mastering Internet of Things](https://www.packtpub.com/free-ebooks/mastering-internet-things) - Peter Waher (Packt account *required*)


### Isabelle/HOL

* [Concrete Semantics - A Proof Assistant Approach](http://www21.in.tum.de/~nipkow/Concrete-Semantics/) - Tobias Nipkow, Gerwin Klein (PDF)
* [Isabelle/HOL - A Proof Assistant for Higher-Order Logic](http://isabelle.in.tum.de/doc/tutorial.pdf) - Tobias Nipkow, Lawrence C. Paulson, Markus Wenzel (PDF)


### J

* [Arithmetic](http://www.jsoftware.com/books/pdf/arithmetic.pdf) - Kenneth E. Iverson (PDF)
* [Brief Reference](http://www.jsoftware.com/books/pdf/brief.pdf) - Chris Burke and Clifford Reiter (PDF)
* [Calculus](http://www.jsoftware.com/books/pdf/calculus.pdf) - Kenneth E. Iverson (PDF)
* [Computers and Mathematical Notation](http://www.jsoftware.com/papers/camn.htm) - Kenneth E. Iverson
* [Concrete Math Companion](http://www.jsoftware.com/books/pdf/cmc.pdf) - Kenneth E. Iverson (PDF)
* [Easy J](http://www.jsoftware.com/books/pdf/easyj.pdf) - Linda Alvord, Norman Thomson (PDF) ([Word DOC](http://www.jsoftware.com/books/doc/easyj_doc.zip))
* [Exploring Math](http://www.jsoftware.com/books/pdf/expmath.pdf) - Kenneth E. Iverson (PDF)
* [J for C Programmers](http://www.jsoftware.com/help/jforc/contents.htm) - Henry Rich
* [J Primer](http://www.jsoftware.com/help/primer/contents.htm)
* [Learning J](http://www.jsoftware.com/help/learning/contents.htm) - Roger Stokes (online)
* [Math for the Layman](http://www.jsoftware.com/books/pdf/mftl.zip) - Kenneth E. Iverson (zipped HTML+images)


### Java

* [3D Programming in Java](http://www.mat.uniroma2.it/~picard/SMC/didattica/materiali_did/Java/Java_3D/Java_3D_Programming.pdf) - Daniel Selman (PDF)
* [Apache Jakarta Commons: Reusable Java Components](http://ptgmedia.pearsoncmg.com/images/0131478303/downloads/Iverson_book.pdf) - Will Iverson (PDF)
* [Artificial Intelligence - Foundations of Computational Agents, Second Edition](https://artint.info/2e/html/ArtInt2e.html) - David L. Poole, Alan K. Mackworth
* [Building Back-End Web Apps with Java, JPA and JSF](https://web-engineering.info/tech/JavaJpaJsf/book/) - Mircea Diaconescu, Gerd Wagner (HTML,PDF)
* [Category wise tutorials - J2EE](https://www.mkyong.com/all-tutorials-on-mkyong-com/) - Yong Mook Kim
* [Core Servlets and JavaServer Pages, 2nd Ed. (2003)](https://web.archive.org/web/20210126062450/https://pdf.coreservlets.com/) - Marty Hall, Larry Brown *(:card_file_box: archived)*
* [Data Structures in Java for the Principled Programmer (2007)](https://web.archive.org/web/20190302130416/http://dept.cs.williams.edu/~bailey/JavaStructures/Book_files/JavaStructures.pdf) - Duane A. Bailey (PDF)
* [Google's Java Style Guide](https://google.github.io/styleguide/javaguide.html)
* [Introduction to Computer Science "booksite"](https://introcs.cs.princeton.edu/java/cs/) - Robert Sedgewick, Kevin Wayne (HTML)
* [Introduction to Computer science using Java](http://www.programmedlessons.org/Java9/index.html) - Bradley Kjell
* [Introduction to Programming in Java](http://introcs.cs.princeton.edu/java/home/) - Robert Sedgewick, Kevin Wayne
* [Introduction to Programming Using Java](http://math.hws.edu/javanotes) - David J. Eck (HTML, PDF, ePUB + exercises)
* [Introduction to Programming Using Java (5th Edition - final version, 2010 Jun)](https://math.hws.edu/eck/cs124/javanotes5) - David J. Eck (HTML, PDF, ePUB + exercises)
* [Java Application Development on Linux (2005)](https://ptgmedia.pearsoncmg.com/images/013143697X/downloads/013143697X_book.pdf) - Carl Albing, Michael Schwarz (PDF)
* [Java, Java, Java Object-Oriented Problem Solving](https://archive.org/details/JavaJavaJavaObject-orientedProblemSolving/page/n0) - R. Morelli, R.Walde
* [Java Language and Virtual Machine Specifications](https://docs.oracle.com/javase/specs/) - James Gosling, et al.
* [Java Masters](https://javamasters.io/servlets) - Java Masters (HTML)
* [Java Notes for Professionals](http://goalkicker.com/JavaBook/) - Compiled from StackOverflow documentation (PDF)
* [Java Programming](https://en.wikibooks.org/wiki/Java_Programming) - Wikibooks
* [Java Programming for Kids](https://yfain.github.io/Java4Kids/) - Yakov Fain
* [Java Projects, Second Edition](https://www.packtpub.com/free-ebooks/java-projects-second-edition) - Peter Verhas (Packt account *required*)
* [Java Tutorial](https://www.scaler.com/topics/java/) - Scaler Topics
* [Learning Java Language](https://riptutorial.com/Download/java-language.pdf) - Compiled from StackOverflow Documentation (PDF)
* [Microservices Best Practices for Java](https://www.redbooks.ibm.com/redbooks/pdfs/sg248357.pdf) (PDF)
* [Object-Oriented Programming in JavaTM Textbook](http://computing.southern.edu/halterman/OOPJ/) - Rick Halterman (PDF per Chapter)
* [OOP - Learn Object Oriented Thinking & Programming](http://pub.bruckner.cz/titles/oop) - Rudolf Pecinovsky (PDF)
* [Open Data Structures (in Java)](http://opendatastructures.org/ods-java.pdf) - Pat Morin (PDF)
* [Playing with Java Microservices on Kubernetes and OpenShift](https://leanpub.com/playing-with-java-microservices-on-k8s-and-ocp) - Nebrass Lamouchi *(Leanpub account or valid email requested)*
* [Processing XML with Java (A Guide to SAX, DOM, JDOM, JAXP, and TrAX) (2002)](http://www.cafeconleche.org/books/xmljava/) - Elliotte Rusty Harold
* [The Java EE6 Tutorial](https://docs.oracle.com/javaee/6/tutorial/doc/javaeetutorial6.pdf) (PDF)
* [The Java EE7 Tutorial](https://docs.oracle.com/javaee/7/JEETT.pdf) - Eric Jendrock, et al. (PDF)
* [The Java Tutorials](https://docs.oracle.com/javase/tutorial/index.html)
* [The Java Web Scraping Handbook](https://www.scrapingbee.com/java-webscraping-book) - Kevin Sahin (PDF, HTML)
* [Think Data Structures: Algorithms and Information Retrieval in Java](https://greenteapress.com/wp/think-data-structures/) - Allen B. Downey (PDF, HTML)
* [Think Java: How to Think Like a Computer Scientist, 2nd Edition](https://greenteapress.com/wp/think-java-2e/) - Allen B. Downey, Chris Mayfield (HTML, PDF) [(Interactive version by Trinket)](https://books.trinket.io/thinkjava2/)
    * [Think Java: How to Think Like a Computer Scientist](https://greenteapress.com/wp/think-java/) - Allen B. Downey, Chris Mayfield (HTML, PDF) [(Interactive version by Trinket)](https://books.trinket.io/thinkjava/)
* [Using RxJava 2 Tutorial](https://www.vogella.com/tutorials/RxJava/article.html) - Lars Vogel, Simon Scholz (HTML)
* [Welcome to Java for Python Programmers](https://runestone.academy/runestone/books/published/java4python/index.html) - Brad Miller
* [Welcome to the Java Workshop (2006)](http://javaworkshop.sourceforge.net) - Trevor Miller
* [What’s New in Java 8](https://leanpub.com/whatsnewinjava8/read) - Adam L. Davis
* [Writing Advanced Applications for the Java 2 Platform](http://www.pawlan.com/monica/books/AdvBk.pdf) - Calvin Austin, Monica Pawlan (PDF)


#### Codename One

* [Codename One Developer Guide](https://www.codenameone.com/files/developer-guide.pdf) (PDF)
* [Create an Uber Clone in 7 Days (first 2 chapters)](http://uber.cn1.co) - Shai Almog (PDF)


#### Java Reporting

* [The ABC of PDF with iText: PDF Syntax essentials](https://leanpub.com/itext_pdfabc) - Bruno Lowagie *(Leanpub account or valid email requested)*
* [The JasperReports Ultimate Guide, Third Edition](http://jasperreports.sourceforge.net/JasperReports-Ultimate-Guide-3.pdf) (PDF)


#### Spring

* [Building Applications with Spring 5 and Vue.js 2](https://www.packtpub.com/free-ebooks/building-applications-spring-5-and-vuejs-2) - James J. Ye (Packt account *required*)
* [Software Architecture with Spring 5.0](https://www.packtpub.com/free-ebooks/software-architecture-spring-50) - René Enríquez, Alberto Salazar (Packt account *required*)
* [Spring Framework Cookbook: Hot Recipes for Spring Framework](https://www.javacodegeeks.com/wp-content/uploads/2017/01/Spring-Framework-Cookbook.pdf) - JCGs (Java Code Geeks) (PDF)
* [Spring Framework Notes for Professionals](https://goalkicker.com/SpringFrameworkBook) - Compiled from StackOverflow documentation (PDF)
* [Spring Framework Reference Documentation](https://docs.spring.io/spring/docs/current/spring-framework-reference/) - Rod Johnson, et al.


#### Spring Boot

* [Building modern Web Apps with Spring Boot and Vaadin](https://v.vaadin.com/hubfs/Pdfs/Building%20Modern%20Web%20Apps%20with%20Spring%20Boot%20and%20Vaadin.pdf) (PDF)
* [Spring Boot Reference Guide](https://docs.spring.io/spring-boot/docs/current/reference/html/) - Phillip Webb, et al. ([PDF](https://docs.spring.io/spring-boot/docs/current/reference/pdf/spring-boot-reference.pdf))


#### Spring Data

* [Spring Data Reference](https://docs.spring.io/spring-data/jpa/docs/current/reference/html) - Oliver Gierke, Thomas Darimont, Christoph Strobl, Mark Paluch, Jay Bryant


#### Spring Security

* [Spring Security Reference](http://docs.spring.io/spring-security/site/docs/current/reference/htmlsingle/) - Ben Alex, Luke Taylor, Rob Winch


#### Wicket

* [Official Free Online Guide for Apache Wicket framework](http://wicket.apache.org/learn/#guide)


### JavaScript

* [Airbnb JavaScript Style Guide() {](https://airbnb.io/javascript/) - Airbnb (HTML)
* [Basic JavaScript for the impatient programmer](http://www.2ality.com/2013/06/basic-javascript.html) - Dr. Axel Rauschmayer (HTML)
* [Book of Modern Frontend Tooling](https://github.com/tooling/book-of-modern-frontend-tooling) - Various (HTML)
* [Building Front-End Web Apps with Plain JavaScript](https://web-engineering.info/JsFrontendApp-Book) - Gerd Wagner (HTML,PDF)
* [Clean Code JavaScript](https://github.com/ryanmcdermott/clean-code-javascript) - Ryan McDermott (HTML)
* [Crockford's JavaScript](http://www.crockford.com/javascript/) - Douglas Crockford (HTML)
* [Deep JavaScript: Theory and techniques](https://exploringjs.com/deep-js) - Dr. Axel Rauschmayer (HTML)
* [Designing Scalable JavaScript Applications](https://www.manning.com/books/designing-scalable-javascript-applications) - Emmit Scott (PDF+livebook)
* [Dev Docs](https://devdocs.io/javascript/) - Various (HTML)
* [Eloquent JavaScript 3rd edition](http://eloquentjavascript.net) - Marijn Haverbeke (HTML, PDF, EPUB, MOBI)
* [Exploring ES6](http://exploringjs.com/es6/) - Dr. Axel Rauschmayer (HTML)
* [Google JavaScript Style Guide](https://google.github.io/styleguide/javascriptguide.xml) - Aaron Whyte, Bob Jervis, Dan Pupius, Erik Arvidsson, Fritz Schneider, Robby Walker (HTML)
* [Human JavaScript](http://read.humanjavascript.com/ch01-introduction.html) - Henrik Joreteg (HTML)
* [JavaScript (ES2015+) Enlightenment](https://frontendmasters.com/guides/javascript-enlightenment/) - Cody Lindley (HTML)
* [JavaScript Allongé](https://leanpub.com/javascript-allonge/read) - Reginald Braithwaite (HTML)
* [JavaScript Bible](http://media.wiley.com/product_ancillary/28/07645334/DOWNLOAD/all.pdf) - Danny Goodman (PDF)
* [JavaScript Challenges Book](https://tcorral.github.io/javascript-challenges-book/) - Tomás Corral Casas (HTML)
* [JavaScript ES6 and beyond](https://github.com/AlbertoMontalesi/JavaScript-es6-and-beyond-ebook) - Alberto Montalesi (PDF, epub)
* [JavaScript For Cats](http://jsforcats.com) - Maxwell Ogden (HTML)
* [JavaScript for Impatient Programmers (ES2020 edition)](https://exploringjs.com/impatient-js/toc.html) - Dr. Axel Rauschmayer (HTML)
* [JavaScript from ES5 to ESNext](https://flaviocopes.com/page/es5-to-esnext/) - Flavio Copes (PDF, EPUB, Kindle) *(email address requested)*
* [JavaScript Fundamentals, Plus a Dash Of JQuery - for dinner ladies](http://nicholasjohnson.com/javascript-book/) - Nicholas Johnson (HTML)
* [JavaScript Garden](http://bonsaiden.github.io/JavaScript-Garden/) - Tim Ruffles (HTML)
* [JavaScript Interview #35](https://gumroad.com/l/javascript-interview-35) - Coderslang Master (PDF, email address *requested*, not required)
* [JavaScript Notes for Professionals](https://goalkicker.com/JavaScriptBook/) - Compiled from StackOverflow documentation (PDF)
* [JavaScript Patterns Collection](http://shichuan.github.io/javascript-patterns/) - Shi Chuan (HTML)
* [JavaScript Spessore](https://web.archive.org/web/20160325064800/https://leanpub.com/javascript-spessore/read) - Reginald Braithwaite (HTML)
* [JavaScript Succinctly](https://www.syncfusion.com/resources/techportal/ebooks/javascript) - Cody Lindley (PDF, Kindle; email address *requested*, not required)
* [JavaScript the Right Way](https://github.com/braziljs/js-the-right-way) - William Oliveira, Allan Esquina (HTML)
* [jQuery Fundamentals](http://jqfundamentals.com) - Bocoup (HTML)
* [JS Robots](https://web.archive.org/web/20201029045339/http://markdaggett.com/images/ExpertJavaScript-ch6.pdf) - Mark Daggett (PDF) *(:card_file_box: archived)*
* [Leaflet Tips and Tricks: Interactive Maps Made Easy](https://leanpub.com/leaflet-tips-and-tricks/read) - Malcolm Maclean (HTML)
* [Learning JavaScript Design Patterns](http://addyosmani.com/resources/essentialjsdesignpatterns/book/) - Addy Osmani (HTML)
* [Let's Learn ES6](https://bubblin.io/cover/let-s-learn-es6-by-ryan-christiani#frontmatter) - Ryan Christiani (Superbook format)
* [Managing Space and Time with JavaScript - Book 1: The Basics](http://www.noelrappin.com) - Noel Rappin (dead link)
* [Marionette Exposé: Learn to write modular Javascript applications using Backbone Marionette and RequireJS/AMD](https://leanpub.com/marionetteexpose) - Jack Killilea (HTML, PDF, EPUB, MOBI; Leanpub account or valid email requested)
* [Mozilla Developer Network's JavaScript Guide](https://developer.mozilla.org/en-US/docs/Web/JavaScript/Guide) - Mozilla Developer Network contributors (HTML)
* [Neural Networks with JavaScript Succinctly](https://www.syncfusion.com/ebooks/neural-networks-with-javascript-succinctly) - James McCaffrey (PDF, EPUB, MOBI)
* [Oh My JS](https://web.archive.org/web/20150317231950/https://leanpub.com/ohmyjs/read) - Azat Mardanov (HTML)
* [Patterns For Large-Scale JavaScript Application Architecture](http://addyosmani.com/largescalejavascript/) - Addy Osmani (HTML)
* [Practical Modern JavaScript](https://github.com/mjavascript/practical-modern-javascript) - Nicolas Bevacqua (HTML)
* [Professor Frisby’s Mostly Adequate Guide to Functional Programming](https://mostly-adequate.gitbooks.io/mostly-adequate-guide/content/) - Brian Lonsdorf (HTML)
* [Robust Client-Side JavaScript](https://molily.de/robust-javascript/) - Matthias Schäfer (HTML, EPUB)
* [Single page apps in depth](http://singlepageappbook.com) - Mixu (HTML)
* [Speaking JavaScript](http://speakingjs.com/es5/) - Dr. Axel Rauschmayer
* [Standard ECMA-262 ECMAScript 2016 Language Specification](https://www.ecma-international.org/publications/standards/Ecma-262.htm) - Ecma International (HTML,PDF)
* [The JavaScript Beginner's Handbook](https://flaviocopes.com/page/javascript-handbook/) - Flavio Copes (PDF, EPUB, Kindle) *(email address requested)*
* [The JavaScript Tutorial](http://javascript.info) - Ilya Kantor (HTML)
* [The JavaScript Way](https://github.com/bpesquet/thejsway) - Baptiste Pesquet
* [The Problem with Native JavaScript APIs](https://www.oreilly.com/programming/free/native-javascript-apis.csp) - Nicholas C. Zakas (PDF, email address *requested*)
* [Thinking in JavaScript](https://www.amazon.com/Thinking-JavaScript-Aravind-Shenoy-ebook/dp/B00JUI6LUQ) - Aravind Shenoy (Kindle)
* [Understanding ECMAScript 6](https://leanpub.com/understandinges6/read) - Nicholas C. Zakas (HTML)
* [Understanding JavaScript OOP](http://robotlolita.me/2011/10/09/understanding-javascript-oop.html) - Quil (HTML)
* [Understanding the DOM — Document Object Model](https://www.digitalocean.com/community/books/understanding-the-dom-document-object-model-ebook) - Tania Rascia (PDF, EPUB)
* [You Don't Know JS](https://github.com/getify/You-Dont-Know-JS) - Kyle Simpson (HTML, PDF, EPUB, MOBI)


#### AngularJS

> :information_source: See also &#8230; [Angular](#angular)

* [Angular 1 Style Guide](https://github.com/johnpapa/angular-styleguide/blob/master/a1/README.md) - John Papa (HTML)
* [Angular for the jQuery developer](http://www.ng-newsletter.com.s3-website-us-east-1.amazonaws.com/posts/angular-for-the-jquery-developer.html) - ng-newsletter, Ari Lerner, David Wu, Nate Murray (HTML)
* [AngularJS - Step by Logical Step](http://nicholasjohnson.com/angular-book/) - Nicholas Johnson (HTML)
* [AngularJS Guide](https://docs.angularjs.org/guide/) (HTML)
* [AngularJS Material Designing](https://material.angularjs.org/latest/) (HTML)
* [AngularJS Notes for Professionals](https://goalkicker.com/AngularJSBook) - Compiled from StackOverflow Documentation ([PDF](https://goalkicker.com/AngularJSBook/AngularJSNotesForProfessionals.pdf))
* [AngularJS Style Guide for teams](https://github.com/toddmotto/angularjs-styleguide) - Todd Motto (HTML)
* [AngularJS Succinctly](https://www.syncfusion.com/resources/techportal/ebooks/angularjs) - Frederik Dietz (PDF, EPUB, Kindle) (email address *requested*, not required)
* [AngularJS Tutorial](https://docs.angularjs.org/tutorial) (HTML)
* [AngularJS vs EmberJs](https://angularjs-emberjs-compare.bguiz.com) - Brendan Graetz (HTML, [PDF, EBOOK, Kindle](https://leanpub.com/angularjs-emberjs-compare)) (Leanpub account / email address *not required*)
* [Seven-Part Introduction to AngularJS](http://ngokevin.com/blog/angular-1/) - Keving Ngo (HTML, [:package: demos, open-sourced examples](https://github.com/ngokevin/angularbook))
* [Unit Testing Best Practices in AngularJS](http://andyshora.com/unit-testing-best-practices-angularjs.html) - Andy Shora (HTML)


#### Aurelia

* [Beginning Aurelia](https://leanpub.com/beginning-of-aurelia) - behzad *(Leanpub account or valid email requested)*


#### Backbone.js

* [A pragmatic guide to Backbone.js apps](http://pragmatic-backbone.com)
* [Backbone Tutorials: Beginner, Intermediate and Advanced](https://leanpub.com/backbonetutorials) - Thomas Davis *(Leanpub account or valid email requested)*
* [Backbonejs Tutorials](https://cdnjs.com/libraries/backbone.js/tutorials/)
* [Building Single Page Web Apps with Backbone.js](https://singlepagebook.supportbee.com) (:construction: *in process*)
* [Developing Backbone.js Applications](http://addyosmani.github.io/backbone-fundamentals/)
* [Getting Started with Backbone.js](http://net.tutsplus.com/tutorials/javascript-ajax/getting-started-with-backbone-js/)
* [How to share Backbone.js models with node.js](http://amirmalik.net/2010/11/27/how-to-share-backbonejs-models-with-nodejs)


#### Booty5.js

* [The Booty5 HTML5 Game Maker Manual](http://booty5.com/booty5-free-html-game-maker-e-book-manual/)


#### D3.js

* [D3 Tips and Tricks](https://leanpub.com/D3-Tips-and-Tricks/read) - Malcolm Maclean
* [Dashing D3.js Tutorial](https://www.dashingd3js.com/d3-tutorial)
* [Interactive Data Visualization with D3](http://alignedleft.com/tutorials/d3)


#### Dojo

* [Dojo: The Definitive Guide](https://www.oreilly.com/library/view/dojo-the-definitive/9780596516482/) - Matthew A. Russell


#### Electron

* [Electron Succinctly, Syncfusion](https://www.syncfusion.com/succinctly-free-ebooks/electron-succinctly) (PDF, Kindle) (email address requested, not required)


#### Elm

* [An Introduction to Elm](https://guide.elm-lang.org) (HTML)
* [Beginning Elm](https://elmprogramming.com) - Pawan Poudel (HTML)
* [Building a Live-Validating Signup Form in Elm](http://tech.noredink.com/post/129641182738/building-a-live-validated-signup-form-in-elm)
* [Elm Accelerated](https://accelerated.amimetic.co.uk) - James Porter
* [Elm Programming Language](https://en.wikibooks.org/wiki/Elm_programming_language) (HTML)
* [Elm Tutorial](https://legacy.gitbook.com/book/sporto/elm-tutorial/details)
* [Learn You an Elm](https://learnyouanelm.github.io) (HTML)
* [The Elm Architecture](https://github.com/evancz/elm-architecture-tutorial)


#### Ember.js

* [AngularJs vs EmberJs](https://angularjs-emberjs-compare.bguiz.com) - Brendan Graetz (HTML, [PDF, EPUB, Kindle](https://leanpub.com/angularjs-emberjs-compare)) (Leanpub account / email address *not required*)
* [DockYard Ember.js Style Guide](https://github.com/DockYard/styleguides/blob/master/engineering/ember.md)
* [Ember App with RailsApi](https://dockyard.com/blog/ember/2013/01/07/building-an-ember-app-with-rails-api-part-1)
* [Ember.js - Getting started](https://guides.emberjs.com/release/)
* [Vic Ramon's Ember Tutorial](http://ember.vicramon.com)
* [yoember.com](https://yoember.com)


#### Express.js

* [Express.js Guide](https://web.archive.org/web/20140621124403/https://leanpub.com/express/read) - Azat Mardanov
* [The Express.js Handbook](https://flaviocopes.com/page/express-handbook/) - Flavio Copes (PDF, EPUB, Kindle) *(email address requested)*


#### Fastify

* [Fastify - Latest Documentation](https://www.fastify.io/docs/latest) (HTML)


#### Ionic

* [Ionic 4 Succinctly](https://www.syncfusion.com/ebooks/ionic-4-succinctly) - Ed Freitas


#### jQuery

* [JavaScript Fundamentals, Plus a Dash Of JQuery - for dinner ladies](http://nicholasjohnson.com/javascript-book/)
* [jQuery Notes for Professionals](https://goalkicker.com/jQueryBook/) - Compiled from StackOverflow Documentation (PDF)
* [jQuery Novice to Ninja](http://mediatheque.cite-musique.fr/MediaComposite/Debug/Dossier-Orchestre/ressources/jQuery.Novice.to.Ninja.2nd.Edition.pdf) (PDF)
* [jQuery Succinctly, Syncfusion](https://www.syncfusion.com/resources/techportal/ebooks/jquery) (PDF, Kindle) (email address *requested*, not required)


#### Meteor

* [Your First Meteor Application, A Complete Beginner’s Guide to the Meteor JavaScript Framework](http://meteortips.com/book/)


#### Next.js

* [Mastering Next.js](https://masteringnextjs.com)
* [Next.js Crash Course 2021](https://www.youtube.com/watch?v=mTz0GXj8NN0) - Brad Traversy (Traversy Media)
* [The Next.js Handbook](https://flaviocopes.com/page/nextjs-handbook/) - Flavio Copes (PDF, EPUB, Kindle) *(email address requested)*


#### Node.js

* [An Introduction to libuv](https://nikhilm.github.io/uvbook/) - Nikhil Marathe ([PDF](http://nikhilm.github.io/uvbook/An%20Introduction%20to%20libuv.pdf) - [ePub](http://nikhilm.github.io/uvbook/An%20Introduction%20to%20libuv.epub))
* [From Containers to Kubernetes with Node.js](https://www.digitalocean.com/community/books/from-containers-to-kubernetes-with-node-js-ebook) - Kathleen Juell (PDF, EPUB)
* [Full Stack JavaScript: Learn Backbone.js, Node.js and MongoDB](https://github.com/azat-co/fullstack-javascript) - Azat Mardan
* [How To Code in Node.js - eBook](https://www.digitalocean.com/community/books/how-to-code-in-node-js-ebook) - David Landup, Marcus Sanatan @ Stack Abuse, Digital Ocean (PDF, EPUB)
* [Introduction to Node.js](https://nodejs.dev/learn) (HTML)
* [Mastering Node](https://github.com/visionmedia/masteringnode) - visionmedia ([PDF](https://github.com/visionmedia/masteringnode/blob/master/book.pdf))
* [Mixu's Node Book](http://book.mixu.net/node/)
* [Module Patterns](https://leanpub.com/modulepatterns) - Pedro Teixeira (HTML, PDF, EPUB, Kindle) *(Leanpub account or valid email requested)*
* [Node Documentation](https://nodejs.org/en/docs/)
* [Node: Up and Running](https://www.oreilly.com/library/view/node-up-and/9781449332235/) - Tom Hughes-Croucher
* [Node.js Notes for Professionals](http://goalkicker.com/NodeJSBook) - Compiled from StackOverflow Documentation (PDF)
* [Node.js Succinctly, Syncfusion](https://www.syncfusion.com/resources/techportal/ebooks/nodejs) (PDF, Kindle) (email address *requested*, not required)
* [Practical Node.js: Building Real-World Scalable Web Apps](https://github.com/azat-co/practicalnode) - Azat Mardan
* [The Node Beginner Book](http://nodebeginner.org)
* [The Node.js Handbook](https://flaviocopes.com/page/node-handbook/) - Flavio Copes (PDF, EPUB, Kindle) *(email address requested)*


#### Om

* [Om Tutorial](http://awkay.github.io/om-tutorial/)


#### React

* [Airbnb React/JSX Style Guide](https://airbnb.io/javascript/react/) - Airbnb
* [Hacking with React](http://www.hackingwithreact.com)
* [How To Code in React.js](https://www.digitalocean.com/community/books/how-to-code-in-react-js-ebook) - Joe Morgan
* [Intro to the React Framework](http://code.tutsplus.com/tutorials/intro-to-the-react-framework--net-35660)
* [Learning React.js: Getting Started and Concepts](https://scotch.io/tutorials/learning-react-getting-started-and-concepts)
* [React-Bits](https://github.com/vasanthk/react-bits)
* [React Book, your beginner guide to React](https://github.com/softchris/react-book/) - Chris Noring
* [React Enlightenment](https://www.reactenlightenment.com) - Cody Lindley (HTML)
* [React In-depth: An exploration of UI development](https://developmentarc.gitbooks.io/react-indepth/content/)
* [React in patterns](https://krasimir.gitbooks.io/react-in-patterns/content) - Krasimir Tsonev
* [React JS Notes for Professionals](https://goalkicker.com/ReactJSBook/) - Compiled from StackOverflow Documentation (PDF)
* [React Primer Draft](https://github.com/mikechau/react-primer-draft)
* [React Succinctly](https://www.syncfusion.com/ebooks/react-succinctly) - Samer Buna
* [React Tutorial](https://reactjs.org/tutorial/tutorial.html)
* React Tutorial by Josh Finnie
    * [React Tutorial - Part 1](http://www.joshfinnie.com/blog/reactjs-tutorial-part-1/) - Josh Finnie
    * [React Tutorial - Part 2](http://www.joshfinnie.com/blog/reactjs-tutorial-part-2/) - Josh Finnie
    * [React Tutorial - Part 3](http://www.joshfinnie.com/blog/reactjs-tutorial-part-3/) - Josh Finnie
* [React with ASP.NET Core Tutorial](https://reactjs.net/getting-started/aspnetcore.html)
* [React.js Tutorial: Now is Your Time to Try It, Right in Your Browser](https://codegeekz.com/react-js-tutorial/)
* [SurviveJS - Webpack and React](http://survivejs.com)
* [The React Beginner's Handbook](https://flaviocopes.com/page/react-handbook/) - Flavio Copes (PDF, EPUB, Kindle) *(email address requested)*


#### React Native

* [Programming React Native](https://leanpub.com/programming-react-native) *(Leanpub account or valid email requested)*
* [React Native Animation Book](http://browniefed.com/react-native-animation-book/)
* [React Native Express](http://www.reactnativeexpress.com)
* [React Native Notes for Professionals](https://goalkicker.com/ReactNativeBook) - Compiled from StackOverflow documentation (PDF)
* [React Native Training](https://www.gitbook.com/book/unbug/react-native-training/details)
* [The Ultimate Guide to React Native Optimization](https://www.callstack.com/blog/download-the-ultimate-guide-to-react-native-optimization-ebook) (PDF) *(email requested, not required)*


#### Redux

* [Full-Stack Redux Tutorial](http://teropa.info/blog/2015/09/10/full-stack-redux-tutorial.html)
* [SoundCloud Application in React + Redux](https://www.robinwieruch.de/the-soundcloud-client-in-react-redux/)
* [The Complete Redux Book](https://leanpub.com/redux-book) - Boris Dinkevich, Ilya Gelman *(Leanpub account or valid email requested)*


#### Svelte

* [Svelte Tutorial](https://svelte.dev/tutorial/basics) - Svelte.dev
* [The Svelte Handbook](https://flaviocopes.com/page/svelte-handbook/) - Flavio Copes (PDF, EPUB, Kindle) *(email address requested)*


#### Vue.js

* [30 Days Of Vue](https://www.newline.co/30-days-of-vue) - Hassan Djirdeh (HTML; *email required for PDF*)
* [Learning Vue.js](https://riptutorial.com/Download/vue-js.pdf) (PDF)
* [The Vue.js Handbook](https://flaviocopes.com/page/vue-handbook/) - Flavio Copes (PDF, EPUB, Kindle) *(email address requested)*


### Jenkins

* [Jenkins: The Definitive Guide](http://www.bogotobogo.com/DevOps/Jenkins/images/Intro_install/jenkins-the-definitive-guide.pdf) (PDF)
* [Jenkins User Handbook](https://www.jenkins.io/user-handbook.pdf) (PDF)


### Julia

* [Introducing Julia](https://en.wikibooks.org/wiki/Introducing_Julia) - Wikibooks
* [Julia by Example](http://samuelcolvin.github.io/JuliaByExample) - Samuel Colvin (GitHub repo)
* [Julia Data Science](https://juliadatascience.io) - Jose Storopoli, Rik Huijzer, Lazaro Alonso
* [Julia language: a concise tutorial](https://syl1.gitbook.io/julia-language-a-concise-tutorial) - Antonello Lobianco (GitBook)
* [Learn Julia in Y minutes](https://learnxinyminutes.com/docs/julia) - Leah Hanson
* [Quantitative Economics with Julia](https://julia.quantecon.org) - Jesse Perla, Thomas J. Sargent, John Stachurski (HTML, [PDF](https://web.archive.org/web/20210713122108/https://julia.quantecon.org/_downloads/pdf/quantitative_economics_with_julia.pdf))
* [The Julia Express](http://bogumilkaminski.pl/files/julia_express.pdf) - Bogumił Kamiński (PDF)
* [Think Julia](https://benlauwens.github.io/ThinkJulia.jl/latest/book.html) - Ben Lauwens, Allen Downey (GitBook)


### Kotlin

* [Kotlin Notes for Professionals](https://goalkicker.com/KotlinBook/) - Compiled from StackOverflow documentation (PDF)
* [Kotlin Official Documentation](https://kotlinlang.org/docs/reference/)
* [Kotlin Quick Reference](https://kotlin-quick-reference.com) - Alvin Alexander (gitbook)
* [Learning Kotlin](https://riptutorial.com/Download/kotlin.pdf) (PDF)


### LaTeX / TeX

#### LaTeX

* [Arbitrary LaTex Reference](http://latex.knobs-dials.com)
* [Begin Latex in minutes](https://github.com/VoLuong/Begin-Latex-in-minutes)
* [LaTeX](https://en.wikibooks.org/wiki/LaTeX) - Wikibooks
* [LaTex Notes for Professionals](https://goalkicker.com/LaTeXBook/) - Compiled from StackOverflow documentation (PDF)
* [The Not So Short Introduction to LaTeX](https://tobi.oetiker.ch/lshort/lshort.pdf) (PDF)


#### TeX

* [Notes On Programming in TeX](http://pgfplots.sourceforge.net/TeX-programming-notes.pdf) - Christian Feursänger (PDF)
* [TeX by Topic, A TeXnician's Reference](http://eijkhout.net/texbytopic/texbytopic.html) - Victor Eijkhout
* [TeX for the Impatient](https://www.gnu.org/software/teximpatient/) - Paul Abrahams, Kathryn Hargreaves, Karl Berry


### Language Agnostic

* [BY SUBJECT](free-programming-books-subjects.md) This section has been moved to its own file.


### Limbo

* [Inferno Programming With Limbo](http://doc.cat-v.org/inferno/books/inferno_programming_with_limbo/)


### Linux

* [Ad Hoc Data Analysis From The Unix Command Line](https://en.wikibooks.org/wiki/Ad_Hoc_Data_Analysis_From_The_Unix_Command_Line) - Wikibooks
* [Advanced Linux Programming](https://mentorembedded.github.io/advancedlinuxprogramming/) (PDF)
* [Automated Linux From Scratch](http://www.linuxfromscratch.org/alfs/download.html)
* [Getting Started with Ubuntu](http://ubuntu-manual.org)
* [GNU Autoconf, Automake and Libtool](http://www.sourceware.org/autobook/download.html)
* [Hardened Linux From Scratch](http://www.linuxfromscratch.org/hlfs/download.html)
* [Kali Linux 2018: Assuring Security by Penetration Testing, Fourth Edition](https://www.packtpub.com/free-ebooks/kali-linux-2018-assuring-security-penetration-testing-fourth-edition) - Shiva V. N Parasram, Alex Samm, Damian Boodoo, Gerard Johansen, Lee Allen, Tedi Heriyanto, Shakeel Ali (Packt account *required*)
* [Kali Linux: Professional Penetration-Testing Distribution](http://docs.kali.org)
* [Learning Debian GNU/Linux](http://www.oreilly.com/openbook/debian/book/index.html)
* [Linux 101 Hacks](http://thegeekstuff.s3.amazonaws.com/files/linux-101-hacks.zip) - Ramesh Natarajan (PDF)
* [Linux Advanced Routing & Traffic Control HOWTO](http://lartc.org)
* [Linux Appliance Design: A Hands-On Guide to Building Linux Appliances](http://librta.org/book.html) - Bob Smith, John Hardin, Graham Phillips, Bill Pierce (PDF, EPUB, MOBI)
* [Linux commands Notes for Professionals](https://goalkicker.com/LinuxBook/) - Compiled from StackOverflow documentation (PDF)
* [Linux Device Drivers, Third Edition](http://lwn.net/Kernel/LDD3/) - Jonathan Corbet, Alessandro Rubini, Greg Kroah-Hartman
* [Linux from Scratch](http://www.linuxfromscratch.org/lfs/view/stable/)
* [Linux Fundamentals](http://linux-training.be/linuxfun.pdf) - Paul Cobbaut (PDF)
* [Linux Inside](https://0xax.gitbooks.io/linux-insides/content/index.html)
* [Linux Kernel in a Nutshell](http://www.kroah.com/lkn/)
* [Linux Newbie Administrator Guide](http://lnag.sourceforge.net)
* [Linux Succinctly, Syncfusion](https://www.syncfusion.com/resources/techportal/ebooks/linux) (PDF, Kindle) (email address *requested*, not required)
* [Secure Programming HOWTO - Creating Secure Software](http://www.dwheeler.com/secure-programs/) - D. A. Wheeler (HTML, PDF)
* [Ten Steps to Linux Survival: Bash for Windows People](http://dullroar.com/book/TenStepsToLinuxSurvival.html) - Jim Lehmer
* [The Debian Administrator's Handbook](https://debian-handbook.info)
* [The Linux Command Line](http://linuxcommand.org/tlcl.php) (PDF)
* [The Linux Commands Handbook](https://flaviocopes.com/page/linux-commands-handbook/) - Flavio Copes (PDF, EPUB, Kindle) *(email address requested)*
* [The Linux Development Platform](http://ptgmedia.pearsoncmg.com/imprint_downloads/informit/perens/0130091154.pdf) (PDF)
* [The Linux Kernel Module Programming Guide](https://sysprog21.github.io/lkmpg/)
* [The Linux System Administrator's Guide](http://www.tldp.org/LDP/sag/html/index.html)
* [Ubuntu Pocket Guide and Reference](http://www.ubuntupocketguide.com/index_main.html)
* [Ubuntu Server Guide](https://help.ubuntu.com/20.04/serverguide/serverguide.pdf) (PDF)
* [Understanding the Linux Virtual Memory Manager](https://www.kernel.org/doc/gorman/) - Mel Gorman (HTML, PDF)
* [UNIX Systems Programming for SVR4](http://www.bitsinthewind.com/about-dac/publications/unix-systems-programming) - David A. Curry
* [Upstart Intro, Cookbook and Best Practises](http://upstart.ubuntu.com/cookbook/)
* [What Every Programmer Should Know About Memory](http://www.akkadia.org/drepper/cpumemory.pdf) (PDF)


### Lisp

* [ANSI Common Lisp Standard (draft version 15.17R, X3J13/94-101R)](https://franz.com/support/documentation/cl-ansi-standard-draft-w-sidebar.pdf) (PDF)
* [Basic Lisp Techniques](http://franz.com/resources/educational_resources/cooper.book.pdf) - David J. Cooper Jr. (PDF)
* [Casting Spels in Lisp](http://www.lisperati.com/casting.html)
* [Common Lisp: A Gentle Introduction to Symbolic Computation](http://www.cs.cmu.edu/~dst/LispBook/) - David S. Touretzky (PDF, PS)
* [Common Lisp: An Interactive Approach](http://www.cse.buffalo.edu/~shapiro/Commonlisp/) - Stuart C. Shapiro
* [Common Lisp Quick Reference](http://clqr.boundp.org)
* [Common Lisp the Language, 2nd Edition](http://www.cs.cmu.edu/Groups/AI/html/cltl/mirrors.html)
* [Google's Common Lisp Style Guide](https://google.github.io/styleguide/lispguide.xml)
* [Interpreting LISP](http://www.civilized.com/files/lispbook.pdf) - Gary D. Knott (PDF)
* [Learn Lisp The Hard Way](https://github.com/LispTO/llthw) - Colin J.E. Lupton
* [Let Over Lambda - 50 Years of Lisp](http://letoverlambda.com/index.cl/) - D. Hoyte
* [Lisp for the Web](https://leanpub.com/lispweb) - Adam Tornhill (PDF, EPUB, MOBI) *(Leanpub account or valid email requested)*
* [Lisp Hackers: Interviews with 100x More Productive Programmers](https://leanpub.com/lisphackers/read) - Vsevolod Dyomkin
* [Lisp Koans](https://github.com/google/lisp-koans)
* [Lisp Web Tales](https://leanpub.com/lispwebtales) - Pavel Penev *(Leanpub account or valid email requested)*
* [Loving Common Lisp, or the Savvy Programmer's Secret Weapon](https://leanpub.com/lovinglisp) - Mark Watson (PDF, EPUB, MOBI) *(Leanpub account or valid email requested)*
* [On Lisp](http://www.paulgraham.com/onlisp.html) - P. Graham
* [Paradigms of Artificial Intelligence Programming: Case Studies in Common Lisp](https://github.com/norvig/paip-lisp) - Peter Norvig (PDF, EPUB, Markdown)
* [Practical Common Lisp](http://www.gigamonkeys.com/book/) - P. Seibel
* [The Common Lisp Cookbook](https://lispcookbook.github.io/cl-cookbook/)
* [The Evolution of Lisp](http://www.dreamsongs.com/Files/HOPL2-Uncut.pdf) - Guy L. Steele Jr., Richard P. Gabriel (PDF)


### Livecode

* [LiveCode userguide](http://www.scribd.com/doc/216789127/LiveCode-userguide) (PDF)


### Lua

* [Learning Lua ebook](https://riptutorial.com/Download/lua.pdf) - Rip Tutorial (Compiled from StackOverflow documentation) (PDF)
* [Lua 5.3 Reference Manual](http://www.lua.org/manual/5.3/)
* [Lua Programming](https://en.wikibooks.org/wiki/Lua_Programming) - Wikibooks
* [Lua Tutorial](http://www.tutorialspoint.com/lua/) - Tutorials Point (HTML, PDF)
* [Programming in Lua (first edition)](https://www.lua.org/pil/contents.html)


### Make

* [Makefile tutorial](https://makefiletutorial.com) - Chase Lambert
* [Managing Projects with GNU Make](https://www.oreilly.com/openbook/make3/book/index.html) - Robert Mecklenburg


### Markdown

* [Learn Markdown](https://www.gitbook.com/book/gitbookio/markdown/details) - Sammy P., Aaron O. (PDF) (EPUB) (MOBI)


### Mathematica

* [Mathematica® programming: an advanced introduction](http://www.mathprogramming-intro.org) - Leonid Shifrin
* [Power Programming with Mathematica](http://mathematica.stackexchange.com/questions/16485/are-you-interested-in-purchasing-david-wagners-power-programming-with-mathemat/22724) - David B. Wagner
* [Stephen Wolfram's The Mathematica Book](http://reference.wolfram.com/legacy/v5_2/)
* [Vector Math for 3d Computer Graphics](http://chortle.ccsu.edu/VectorLessons/index.html)
* [Wolfram Mathematica Product Training: Wolfram U](https://www.wolfram.com/wolfram-u/catalog/product-training/mathematica/)


### MATLAB

* [An Interactive Introduction to MATLAB](http://www.science.smith.edu/~jcardell/Courses/EGR326/Intro-to-MATLAB.pdf) (PDF)
* [An Introduction to MATLAB](http://www.maths.dundee.ac.uk/software/MatlabNotes.pdf) (PDF)
* [Applications of MATLAB in Science and Engineering](http://www.intechopen.com/books/applications-of-matlab-in-science-and-engineering)
* [Experiments with MATLAB](http://www.mathworks.com/moler/exm/index.html?requestedDomain=www.mathworks.com&nocookie=true)
* [Freshman Engineering Problem Solving with MATLAB](https://cnx.org/exports/3a643c1f-c1ba-4c2a-8065-317a1f2b1add@18.1.pdf/freshman-engineering-problem-solving-with-matlab-18.1.pdf) (PDF)
* [Interactive Tutorials for MATLAB, Simulink, Signal Processing, Controls, and Computational Mathematics](http://www.mathworks.com/tutorials)
* [Introduction to MATLAB for Engineering Students](https://www.mccormick.northwestern.edu/documents/students/undergraduate/introduction-to-matlab.pdf) - David Houcque (PDF) (1.2, 2005)
* [MATLAB - A Fundamental Tool for Scientific Computing and Engineering Applications - Volume 1](http://www.intechopen.com/books/matlab-a-fundamental-tool-for-scientific-computing-and-engineering-applications-volume-1)
* [MATLAB - A Ubiquitous Tool for the Practical Engineer](http://www.intechopen.com/books/matlab-a-ubiquitous-tool-for-the-practical-engineer)
* [MATLAB for Engineers: Applications in Control, Electrical Engineering, IT and Robotics](http://www.intechopen.com/books/matlab-for-engineers-applications-in-control-electrical-engineering-it-and-robotics)
* [MATLAB Notes for professionals](https://goalkicker.com/MATLABBook) - Compiled from StackOverflow documentation (PDF)
* [MATLAB Programming](https://en.wikibooks.org/wiki/MATLAB_Programming) - Wikibooks
* [MATLAB Succinctly, Syncfusion](https://www.syncfusion.com/resources/techportal/ebooks/matlab) (PDF, Kindle) (email address *requested*, not required)
* [Numerical Computing with MATLAB](http://www.mathworks.com/moler/index_ncm.html?requestedDomain=www.mathworks.com&nocookie=true)
* [Physical Modeling in MATLAB](http://greenteapress.com/matlab/index.html) - Alan B. Downey
* [Scientific Computing](https://www.math.ust.hk/~machas/scientific-computing.pdf) - Jeffrey R. Chasnov (PDF)


### Maven

* [Developing with Eclipse and Maven](https://books.sonatype.com/m2eclipse-book/reference/index.html)
* [Maven by Example](http://books.sonatype.com/mvnex-book/reference/public-book.html)
* [Maven: The Complete Reference](http://books.sonatype.com/mvnref-book/reference/public-book.html)
* [Repository Management with Nexus](http://books.sonatype.com/nexus-book/reference/)


### Mercury

* [The Mercury Users' Guide](http://www.mercurylang.org/information/doc-release/user_guide.pdf) (PDF)


### Modelica

* [Modelica by Example](http://book.xogeny.com)


### MongoDB

* [Introduction to MongoDB](https://www.tutorialspoint.com/mongodb/) - Tutorials Point (HTML, PDF)
* [Learning MongoDB](https://riptutorial.com/Download/mongodb.pdf) - Based on Unaffiliated  Stack Overflow Documentation (PDF)
* [MongoDB Koans](https://github.com/chicagoruby/MongoDB_Koans)
* [MongoDB Notes for Professionals](https://goalkicker.com/MongoDBBook/) - Compiled from StackOverflow Documentation (PDF)
* [MongoDB Succinctly, Syncfusion](https://www.syncfusion.com/resources/techportal/ebooks/mongodb) (PDF, Kindle) (email address *requested*, not required)
* [The Little MongoDB Book](http://openmymind.net/2011/3/28/The-Little-MongoDB-Book/)


### MySQL

* [MySQL 8.0 Tutorial Excerpt](https://dev.mysql.com/doc/mysql-tutorial-excerpt/8.0/en/tutorial.html) (HTML) [(PDF)](https://downloads.mysql.com/docs/mysql-tutorial-excerpt-8.0-en.pdf)
* [MySQL Notes for Professionals](https://goalkicker.com/MySQLBook/) - Compiled from StackOverflow Documentation (PDF)


### Neo4J

* [Fullstack GraphQL Applications with GRANDStack – Essential Excerpts](https://neo4j.com/fullstack-graphql-applications-with-grandstack/) - William Lyon (PDF) *(email requested)*
* [Graph Algorithms: Practical Examples in Apache Spark and Neo4j](https://neo4j.com/graph-algorithms-book/) - Mark Needham, Amy E. Hodler (PDF, EPUB, MOBI) *(email requested)*
* [Graph Databases 2nd edition](http://neo4j.com/books/graph-databases/) - Ian Robinson, Jim Webber, Emil Eifrém (PDF, EPUB, MOBI) *(email requested)*
* [Graph Databases For Dummies](https://neo4j.com/graph-databases-for-dummies/) - Dr. Jim Webber, Rik Van Bruggen (PDF) *(email requested)*


### .NET Core

* [Clean Code .NET](https://github.com/thangchung/clean-code-dotnet)
* [Entity Framework Core Succinctly](https://www.syncfusion.com/succinctly-free-ebooks/entity-frame-work-core-succinctly) - Ricardo Peres
* [.NET documentation - Microsoft Docs](https://docs.microsoft.com/en-us/dotnet/)
* [Using .NET Core, Docker, and Kubernetes Succinctly](https://www.syncfusion.com/ebooks/using-netcore-docker-and-kubernetes-succinctly) - Michele Aponte


### .NET Framework

* [Akka.NET Succinctly](https://www.syncfusion.com/ebooks/akka_net_succinctly) - Zoran Maksimovic
* [Application Security in .NET Succinctly](https://www.syncfusion.com/ebooks/application_security_in_net_succinctly) - Stan Drapkin
* [Cryptography in .NET Succinctly](https://www.syncfusion.com/ebooks/cryptography_in_net_succinctly) - Dirk Strauss
* [Entity Framework](http://weblogs.asp.net/zeeshanhirani/my-christmas-present-to-the-entity-framework-community)
* [Game Creation with XNA](https://en.wikibooks.org/wiki/Game_Creation_with_XNA) - Wikibooks
* [Getting the Most from LINQPad Succinctly](https://www.syncfusion.com/ebooks/getting-the-most-from-linqpad-succinctly) - José Roberto Olivas Mendoza
* [MonoGame Succinctly](https://www.syncfusion.com/ebooks/monogame_succinctly) - Jim Perry
* [.NET for Visual FoxPro Developers](http://foxcentral.net/microsoft/NETforVFPDevelopers.htm)
* [.NET Framework Notes for Professionals](https://goalkicker.com/DotNETFrameworkBook/) - Compiled from StackOverflow Documentation (PDF)
* [.NET Performance Testing and Optimization - The Complete Guide](https://www.red-gate.com/library/net-performance-testing-and-optimization-the-complete-guide) - Paul Glavich, Chris Farrell (PDF)
* [NuGet In-House Succinctly](https://www.syncfusion.com/ebooks/nuget-in-house-succinctly) - José Roberto Olivas Mendoza
* [Rider Succinctly](https://www.syncfusion.com/ebooks/rider-succinctly) - Dmitri Nesteruk
* [Under the Hood of .NET Memory Management](https://assets.red-gate.com/community/books/under-the-hood-of-net-memory-management.pdf) - Chris Farrell, Nick Harrison (PDF)
* [Visual Studio .NET Tips and Tricks](http://www.infoq.com/minibooks/vsnettt) (VS 2003-2005 only)
* [Visual Studio 2019 Succinctly](https://www.syncfusion.com/ebooks/visual-studio-2019-succinctly) - Alessandro Del Sole


### Nim

* [Computer Programming with the Nim Programming Language](http://ssalewski.de/nimprogramming.html) - Dr. Stefan Salewski
* [Nim Basics](https://narimiran.github.io/nim-basics) - narimiran
* [Nim by Example](https://nim-by-example.github.io) - Flaviu Tamas
* [Nim Days](https://xmonader.github.io/nimdays) - Ahmed Thabet


### NoSQL

* [CouchDB: The Definitive Guide](http://guide.couchdb.org)
* [Extracting Data from NoSQL Databases: A Step towards Interactive Visual Analysis of NoSQL Data](http://publications.lib.chalmers.se/records/fulltext/155048.pdf) - Petter Nasholm (PDF)
* [Graph Databases](http://graphdatabases.com)
* [How To Manage a Redis Database](https://www.digitalocean.com/community/books/how-to-manage-a-redis-database-ebook) - Mark Drake (PDF, EPUB)
* [NoSQL Databases](http://www.christof-strauch.de/nosqldbs.pdf) - Christof Strauch (PDF)
* [Redis in Action](https://redis.com/ebook/redis-in-action/) - Josiah L. Carlson
* [The Little Redis Book](http://openmymind.net/2012/1/23/The-Little-Redis-Book/) - Karl Seguin (PDF, Epub)


### Oberon

* [Algorithms and Data-Structures](https://inf.ethz.ch/personal/wirth/AD.pdf) - Niklaus Wirth (PDF)
* [Object-Oriented Programming in Oberon-2](http://ssw.jku.at/Research/Books/Oberon2.pdf) - Hanspeter Mössenböck (PDF)
* [Programming in Oberon](https://www.inf.ethz.ch/personal/wirth/ProgInOberonWR.pdf) - Niklaus Wirth (PDF)


### Objective-C

* [Google's Objective-C Style Guide](https://github.com/google/styleguide/blob/gh-pages/objcguide.md)
* [Object-Oriented Programming with Objective-C](https://developer.apple.com/library/ios/documentation/Cocoa/Conceptual/OOP_ObjC/Introduction/Introduction.html#//apple_ref/doc/uid/TP40005149)
* [Objective-C Notes for Professionals](https://goalkicker.com/ObjectiveCBook/) - Compiled from StackOverflow Documentation (PDF)
* [Objective-C Succinctly, Syncfusion](https://www.syncfusion.com/resources/techportal/ebooks/objective-c) (PDF, Kindle) (email address *requested*, not required)
* [Programming With Objective-C](https://developer.apple.com/library/mac/documentation/Cocoa/Conceptual/ProgrammingWithObjectiveC/Introduction/Introduction.html)


### OCaml

* [Developing Applications With Objective Caml](http://caml.inria.fr/pub/docs/oreilly-book/)
* [Functional Programming in OCaml](https://www.cs.cornell.edu/courses/cs3110/2019sp/textbook/) - Michael R. Clarkson
* [OCaml From the Ground Up](https://ocamlbook.org) - Daniil Baturin (HTML) (:construction: *in process*)
* [OCaml Scientific Computing](https://ocaml.xyz/book/) - Liang Wang, Jianxin Zhao (HTML) (:construction: *in process*)
* [Real World OCaml](https://dev.realworldocaml.org/toc.html)
* [Think OCaml](http://greenteapress.com/thinkocaml/index.html) - Allen B. Downey, Nicholas Monje
* [Unix System Programming in OCaml](http://ocaml.github.io/ocamlunix/) - Xavier Leroy, Didier Rémy (HTML, [GitHub Repo](https://github.com/ocaml/ocamlunix/))
* [Using, Understanding, and Unraveling The OCaml Language: From Practice to Theory and vice versa](http://pauillac.inria.fr/~remy/cours/appsem/) - Didier Rémy


### Octave

* [Octave Programming](https://en.wikibooks.org/wiki/Octave_Programming_Tutorial) - Wikibooks


### Odin

* [Overview \| Odin Programming Language](https://odin-lang.org/docs/overview/)


### OpenMP

* [A Guide To OpenMP](http://bisqwit.iki.fi/story/howto/openmp/)
* [OpenMP Application Programming Interface Standard Version 4.0](http://www.openmp.org/mp-documents/OpenMP4.0.0.pdf) (PDF)
* [OpenMP Application Programming Interface Standard Version 5.0](https://www.openmp.org/wp-content/uploads/OpenMP-API-Specification-5.0.pdf) (PDF)


### OpenResty

* [Programming OpenResty](https://www.gitbook.com/book/openresty/programming-openresty/details)


### OpenSCAD

* [OpenSCAD User Manual](https://en.wikibooks.org/wiki/OpenSCAD_User_Manual) - Wikibooks


### TrueOS

* [TrueOS® Users Handbook](https://www.trueos.org/handbook/trueos.html)


### Pascal

* [Free Pascal Reference guide](https://www.freepascal.org/docs-html/ref/ref.html)
* [Modern Object Pascal Introduction for Programmers](https://castle-engine.io/modern_pascal_introduction.html) (HTML)
* [Pascal Language Reference](https://docs.oracle.com/cd/E19957-01/802-5762/802-5762.pdf) (PDF)
* [Pascal Programming Reference Manual](https://public.support.unisys.com/aseries/docs/clearpath-mcp-17.0/pdf/86000080-103.pdf) - Unisys (PDF)
* [Pascal Quick Reference](https://ksvi.mff.cuni.cz/~dingle/2017/pascal_reference.html)
* [Turbo Pascal Reference Guide (1989)](http://bitsavers.org/pdf/borland/turbo_pascal/Turbo_Pascal_Version_5.0_Reference_Guide_1989.pdf) - Borland International (PDF)
* [Vector Pascal, an Array Language](http://www.dcs.gla.ac.uk/~wpc/reports/compilers/compilerindex/vp-ver2.html) - Paul Cockshott, Greg Michaelson
* [Vector Pascal Reference Manual](https://www.researchgate.net/publication/220177664_Vector_Pascal_reference_manual) (PDF)
* [VSI Pascal for OpenVMS Reference Manual](https://vmssoftware.com/docs/VSI_PASCAL_REF.pdf) - VMS Software (PDF)


### Perl

* [Beginning Perl](https://www.perl.org/books/beginning-perl/)
* [Data Munging with Perl](https://datamungingwithperl.com) (PDF)
* [Embedding Perl in HTML with Mason](http://masonbook.houseabsolute.com/book/) - D. Rolsky, K. Williams
* [Essential Perl](http://cslibrary.stanford.edu/108/EssentialPerl.pdf) (PDF)
* [Exploring Programming Language Architecture in Perl](http://www.billhails.net/Book/)
* [Extreme Perl](http://www.extremeperl.org/bk/home) - R. Nagier (HTML, PDF)
* [Higher-Order Perl](http://hop.perl.plover.com/book/) - M. J. Dominus (PDF)
* [Impatient Perl](https://www.perl.org/books/impatient-perl/)
* [Learning Perl The Hard Way](http://www.greenteapress.com/perl/)
* [Modern Perl 5](http://www.onyxneon.com/books/modern_perl/)
* [Perl & LWP](http://lwp.interglacial.com/index.html)
* [Perl 5 Internals](http://www.faqs.org/docs/perl5int/)
* [Perl for the Web](http://www.globalspin.com/thebook/) - C. Radcliff
* [Perl Notes for Professionals](https://goalkicker.com/PerlBook/) - Compiled from StackOverflow Documentation (PDF)
* [Perl one-liners cookbook](https://learnbyexample.github.io/learn_perl_oneliners/) - Sundeep Agarwal
* [Perl Training Australia - Course Notes](http://perltraining.com.au/notes.html)
* [Plack Handbook](http://handbook.plackperl.org)
* [SDL::Manual Writing Games in Perl](https://github.com/PerlGameDev/SDL_Manual)
* [Template Toolkit Documentation](http://template-toolkit.org/docs/index.html)
* [The DBIx-Class Book](https://github.com/castaway/dbix-class-book)
* [The PDL Book](http://sourceforge.net/projects/pdl/files/PDL_2013/PDL-Book/PDL-Book-20130322.pdf/download) (PDF)
* [Web Client Programming with Perl](http://www.oreilly.com/openbook/webclient/)


### PHP

* [An Introduction to the PHP Programming Language](https://codeahoy.com/learn/php/toc/) - CodeAhoy (HTML)
* [Clean Code PHP](https://github.com/jupeter/clean-code-php)
* [PHP 5 Power Programming](http://www.informit.com/content/images/013147149X/downloads/013147149X_book.pdf) (PDF)
* [PHP Apprentice](https://phpapprentice.com) - Andrew Davis *(:construction: in process)*
* [PHP Best Practices](https://phpbestpractices.org)
* [PHP Documentor - Documentation](https://docs.phpdoc.org) - phpdoc.org
* [PHP Internals Book](http://www.phpinternalsbook.com)
* [PHP Notes for Professionals](https://goalkicker.com/PHPBook/) - Compiled from StackOverflow Documentation (PDF)
* [PHP Pandas](http://daylerees.com/php-pandas/) - Dayle Rees
* [PHP Programming](https://en.wikibooks.org/wiki/PHP_Programming) - Wikibooks
* [PHP Reference: Beginner to Intermediate PHP5](https://phpreferencebook.com/pdf/download/) - Mario Lurig (PDF)
* [PHP Security Guide](http://phpsec.org/projects/guide/)
* [PHP: The Right Way](http://www.phptherightway.com)
* [PHPUnit Manual](https://phpunit.de/manual/current/en/phpunit-book.pdf) - Sebastian Bergmann (PDF)
* [Practical PHP Programming](http://www.hackingwithphp.com)
* [Practical PHP Testing](http://www.giorgiosironi.com/2009/12/practical-php-testing-is-here.html)
* [Survive The Deep End: PHP Security](https://phpsecurity.readthedocs.org/en/latest/)
* [Using Libsodium in PHP Projects](https://paragonie.com/book/pecl-libsodium)


#### CakePHP

* [CakePHP Cookbook 2.x](http://book.cakephp.org/2.0/_downloads/en/CakePHPCookbook.pdf) (PDF)


#### CodeIgniter

* [CodeIgniter 3 User Guide](https://codeigniter.com/userguide3/index.html)
* [CodeIgniter 4 User Guide](https://codeigniter.com/user_guide/index.html)


#### Drupal

* [The Tiny Book of Rules](https://www.drupal.org/files/tiny-book-of-rules.pdf) (PDF)


#### Laravel

* [100 (and counting) Laravel Quick Tips](https://laraveldaily.com/wp-content/uploads/2020/04/laravel-tips-2020-04.pdf) - Povilas Korop / LaravelDaily Team (PDF)
* [Laravel 5.x Official Documentation. Synced Daily](https://leanpub.com/laravel-5) *(Leanpub account or valid email requested)*
* [Laravel Best Practices](http://www.laravelbestpractices.com)
* [Laravel: Code Bright](http://daylerees.com/codebright) - Dayle Rees
* [Laravel: Code Happy](http://daylerees.com/codehappy) - Dayle Rees
* [Laravel: Code Smart](https://daylerees.com/codesmart/) - Dayle Rees
* [Laravel Collections Unraveled](https://leanpub.com/laravelcollectionsunraveled) - Jeffrey Madsen *(Leanpub account or valid email requested)*


#### Symfony

* [Symfony 5: The Fast Track](https://symfony.com/doc/5.0/the-fast-track/en/index.html)
* [The Symfony Best practices 4.1.x](https://web.archive.org/web/20181017123206/https://symfony.com/pdf/Symfony_best_practices_4.1.pdf) (PDF)
* [The Symfony Book 2.8.x](https://symfony.com/doc/2.8/index.html)
* [The Symfony Book 3.4.x](https://symfony.com/doc/3.4/index.html)
* [The Symfony Book 4.4.x](https://symfony.com/doc/4.4/index.html)


#### Zend

* [Using Zend Framework 3](https://olegkrivtsov.github.io/using-zend-framework-3-book/html/)


### PicoLisp

* [PicoLisp by Example](https://github.com/tj64/picolisp-by-example)
* [PicoLisp Works](https://github.com/tj64/picolisp-works)


### PostgreSQL

* [Postgres Official Documentation](http://www.postgresql.org/docs/)
* [Postgres Succinctly](https://www.syncfusion.com/resources/techportal/ebooks/postgres) (PDF, Kindle) (email address *requested*, not required)
* [PostgreSQL Notes for Professionals](https://goalkicker.com/PostgreSQLBook/) - Compiled from StackOverflow documentation (PDF)
* [PostgreSQL Tutorial](https://www.tutorialspoint.com/postgresql/) - Tutorials Point (HTML, PDF)
* [Practical PostgreSQL](http://www.faqs.org/docs/ppbook/book1.htm)
* [The Internals of PostgreSQL for database administrators and system developers](http://www.interdb.jp/pg)


### PowerShell

* [A Unix Person's Guide to PowerShell](https://leanpub.com/aunixpersonsguidetopowershell) - The DevOps Collective Inc. (PDF, ePub, MOBI, HTML) *(Leanpub account or valid email requested)*
* [Creating HTML Reports in PowerShell](https://leanpub.com/creatinghtmlreportsinwindowspowershell) - The DevOps Collective Inc. (PDF, ePub, MOBI, HTML) *(Leanpub account or valid email requested)*
* [DevOps: The Ops Perspective](https://leanpub.com/devopstheopsperspective) - The DevOps Collective Inc. (PDF, ePub, MOBI, HTML) *(Leanpub account or valid email requested)*
* [Ditch Excel: Making Historical & Trend Reports in PowerShell](https://leanpub.com/ditchexcelmakinghistoricalandtrendreportsinpowershell) - The DevOps Collective Inc. (PDF, ePub, MOBI, HTML) *(Leanpub account or valid email requested)*
* [Layman’s Guide to PowerShell 2.0 remoting](https://ravichaganti.com/ebooks/AlaymansguidetoPowerShell2remotingv2.pdf) (PDF)
* [Learn PowerShell Core 6.0](https://www.packtpub.com/free-ebooks/learn-powershell-core-60) - David das Neves, Jan-Hendrik Peters (Packt account *required*)
* [Learn PowerShell in Y Minutes](https://learnxinyminutes.com/docs/powershell/)
* [Mastering PowerShell v2](http://community.idera.com/powershell/powertips/b/ebookv2#pi619PostSortOrder=Ascending)
* [PowerShell 101: The No-Nonsense Beginner’s Guide to PowerShell](https://leanpub.com/powershell101) - Mike F. Robbins *(Leanpub account or valid email requested)*
* [PowerShell 2.0 – One CMDLET At A Time](http://www.jonathanmedd.net/wp-content/uploads/2010/09/PowerShell_2_One_Cmdlet_at_a_Time.pdf) (PDF)
* [PowerShell Notes for Professionals](http://goalkicker.com/PowerShellBook/) - Compiled from StackOverflow documentation (PDF)
* [PowerShell Succinctly, Syncfusion](https://www.syncfusion.com/resources/techportal/ebooks/powershell) (PDF, Kindle) (email address *requested*, not required)
* [PowerShell Tips to Write By](https://leanpub.com/powershelltips) - Adam Bertram *(Leanpub account or valid email requested)* (:construction: *in process*)
* [Secrets of PowerShell Remoting](https://leanpub.com/secretsofpowershellremoting) - The DevOps Collective Inc. (PDF, ePub, MOBI, HTML) *(Leanpub account or valid email requested)*
* [The Big Book of PowerShell Error Handling](https://leanpub.com/thebigbookofpowershellerrorhandling) - The DevOps Collective Inc. (PDF, ePub, MOBI, HTML) *(Leanpub account or valid email requested)*
* [The Big Book of PowerShell Gotchas](https://leanpub.com/thebigbookofpowershellgotchas) - The DevOps Collective Inc. (PDF, ePub, MOBI, HTML) *(Leanpub account or valid email requested)*
* [The Monad Manifesto - Annotated](https://leanpub.com/themonadmanifestoannotated) - The DevOps Collective Inc. (PDF, ePub, MOBI, HTML) *(Leanpub account or valid email requested)*
* [The PowerShell + DevOps Global Summit Manual for Summiteers](https://leanpub.com/windowspowershellnetworkingguide) - The DevOps Collective Inc. (PDF, ePub, MOBI, HTML) *(Leanpub account or valid email requested)*
* [Why PowerShell?](https://leanpub.com/whypowershell) - The DevOps Collective Inc. (PDF, ePub, MOBI, HTML) *(Leanpub account or valid email requested)*
* [Windows PowerShell Networking Guide](https://leanpub.com/windowspowershellnetworkingguide) - The DevOps Collective Inc. (PDF, ePub, MOBI, HTML) *(Leanpub account or valid email requested)*


### Processing

* [The Nature of Code: Simulating Natural Systems with Processing](http://natureofcode.com/book/)


### Prolog

* [Adventure in Prolog](http://www.amzi.com/AdventureInProlog/) - Dennis Merritt
* [Coding Guidelines for Prolog](http://arxiv.org/abs/0911.2899) - Michael A. Covington, Roberto Bagnara, Richard A. O'Keefe, Jan Wielemaker, Simon Price
* [Concise Intro to Prolog](https://www.cis.upenn.edu/~matuszek/Concise%20Guides/Concise%20Prolog.html) - David Matuszek
* [Expert Systems in Prolog](http://www.amzi.com/ExpertSystemsInProlog/) - David Matuszek
* [GNU Prolog Manual](http://www.gprolog.org/manual/gprolog.pdf) - Daniel Diaz (PDF)
* [Introduction to Prolog for Mathematicians](http://www.j-paine.org/prolog/mathnotes/files/pms/pms.html) - J. Ireson-Ireson-Paine
* [Learn Prolog Now!](http://www.learnprolognow.org)
* [Logic, Programming and Prolog (2ed)](https://www.ida.liu.se/~ulfni53/lpp/) - Ulf Nilsson, Jan Maluszynski
* [Natural Language Processing Techniques in Prolog](http://cs.union.edu/~striegnk/courses/nlp-with-prolog/html/) - P. Blackburn, K. Striegnitz
* [Prolog and Natural - Language Analysis](http://www.mtome.com/Publications/PNLA/pnla-digital.html) - Fernando C. N. Pereira, Stuart M. Shieber
* [Prolog for Programmers](https://sites.google.com/site/prologforprogrammers/) - Feliks Kluźniak, Stanisław Szpakowicz, Janusz S. Bień
* [Prolog Problems](https://sites.google.com/site/prologsite/prolog-problems) - Werner Hett
* [Prolog Tutorial](https://www.cpp.edu/~jrfisher/www/prolog_tutorial/contents.html) - J. R. Fisher
* [Simply Logical: Intelligent Reasoning by Example](https://book.simply-logical.space) - Peter Flach
* [The Art of Prolog, Second Edition](https://mitpress.mit.edu/books/art-prolog-second-edition) - Leon S. Sterling, Ehud Y. Shapiro (Open Access)
* [The First 10 Prolog Programming Contests](https://dtai.cs.kuleuven.be/ppcbook) - Bart Demoen, Phuong-Lan Nguyen, Tom Schrijvers, Remko Tronçon
* [The Power of Prolog](https://www.metalevel.at/prolog) - Markus Triska
* [Warren's Abstract Machine: A Tutorial Reconstruction](http://wambook.sourceforge.net) - Hassan A¨it-Kaci


#### Constraint Logic Programming (extended Prolog)

* [A Gentle Guide to Constraint Logic Programming via ECLiPSe](http://anclp.pl)


### PureScript

* [PureScript By Example](https://leanpub.com/purescript/read) - Phil Freeman


### Python

* [100 Page Python Intro](https://learnbyexample.github.io/100_page_python_intro/) - Sundeep Agarwal
* [20 Python Libraries You Aren't Using (But Should)](https://www.oreilly.com/learning/20-python-libraries-you-arent-using-but-should) - Caleb Hattingh
* [A Beginner's Python Tutorial](https://en.wikibooks.org/wiki/A_Beginner%27s_Python_Tutorial) - Wikibooks
* [A Byte of Python](https://python.swaroopch.com) (3.x) (HTML, PDF, EPUB, Mobi)
* [A Guide to Python's Magic Methods](https://github.com/RafeKettler/magicmethods) - Rafe Kettler
* [A Practical Introduction to Python Programming](https://www.brianheinold.net/python/) - Brian Heinold (HTML, PDF, Exercises sources)
* [A Whirlwind Tour of Python](http://www.oreilly.com/programming/free/files/a-whirlwind-tour-of-python.pdf) - Jake VanderPlas (PDF) [(EPUB, MOBI)](http://www.oreilly.com/programming/free/a-whirlwind-tour-of-python.csp?download=yes)
* [Architecture Patterns with Python](https://www.cosmicpython.com/book/preface.html) - Harry J.W. Percival, Bob Gregory (HTML)
* [Automate the Boring Stuff with Python, 2nd Edition: Practical Programming for Total Beginners](https://automatetheboringstuff.com/2e/chapter0/) - Al Sweigart (3.8)
    * [Automate the Boring Stuff with Python: Practical Programming for Total Beginners](https://automatetheboringstuff.com/chapter0/) - Al Sweigart (3.4)
* [Beej's Guide to Python Programming - For Beginners](http://beej.us/guide/bgpython/) - Brian "Beej Jorgensen" Hall (HTML,PDF)
* [Beyond the Basic Stuff with Python](https://inventwithpython.com/beyond/) - Al Sweigart (3.x)
* [Biopython Tutorial and Cookbook](https://biopython.org/DIST/docs/tutorial/Tutorial.pdf) (PDF)
* [Build applications in Python the antitextbook](http://github.com/thewhitetulip/build-app-with-python-antitextbook) (3.x) (HTML, PDF, EPUB, Mobi)
* [Building Skills in Object-Oriented Design, V4](https://slott56.github.io/building-skills-oo-design-book/build/html/) - Steven F. Lott (3.7)
    * [Building Skills in Object-Oriented Design, Release 2.2.1](https://web.archive.org/web/20150824204101/http://buildingskills.itmaybeahack.com/book/oodesign-python-2.2/latex/BuildingSkillsinOODesign.pdf) - Steven F. Lott (PDF) (2.2.1)
    * [Building Skills in Object-Oriented Design, Release 3.1](https://web.archive.org/web/20160322093622/http://buildingskills.itmaybeahack.com/book/oodesign-3.1/latex/BuildingSkillsinObject-OrientedDesign.pdf) - Steven F. Lott (PDF) (3.1)
* [Building Skills in Python](https://web.archive.org/web/20190918094202/http://www.itmaybeahack.com/book/python-2.6/latex/BuildingSkillsinPython.pdf) - Steven F. Lott (PDF) (2.6)
* [Clean Architectures in Python](https://www.pycabook.com) - Leonardo Giordani (3.x)
* [Code Like a Pythonista: Idiomatic Python](https://web.archive.org/web/20180411011411/http://python.net/~goodger/projects/pycon/2007/idiomatic/handout.html) - David Goodger
* [CodeCademy Python](https://www.codecademy.com/learn/python)
* [Composing Programs](http://composingprograms.com) (3.x)
* [Cracking Codes with Python](https://inventwithpython.com/cracking/) - Al Sweigart (3.6)
* [Data Structures and Algorithms in Python](https://web.archive.org/web/20161016153130/http://www.brpreiss.com/books/opus7/html/book.html) - B. R. Preiss (PDF)
* [Dive into Python 3](https://diveintopython3.problemsolving.io) - Mark Pilgrim (3.0)
    * [Dive into Python](https://linux.die.net/diveintopython/html/toc/index.html) - Mark Pilgrim (2.3)
* [From Python to NumPy](https://www.labri.fr/perso/nrougier/from-python-to-numpy/) - Nicolas P. Rougier (3.6)
* [Full Stack Python](https://www.fullstackpython.com) - Matt Makai
* [Functional Programming in Python](https://www.oreilly.com/ideas/functional-programming-in-python) - David Mertz
* [Fundamentals of  Python Programming](https://web.archive.org/web/20191005170430/http://python.cs.southern.edu/pythonbook/pythonbook.pdf) - Richard L. Halterman (PDF) (:construction: *in process*)
* [Google's Python Class](https://developers.google.com/edu/python/) (2.4 - 2.x)
* [Google's Python Style Guide](https://google.github.io/styleguide/pyguide.html)
* [Hadoop with Python](https://www.oreilly.com/learning/hadoop-with-python) - Zachary Radtka, Donald Miner
* [Hands-On Natural Language Processing with Python](https://www.packtpub.com/free-ebook/hands-on-natural-language-processing-with-python/9781789139495) - Rajesh Arumugam, Rajalingappaa Shanmugamani (Packt account *required*)
* [Hitchhiker's Guide to Python!](http://docs.python-guide.org/en/latest/) (2.6)
* [How to Code in Python 3](https://assets.digitalocean.com/books/python/how-to-code-in-python.pdf) - Lisa Tagliaferri (PDF)
* [How to Make Mistakes in Python](http://www.oreilly.com/programming/free/files/how-to-make-mistakes-in-python.pdf) - Mike Pirnat (PDF) (1st edition)
* [How to Think Like a Computer Scientist: Learning with Python, Interactive Edition](https://runestone.academy/runestone/books/published/thinkcspy/index.html) - Brad Miller, David Ranum, Jeffrey Elkner, Peter Wentworth, Allen B. Downey, Chris Meyers, Dario Mitchell (3.2)
    * [How to Think Like a Computer Scientist: Learning with Python 1st Edition](https://greenteapress.com/wp/learning-with-python/) - Allen B. Downey, Jeff Elkner, Chris Meyers (2.4) (HTML, PDF)
    * [How to Think Like a Computer Scientist: Learning with Python 2nd Edition](https://openbookproject.net/thinkcs/python/english2e/) - Jeffrey Elkner, Allen B. Downey, Chris Meyers (Using Python 2.x)
    * [How to Think Like a Computer Scientist: Learning with Python 3 (RLE)](https://openbookproject.net/thinkcs/python/english3e/) - Peter Wentworth, Jeffrey Elkner, Allen B. Downey, Chris Meyers [(PDF)](https://www.ict.ru.ac.za/Resources/cspw/thinkcspy3/thinkcspy3.pdf)
* [Inside The Python Virtual Machine](https://leanpub.com/insidethepythonvirtualmachine) - Obi Ike-Nwosu (HTML, PDF, EPUB, Kindle) *(Leanpub account or valid email requested)*
* [Intermediate Python](https://book.pythontips.com/en/latest/) - Muhammad Yasoob Ullah Khalid (1st edition)
* [Introduction to Programming with Python](http://opentechschool.github.io/python-beginners/en/) (3.3)
    * [Introduction to Programming Using Python](http://python-ebook.blogspot.co.uk) - Cody Jackson (1st edition) (2.3)
* [Introduction to Python](http://kracekumar.com/post/71171551647/introduction-to-python) - Kracekumar (2.7.3)
* [Introduction to Python for Econometrics, Statistics and Numerical Analysis](https://www.kevinsheppard.com/files/teaching/python/notes/python_introduction_2020.pdf) - Kevin Sheppard (PDF) (3.8)
* [Invent Your Own Computer Games With Python](https://inventwithpython.com/invent4thed/) - Al Sweigart (3.4)
* [Learn Python, Break Python](http://learnpythonbreakpython.com)
* [Learn Python Programming, Second Edition](https://www.packtpub.com/free-ebooks/learn-python-programming-second-edition) - Fabrizio Romano (Packt account *required*)
* [Learn Python the Right Way](https://learnpythontherightway.com)
* [Learn to Program Using Python](https://web.archive.org/web/20201224032210/https://www.ida.liu.se/~732A47/literature/PythonBook.pdf) - Cody Jackson (PDF) *(:card_file_box: archived)*
* [Learning to Program](http://www.alan-g.me.uk)
* [Lectures on scientific computing with python](https://github.com/jrjohansson/scientific-python-lectures) - J.R. Johansson (2.7)
* [Making Games with Python & Pygame](https://inventwithpython.com/pygame/chapters/) - Al Sweigart (3.2)
* [Math for programmers (using python)](https://akuli.github.io/math-tutorial/)
* [Modeling and Simulation in Python](https://greenteapress.com/wp/modsimpy/) - Allen B. Downey (PDF)
* [Modeling Creativity: Case Studies in Python](https://arxiv.org/pdf/1410.0281.pdf) - Tom D. De Smedt (PDF)
* [Natural Language Processing (NLP) with Python — Tutorial](https://medium.com/towards-artificial-intelligence/natural-language-processing-nlp-with-python-tutorial-for-beginners-1f54e610a1a0) (PDF)
* [Natural Language Processing with Python](http://www.nltk.org/book/) (3.x)
* [Non-Programmer's Tutorial for Python 3](https://en.wikibooks.org/wiki/Non-Programmer%27s_Tutorial_for_Python_3) - Wikibooks (3.3)
    * [Non-Programmer's Tutorial for Python 2.6](https://en.wikibooks.org/wiki/Non-Programmer%27s_Tutorial_for_Python_2.6) - Wikibooks (2.6)
* [Official NumPy Reference](https://numpy.org/doc/stable/numpy-ref.pdf) - The NumPy Community (PDF)
* [Picking a Python Version: A Manifesto](https://www.oreilly.com/ideas/picking-a-python-version) - David Mertz
* [Porting to Python 3: An In-Depth Guide](http://python3porting.com) (2.6 - 2.x & 3.1 - 3.x)
* [Practical Programming in Python](https://launchpadlibrarian.net/165489933/PracticalProgrammingPython2014.pdf) - Jeffrey Elkner (PDF)
* [Practice Python Projects](https://learnbyexample.github.io/practice_python_projects/) - Sundeep Agarwal
* [Problem Solving with Algorithms and Data Structures using Python](https://runestone.academy/runestone/books/published/pythonds3/index.html) - Bradley N. Miller, David L. Ranum (3.x)
* [Program Arcade Games With Python And Pygame](http://programarcadegames.com) (3.3)
* [Programming Computer Vision with Python](http://programmingcomputervision.com/downloads/ProgrammingComputerVision_CCdraft.pdf) (PDF)
* [Programming for Non-Programmers, Release 2.6.2](https://web.archive.org/web/20180921063136/http://buildingskills.itmaybeahack.com/book/programming-2.6/latex/ProgrammingforNon-Programmers.pdf) - Steven F. Lott (PDF) (2.6)
* [PySDR: A Guide to SDR and DSP using Python](https://pysdr.org) - Dr. Marc Lichtman (3.x)
* [Python 101](https://python101.pythonlibrary.org) - Michael Driscoll (HTML, TEXT)
* [Python 2 Official Documentation](https://docs.python.org/2/download.html) (PDF, HTML, TEXT) (2.x)
* [Python 2.7 quick reference](https://web.archive.org/web/20171013204449/http://infohost.nmt.edu/tcc/help/pubs/python27/python27.pdf) - John W. Shipman (PDF) (2.7)
* [Python 3 Official Documentation](https://docs.python.org/3/download.html) (PDF, EPUB, HTML, TEXT) (3.x)
* [Python 3 Tutorial](https://github.com/Akuli/python-tutorial)
* [Python Data Science Handbook](https://jakevdp.github.io/PythonDataScienceHandbook) - Jake VanderPlas (HTML, Jupyter Notebooks)
* [Python for Everybody](http://py4e.com/book) - Charles Russell Severance (PDF, EPUB, HTML) (3.x)
* [Python for Informatics: Exploring Information](http://www.pythonlearn.com/book.php) - Charles Russell Severance (2.7.5)
* [Python for you and me](http://pymbook.readthedocs.org/en/latest/) (2.7.3)
* [Python for you and me](http://pymbook.readthedocs.org/en/py3/) (3.x)
* [Python Idioms](http://safehammad.com/downloads/python-idioms-2014-01-16.pdf) (PDF)
* [Python in Education](https://www.oreilly.com/ideas/python-in-education) - Nicholas Tollervey
* [Python in Hydrology](http://www.greenteapress.com/pythonhydro/pythonhydro.html) - Sat Kumar Tomer
* [Python Koans](https://github.com/gregmalcolm/python_koans) (2.7 or 3.x)
* [Python Machine Learning By Example](https://www.packtpub.com/free-ebooks/python-machine-learning-example) - Yuxi (Hayden) Liu (Packt account *required*)
* [Python Module of the Week](https://pymotw.com/3/) (3.x)
    * [Python Module of the Week](https://pymotw.com/2/) (2.x)
* [Python Notes for Professionals](http://goalkicker.com/PythonBook/) - Compiled from StackOverflow documentation (PDF)
* [Python Practice Book](http://anandology.com/python-practice-book/index.html) (2.7.1)
* [Python Practice Projects](http://pythonpracticeprojects.com)
* [Python Programming](https://en.wikibooks.org/wiki/Python_Programming) - Wikibooks (2.7)
* [Python Programming](https://upload.wikimedia.org/wikipedia/commons/9/91/Python_Programming.pdf) - Wikibooks (PDF) (2.6)
* [Python Programming And Numerical Methods: A Guide For Engineers And Scientists](https://pythonnumericalmethods.berkeley.edu/notebooks/Index.html) - Qingkai Kong, Timmy Siauw, Alexandre Bayen (3.7)
* [Python Tutorial](https://www.tutorialspoint.com/python/) - Tutorials Point (HTML, PDF)
* [Python Tutorial](https://www.scaler.com/topics/python/) - Scaler Topics
* [Scipy Lecture Notes](http://scipy-lectures.github.io)
* [SICP in Python](http://www-inst.eecs.berkeley.edu/~cs61a/sp12/book/) (3.2)
* [Slither into Python: An introduction to Python for beginners](https://web.archive.org/web/20210411065902/https://www.slitherintopython.com/) (3.7) *(:card_file_box: archived)*
* [Supporting Python 3: An In-Depth Guide](http://python3porting.com) (2.6 - 2.x & 3.1 - 3.x)
* [Test-Driven Web Development with Python: Obey the Testing Goat! using Django, Selenium and JavaScript](http://www.obeythetestinggoat.com/pages/book.html) - Harry J.W. Percival (HTML) *(3.3 - 3.x)*
* [Text Processing in Python](http://gnosis.cx/TPiP/) - David Mertz (2.3 - 2.x)
* [The Big Book of Small Python Projects](https://inventwithpython.com/bigbookpython/) - Al Sweigart
* [The Coder's Apprentice: Learning Programming with Python 3](http://www.spronck.net/pythonbook/) - Pieter Spronck (PDF) (3.x)
* [The Definitive Guide to Jython, Python for the Java Platform](https://jython.readthedocs.io/en/latest/) - Josh Juneau, Jim Baker, Victor Ng, Leo Soto, Frank Wierzbicki (2.5)
* [The Little Book of Python Anti-Patterns](http://docs.quantifiedcode.com/python-anti-patterns/) ([Source](https://github.com/quantifiedcode/python-anti-patterns))
* [The Programming Historian](http://niche-canada.org/research/niche-digital-infrastructure-project/the-programming-historian/) - William J. Turkel, Adam Crymble and Alan MacEachern
* [The Python GTK+ 3 Tutorial](http://python-gtk-3-tutorial.readthedocs.org/en/latest/)
* [The Python Handbook](https://flaviocopes.com/page/python-handbook/) - Flavio Copes (PDF, EPUB, Kindle) *(email address requested)*
* [The Standard Python Library](https://web.archive.org/web/20200626001242/http://effbot.org/librarybook/) - Fredrik Lundh
* [Think Complexity](https://greenteapress.com/wp/think-complexity-2e/) - Allen B. Downey (2nd Edition) (PDF, HTML)
* [Think DSP - Digital Signal Processing in Python](https://greenteapress.com/wp/think-dsp/) - Allen B. Downey (PDF, HTML)
* [Think Python 2nd Edition](https://greenteapress.com/wp/think-python-2e/) - Allen B. Downey (3.x) (HTML, PDF)
    * [Think Python First Edition](https://greenteapress.com/wp/think-python/) - Allen B. Downey (2.x) (HTML, PDF)
* [Tiny Python 3.6 Notebook](https://github.com/mattharrison/Tiny-Python-3.6-Notebook) - Matt Harrison (3.6)
* [Tiny Python Projects](http://tinypythonprojects.com/Tiny_Python_Projects.pdf) - Ken Youens-Clark(PDF)
* [Web2py: Complete Reference Manual, 6th Edition (pre-release)](http://web2py.com/book) (2.5 - 2.x)


#### Django

* [Django Girls Tutorial](https://tutorial.djangogirls.org/en/) (1.11)
* [Django Official Documentation](https://media.readthedocs.org/pdf/django/1.5.x/django.pdf) (PDF) (1.5)
* [Django Official Documentation](https://media.readthedocs.org/pdf/django/1.7.x/django.pdf) (PDF) (1.7)
* [Django Official Documentation](https://media.readthedocs.org/pdf/django/1.9.x/django.pdf) (PDF) (1.9)
* [Django Official Documentation](https://media.readthedocs.org/pdf/django/1.10.x/django.pdf) (PDF) (1.10)
* [Django Official Documentation](https://buildmedia.readthedocs.org/media/pdf/django/2.2.x/django.pdf) (PDF) (2.2)
* [Django Official Documentation](https://buildmedia.readthedocs.org/media/pdf/django/3.1.x/django.pdf) (PDF) (3.1)
* [Django Official Documentation](https://buildmedia.readthedocs.org/media/pdf/django/3.2.x/django.pdf) (PDF) (3.2)
* [Django RESTful Web Services](https://www.packtpub.com/free-ebooks/django-restful-web-services) - Gaston C. Hillar (Packt account *required*)
* [Django Web Framework (Python)](https://developer.mozilla.org/en-US/docs/Learn/Server-side/Django) - MDN contributors
* [Djen of Django](http://agiliq.com/books/djenofdjango/)
* [Effective Django](https://web.archive.org/web/20181130092020/http://www.effectivedjango.com/) (1.5)
* [How to Tango With Django](http://www.tangowithdjango.com/book17/) (1.7)
* [Test-Driven Development With Python And Django](http://www.obeythetestinggoat.com/pages/book.html) (1.11)


#### Flask

* [Explore Flask](https://exploreflask.com) - Robert Picard
* [Flask Documentation](https://flask.palletsprojects.com) - Pallets
* [Python Flask Tutorial](https://www.tutorialspoint.com/flask/) - Tutorials Point (HTML, PDF)
* [The Flask Mega-Tutorial](http://blog.miguelgrinberg.com/post/the-flask-mega-tutorial-part-i-hello-world) - Miguel Grinberg (0.9)


#### Kivy

* [Kivy Programming Guide](https://kivy.org/docs/guide-index.html)


#### Pandas

* [Learn Pandas](https://bitbucket.org/hrojas/learn-pandas) - Hernan Rojas (0.18.1)
* [pandas: powerful Python data analysis toolkit](https://pandas.pydata.org/docs) - Wes McKinney, the Pandas Development Team (HTML, PDF)


#### Pyramid

* [Quick Tutorial for Pyramid](http://docs.pylonsproject.org/projects/pyramid/en/latest/quick_tutorial/index.html#quick-tutorial)


#### Tornado

* [Learn Web Programming](https://bitbucket.org/hrojas/learn-web-programming)


### QML

<<<<<<< HEAD
* [Qt5 Cadaques](http://qmlbook.github.io) - Juergen Bocklage-Ryannel, Johan Thelin (HTML, PDF, ePub) (:construction: *in process*)
=======
* [Qt5 Cadaques](http://qmlbook.github.io) - Juergen Bocklage-Ryannel and Johan Thelin (HTML, PDF, ePub) (:construction: *in process*)
* [Qt6 Book](https://www.qt.io/product/qt6/qml-book/preface-preface) - Johan Thelin, Jürgen Bocklage-Ryannel, Cyril Lorquet (HTML, PDF) (:construction: *in process*)
>>>>>>> 560691ea


### R

* [Advanced R Programming](http://adv-r.had.co.nz) - Hadley Wickham
* [An Introduction to R](https://cran.r-project.org/doc/manuals/R-intro.html) - David M. Smith, William N. Venables
* [An Introduction to Statistical Learning with Applications in R](https://web.stanford.edu/~hastie/ISLR2/ISLRv2_website.pdf) - Gareth James, Daniela Witten, Trevor Hastie, Robert Tibshirani (PDF)
* [blogdown: Creating Websites with R Markdown](https://bookdown.org/yihui/blogdown/) - Yihui Xie, Amber Thomas, Alison Presmanes Hill
* [Cookbook for R](http://www.cookbook-r.com) - Winston Chang
* [Data Analysis and Prediction Algorithms with R](https://rafalab.github.io/dsbook/) - Rafael A. Irizarry
* [Data Analysis for the Life Sciences](https://leanpub.com/dataanalysisforthelifesciences) - Rafael A Irizarry, Michael I Love *(Leanpub account or valid email requested)*
* [Efficient R programming](https://csgillespie.github.io/efficientR/) - Colin Gillespie, Robin Lovelace
* [Exploratory Data Analysis with R](https://leanpub.com/exdata) - Roger D. Peng *(Leanpub account or valid email requested)*
* [Forecasting: Principles and Practice](https://otexts.com/fpp3/) - Rob J Hyndman, George Athanasopoulos
* [Functional Programming](https://dcl-prog.stanford.edu) - Sara Altman, Bill Behrman, Hadley Wickham
* [Introduction to Probability and Statistics Using R](https://github.com/gjkerns/IPSUR) - G. Jay Kerns (PDF)
* [Learning Statistics with R](https://learningstatisticswithr.com/book/) - Danielle Navarro
* [ModernDive](https://ismayc.github.io/moderndiver-book/) - Chester Ismay, Albert Y. Kim
* [Practical Regression and Anova using R](http://cran.r-project.org/doc/contrib/Faraway-PRA.pdf) - Julian J. Faraway (PDF)
* [R for Data Science](http://r4ds.had.co.nz) - Garrett Grolemund, Hadley Wickham
* [R for Spatial Analysis](http://www.columbia.edu/~cjd11/charles_dimaggio/DIRE/resources/spatialEpiBook.pdf) (PDF)
* [R Language for Programmers](http://www.johndcook.com/blog/r_language_for_programmers) - John D. Cook
* [R Notes for Professionals](https://goalkicker.com/RBook/) - Compiled from StackOverflow Documentation (PDF)
* [R Packages](http://r-pkgs.had.co.nz) - Hadley Wickham
* [R Practicals](http://www.columbia.edu/~cjd11/charles_dimaggio/DIRE/resources/R/practicalsBookNoAns.pdf) (PDF)
* [R Programming](https://en.wikibooks.org/wiki/R_Programming) - Wikibooks
* [R Programming for Data Science](https://leanpub.com/rprogramming) - Roger D. Peng *(Leanpub account or valid email requested)*
* [R Succinctly, Syncfusion](https://www.syncfusion.com/resources/techportal/ebooks/rsuccinctly) (PDF, Kindle) (email address *requested*, not required)
* [Summary and Analysis of Extension Program Evaluation in R](https://rcompanion.org/handbook/index.html) - Salvatore S. Mangiafico
* [The caret Package](http://topepo.github.io/caret/index.html) - Max Kuhn
* [The R Inferno](http://www.burns-stat.com/pages/Tutor/R_inferno.pdf) - Patrick Burns (PDF)
* [The R Language](http://stat.ethz.ch/R-manual/R-patched/doc/html)
* [The R Manuals](http://cran.r-project.org/manuals.html)
* [Tidy Text Mining with R](http://tidytextmining.com) - Julia Silge, David Robinson


### Racket

* [How to Design Programs](https://htdp.org/2019-02-24/) - Matthias Felleisen, Robert Bruce Findler, Matthew Flatt, Shriram Krishnamurthi
* [Programming Languages: Application and Interpretation](http://cs.brown.edu/courses/cs173/2012/book/index.html)
* [The Racket Guide](http://docs.racket-lang.org/guide/index.html)


### Raku

* [Metagenomics](https://kyclark.gitbooks.io/metagenomics) - Ken Youens-Clark
* [Perl 6 at a Glance](https://andrewshitov.com/wp-content/uploads/2020/01/Perl-6-at-a-Glance.pdf) - Andrew Shitov (PDF)
* [Raku Guide](https://raku.guide) (HTML) [(PDF)](https://github.com/hankache/rakuguide)
* [Raku One-Liners](https://andrewshitov.com/wp-content/uploads/2020/01/Raku-One-Liners.pdf) - Andrew Shitov (PDF)
* [Raku Programming](https://en.wikibooks.org/wiki/Raku_Programming) - Wikibooks (HTML)
* [Think Raku](https://github.com/LaurentRosenfeld/think_raku/raw/master/PDF/think_raku.pdf) - Laurent Rosenfeld, Allen B. Downey (PDF)
* [Using Perl 6](https://github.com/perl6/book/) (:construction: *project is dead*)
* [X=Raku](https://learnxinyminutes.com/docs/raku/) - Learn X in Y minutes (HTML)


### Raspberry Pi

* [Raspberry Pi: Measure, Record, Explore](https://leanpub.com/RPiMRE/read) - Malcolm Maclean (HTML)
* [Raspberry Pi Users Guide - (2012)](http://www.cs.unca.edu/~bruce/Fall14/360/RPiUsersGuide.pdf) - Eben Upton (PDF)
* [The Official Raspberry Pi Project Book 1 (2015)](https://magpi.raspberrypi.com/books/projects-1) (PDF)


### REBOL

* [Learn REBOL](http://www.lulu.com/shop/nick-antonaccio/learn-rebol/ebook/product-17383182.html) - Nick Antonaccio


### Ruby

* [A community-driven Ruby style guide](https://github.com/bbatsov/ruby-style-guide)
* [CodeCademy Ruby](https://www.codecademy.com/learn/ruby)
* [Developing Games With Ruby](https://leanpub.com/developing-games-with-ruby/read) - Tomas Varaneckas
* [I Love Ruby](https://i-love-ruby.gitlab.io)
* [Introduction to Programming with Ruby](https://launchschool.com/books/ruby) - Launch School
* [Just Enough Ruby to Get By](http://jasonkim.ca/projects/just_enough_ruby_to_get_by/)
* [Learn Ruby First](https://essenceofchaos.gitbooks.io/learn-ruby-first/content/) - Frederick John
* [Learn Ruby the Hard Way](https://learnrubythehardway.org/book/) - Zed A. Shaw
* [Learn to Program](http://pine.fm/LearnToProgram/) - Chris Pine
* [Mastering Roda](https://fiachetti.gitlab.io/mastering-roda) - Federico Iachetti, Avdi Grimm, Jeremy Evans
* [Mr. Neighborly's Humble Little Ruby Book](https://web.archive.org/web/20180321101922/http://www.humblelittlerubybook.com/book/html/index.html)
* [Object Oriented Programming with Ruby](https://launchschool.com/books/oo_ruby) - Launch School
* [Practicing Ruby](https://github.com/elm-city-craftworks/practicing-ruby-manuscripts)
* [Programming Ruby](http://ruby-doc.com/docs/ProgrammingRuby/)
* [Ruby Best Practices](https://github.com/practicingruby/rbp-book/tree/gh-pages/pdfs) - Gregory Brown (PDF)
* [Ruby Hacking Guide](http://ruby-hacking-guide.github.io)
* [Ruby in Twenty Minutes](https://www.ruby-lang.org/en/documentation/quickstart/)
* [Ruby Koans](http://www.rubykoans.com)
* [Ruby Learning](http://rubylearning.com)
* [Ruby Notes for Professionals](https://goalkicker.com/RubyBook/) - Compiled from StackOverflow Documentation (PDF)
* [Ruby one-liners cookbook](https://learnbyexample.github.io/learn_ruby_oneliners/) - Sundeep Agarwal
* [Ruby Style Guide](https://github.com/airbnb/ruby) - Airbnb
* [Ruby User's Guide](https://ruby-doc.org/docs/ruby-doc-bundle/UsersGuide/rg/index.html)
* [Ruby Web Dev: The Other Way](https://leanpub.com/rwdtow/read) - Yevhen Kuzminov
* [Rubyfu](https://rubyfu.net)
* [The Bastards Book of Ruby](http://ruby.bastardsbook.com)
* [The Book Of Ruby](http://www.sapphiresteel.com/ruby-programming/The-Book-Of-Ruby.html) - Huw Collingbourne
* [The Definitive Ruby Tutorial For Complete Beginners](https://www.rubyguides.com/ruby-tutorial/) - Jesus Castello
* [The Little Book Of Ruby](http://www.sapphiresteel.com/ruby-programming/The-Little-Book-Of-Ruby.html) - Huw Collingbourne
* [The Ruby Reference](https://rubyreferences.github.io/rubyref/) - Victor Shepelev
* [The Unofficial Ruby Usage Guide (at Google)](http://www.caliban.org/ruby/rubyguide.shtml) - Ian Macdonald
* [Using Blocks in Ruby](https://web.archive.org/web/20201027171026/https://www.oreilly.com/programming/free/files/using-blocks-in-ruby.pdf) - Jay McGavren (PDF) *(:card_file_box: archived)*
* [Why's (Poignant) Guide to Ruby](http://poignant.guide)


#### RSpec

* [Better Specs (RSpec Guidelines with Ruby)](http://betterspecs.org)


#### Ruby on Rails

* [A community-driven Rails style guide](https://github.com/bbatsov/rails-style-guide)
* [Api on Rails 6](https://github.com/madeindjs/api_on_rails) - Alexandre Rousseau
* [Building REST APIs with Rails](https://www.softcover.io/read/06acc071/api_on_rails) - Abraham Kuri Vargas
* [Kestrels, Quirky Birds, and Hopeless Egocentricity](https://leanpub.com/combinators/read) - Reg Braithwaite
* [Learn Ruby on Rails: Book One](https://leanpub.com/learnrubyonrails) - Daniel Kehoe (PDF, EPUB) *(Leanpub account or valid email requested)*
* [Objects on Rails](https://web.archive.org/web/20190319201525/http://objectsonrails.com/) - Avdi Grimm
* [Rails Girls Guides](http://guides.railsgirls.com)
* [Ruby Notes for Professionals](https://books.goalkicker.com/RubyBook/) - Compiled from StackOverflow Documentation (PDF)
* [Ruby on Rails 3.2 - Step by Step](http://www.xyzpub.com/en/ruby-on-rails/3.2/)
* [Ruby on Rails 4.0 Guide](http://www.xyzpub.com/en/ruby-on-rails/4.0/)
* [Ruby on Rails Guides](http://guides.rubyonrails.org)
* [Ruby on Rails Notes for Professionals](https://goalkicker.com/RubyOnRailsBook/) - Compiled from StackOverflow Documentation (PDF)
* [Ruby on Rails Tutorial (Rails 5): Learn Web Development with Rails](https://www.railstutorial.org/book) - [Michael Hartl](http://www.michaelhartl.com)
* [Upgrading to Rails 4](https://github.com/alindeman/upgradingtorails4)


#### Sinatra

* [Sinatra Book](https://github.com/sinatra/sinatra-book)


### Rust

* [A Gentle Introduction To Rust](https://stevedonovan.github.io/rust-gentle-intro) - Steve J Donovan
* [Asynchronous Programming in Rust](https://rust-lang.github.io/async-book)
* [Easy Rust](https://dhghomon.github.io/easy_rust/) - David McLeod (HTML, PDF)
* [From JavaScript to Rust ebook](https://github.com/wasmflow/node-to-rust/raw/HEAD/from-javascript-to-rust.pdf) - Jarrod Overson (PDF)
* [Guide to Rustc Development](https://rustc-dev-guide.rust-lang.org)
* [Learn Rust With Entirely Too Many Linked Lists](https://rust-unofficial.github.io/too-many-lists) - Alexis Beingessner
* [Rust by Example](https://doc.rust-lang.org/stable/rust-by-example)
* [Rust Cookbook](https://rust-lang-nursery.github.io/rust-cookbook)
* [Rust for Rubyists](https://web.archive.org/web/20190520171322/http://www.rustforrubyists.com/book) - Steve Klabnik
* [Rust For Systems Programmers](https://github.com/nrc/r4cppp) - Nick Cameron
* [The Embedded Rust Book](https://docs.rust-embedded.org/book/intro/index.html)
* [The Little Book of Rust Macros](https://danielkeep.github.io/tlborm/book)
* [The Rust Language Reference](https://github.com/rust-lang/reference)
* [The Rust Performance Book](https://nnethercote.github.io/perf-book)
* [The Rust Programming Language](http://doc.rust-lang.org/book)
* [The Rust RFC Book](https://rust-lang.github.io/rfcs)
* [The Rustc Book](https://doc.rust-lang.org/rustc)
* [The Rustonomicon](https://doc.rust-lang.org/nomicon)
* [Why Rust?](https://www.oreilly.com/content/why-rust)


### Sage

* [Sage for Power Users](http://wstein.org/books/sagebook/sagebook.pdf) - William Stein (PDF)
* [The Sage Manuals](http://www.sagemath.org/doc/)


### Scala

* [A Scala Tutorial for Java programmers](https://docs.scala-lang.org/tutorials/scala-for-java-programmers.html) (PDF)
* [Advanced Scala with Cats](http://underscore.io/books/advanced-scala/) - Noel Welsh, Dave Gurnell (PDF, HTML, EPUB) (email address *requested*, not required)
* [Another tour of Scala](https://web.archive.org/web/20190629103826/http://naildrivin5.com/scalatour/) - David Copeland
* [Creative Scala](http://underscore.io/books/creative-scala/) - Noel Welsh, Dave Gurnell (PDF, HTML, EPUB) (email address *requested*, not required)
* [EAI Patterns with Actor Model](https://github.com/alexanderfefelov/eai-patterns-with-actor-model) - Vaughn Vernon
* [Effective Scala](https://twitter.github.io/effectivescala/)
* [Essential Scala](http://underscore.io/books/essential-scala/) - Noel Welsh, Dave Gurnell (PDF, HTML, EPUB) (email address *requested*, not required)
* [Functional Programming for Mortals](https://leanpub.com/fpmortals/read) - Sam Halliday
* [Functional Programming, Simplified (Scala edition)](https://alvinalexander.com/photos/functional-programming-simplied-free-pdf-preview) - Alvin Alexander (free preview (400 pages from 595), PDF)
* [Hello, Scala](https://alvinalexander.com/photos/hello-scala-free-pdf-preview) - Alvin Alexander (free preview (120 pages from 257), PDF)
* [Learning Scala in small bites](http://matt.might.net/articles/learning-scala-in-small-bites/)
* [Learning Scalaz](http://eed3si9n.com/learning-scalaz/)
* [Pro Scala: Monadic Design Patterns for the Web](https://github.com/leithaus/XTrace/tree/monadic/src/main/book/content/)
* [Programming in Scala, First Edition](http://www.artima.com/pins1ed/) - M. Odersky, L. Spoon, B. Venners
* [Pure functional HTTP APIs in Scala](https://leanpub.com/pfhais/read) - Jens Grassel
* [PythonToScala](https://wrobstory.gitbooks.io/python-to-scala/content/) - Rob Story
* [S-99: Ninety-Nine Scala Problems](http://aperiodic.net/phil/scala/s-99/) - Phil! Gold
* [Scala & Design Patterns: Exploring Language Expressivity](http://www.scala-lang.org/old/sites/default/files/FrederikThesis.pdf) - Fredrik Skeel Løkke (PDF)
* [Scala Book](https://alvinalexander.com/scala/scala-book-free/) - Alvin Alexander (PDF, MOBI, HTML, EPUB)
* [Scala By Example](https://www.scala-lang.org/old/sites/default/files/linuxsoft_archives/docu/files/ScalaByExample.pdf) - M. Odersky (PDF)
* [Scala Cookbook: Bonus Chapters](http://examples.oreilly.com/9781449339616-files/Scala_Cookbook_bonus_chapters.pdf) - Alvin Alexander (PDF)
* [Scala for Perl 5 Programmers](https://github.com/garu/scala-for-perl5-programmers) - Breno G. de Oliveira
* [Scala School by Twitter](http://twitter.github.io/scala_school/)
* [Scala Succinctly](https://www.syncfusion.com/ebooks/scala_succinctly) - Chris Rose
* [Scala Tutorial](https://www.tutorialspoint.com/scala/) - Tutorials Point (HTML, PDF)
* [tetrix in Scala](http://eed3si9n.com/tetrix-in-scala-html5-book)
* [The Neophyte's Guide to Scala](http://danielwestheide.com/scala/neophytes.html) - Daniel Westheide
* [The Type Astronaut's Guide to Shapeless](http://underscore.io/books/shapeless-guide/) - Dave Gurnell (PDF, HTML, EPUB) (email address *requested*, not required)
* [Xtrace](https://github.com/leithaus/XTrace/tree/monadic/src/main/book/content/)


#### Lift

* [Exploring Lift](http://exploring.liftweb.net) (published earlier as "The Definitive Guide to Lift", [PDF](http://groups.google.com/group/the-lift-book))
* [Lift](https://github.com/tjweir/liftbook)
* [Lift Cookbook](https://www.oreilly.com/library/view/lift-cookbook/9781449365042/) - Richard Dallaway
* [Simply Lift](http://simply.liftweb.net/Simply_Lift.pdf) - David Pollak (PDF)


#### Play Scala

* [Essential Play](http://underscore.io/books/essential-play/) - Dave Gurnell (PDF, HTML, EPUB) (email address *requested*, not required)
* [Play Framework Recipes](http://alvinalexander.com/scala/scala-cookbook-play-framework-recipes-pdf-ebook) - Alvin Alexander


### Scheme

* [A Pamphlet Against R. Computational Intelligence in Guile Scheme](https://panicz.github.io/pamphlet/)
* [An Introduction to Scheme and its Implementation](http://www.cs.rpi.edu/academics/courses/fall00/ai/scheme/reference/schintro-v14/schintro_toc.html)
* [Concrete Abstractions: An Introduction to Computer Science Using Scheme](https://gustavus.edu/+max/concrete-abstractions.html) - M. Hailperin, B. Kaiser, K. Knight
* [Scheme 9 from Empty Space - First edition (2007)](https://unglue.it/work/506723/) - Nils M. Holm (PDF)
* [Scheme Tutorial](http://www.cs.hut.fi/Studies/T-93.210/schemetutorial/)
* [Simply Scheme: Introducing Computer Science](http://www.cs.berkeley.edu/~bh/ss-toc2.html) - B. Harvey, M. Wright
* [Teach Yourself Scheme in Fixnum Days](https://ds26gte.github.io/tyscheme/index-Z-H-1.html)
* [The Scheme Programming Language: Edition 3](http://www.scheme.com/tspl3/) - [The Scheme Programming Language: Edition 4](http://www.scheme.com/tspl4/)
* [Write Yourself a Scheme in 48 Hours](https://en.wikibooks.org/wiki/Write_Yourself_a_Scheme_in_48_Hours) - Wikibooks


### Scilab

* [Introduction to Scilab](http://forge.scilab.org/index.php/p/docintrotoscilab/downloads/)
* [Programming in Scilab](http://forge.scilab.org/index.php/p/docprogscilab/downloads/)
* [Writing Scilab Extensions](http://forge.scilab.org/index.php/p/docsciextensions/downloads/)


### Scratch

* [An Introductory Computing Curriculum Using Scratch](http://scratched.gse.harvard.edu/guide/download.html)
* [Computer Science Concepts in Scratch](https://stwww1.weizmann.ac.il/scratch/scratch_en/)
* [Learn to Code with Scratch](https://magpi.raspberrypi.com/books/essentials-scratch-v1) - The MagPi magazine (PDF)
* [Scratch Programming Playground](https://inventwithscratch.com/book/) - Al Sweigart


### Sed

* [GNU sed](https://learnbyexample.github.io/learn_gnused/) - Sundeep Agarwal
* [Sed - An Introduction and Tutorial](https://www.grymoire.com/Unix/Sed.html) - Bruce Barnett


### Self

* [The Self Handbook](http://handbook.selflanguage.org)


### Smalltalk

* [Deep into Pharo](http://books.pharo.org/deep-into-pharo/) - Alexandre Bergel, Damien Cassou, Stéphane Ducasse, Jannik Laval
* [Dynamic Web Development with Seaside](http://book.seaside.st/book/table-of-contents) - S. Ducasse, L. Renggli, C. D. Shaffer, R. Zaccone
* [Enterprise Pharo: a Web Perspective](http://books.pharo.org/enterprise-pharo/)
* [Numerical Methods with Pharo](http://books.pharo.org/numerical-methods/) - Didier Besset, Stéphane Ducasse, Serge Stinckwich
* [Pharo by Example](http://books.pharo.org/pharo-by-example/) - Andrew P. Black, et al. (Smalltalk Implementation and IDE)
* [Squeak by Example](https://github.com/hpi-swa-lab/SqueakByExample-english)
* [Stef's Free Online Smalltalk Books](http://stephane.ducasse.free.fr/FreeBooks.html) (meta-list)


### Snap

* [Snap! Reference Manual](https://snap.berkeley.edu/snapsource/help/SnapManual.pdf) - B. Harvey, J. Mönig (PDF)


### Solidity

* [Introductory guide for Solidity](https://www.tutorialspoint.com/solidity/) - Tutorials Point (HTML)
* [The Solidity Reference Guide](https://docs.soliditylang.org)


### Spark

* [Databricks Spark Knowledge Base](https://www.gitbook.com/book/databricks/databricks-spark-knowledge-base/details)
* [Databricks Spark Reference Applications](https://www.gitbook.com/book/databricks/databricks-spark-reference-applications/details)
* [Mastering Apache Spark](https://www.gitbook.com/book/jaceklaskowski/mastering-apache-spark/details)


### Splunk

* [Splunk 7.x Quick Start Guide](https://www.packtpub.com/free-ebooks/splunk-7x-quick-start-guide) - James H. Baxter (Packt account *required*)


### SQL (implementation agnostic)

* [Developing Time-Oriented Database Applications in SQL](https://www2.cs.arizona.edu/~rts/tdbbook.pdf) - Richard T. Snodgrass (PDF)
* [Introduction to SQL](https://github.com/bobbyiliev/introduction-to-sql) - Bobby Iliev (Markdown, PDF)
* [SQL For Web Nerds](http://philip.greenspun.com/sql/)
* [SQL Notes for Professionals](http://goalkicker.com/SQLBook/) - Compiled from StackOverflow Documentation (PDF)
* [SQL Queries Succinctly](https://www.syncfusion.com/ebooks/sql_queries_succinctly) - Nick Harrison
* [SQLite Tutorial](https://www.tutorialspoint.com/sqlite/)
* [Use The Index, Luke!: A Guide To SQL Database Performance](http://use-the-index-luke.com)


### SQL Server

* [Best of SQLServerCentral.com Vol 7](http://www.red-gate.com/community/books/ssc-7) *(RedGate, By SQLServerCentral Authors)
* [Brad's Sure Guide to SQL Server Maintenance Plans](http://www.red-gate.com/community/books/sql-server-maintenance-plans) - Brad McGehee (PDF) (email address *requested*)
* [Defensive Database Programming](https://www.red-gate.com/library/defensive-database-programming) - Alex Kuznetsov (PDF)
* [Fundamentals Of SQL Server 2012 Replication](https://www.red-gate.com/library/fundamentals-of-sql-server-2012-replication) - Sebastian Meine (PDF) (email address *requested*)
* [How to Become an Exceptional DBA, Second edition](http://www.red-gate.com/community/books/exceptional-dba-book) - Brad McGehee (PDF)
* [Inside the SQL Server Query Optimizer](http://www.red-gate.com/products/sql-development/sql-prompt/entrypage/sql-query-optimizer-ebook3) - Benjamin Nevarez (PDF) (email address *requested*)
* [Introducing Microsoft SQL Server 2008 R2](http://social.technet.microsoft.com/wiki/contents/articles/11608.e-book-gallery-for-microsoft-technologies-en.aspx#IntroducingMicrosoftSQLServer2008R2)
* [Introducing Microsoft SQL Server 2012](http://social.technet.microsoft.com/wiki/contents/articles/11608.e-book-gallery-for-microsoft-technologies-en.aspx#IntroducingMicrosoftSQLServer2012)
* [Introducing Microsoft SQL Server 2014](http://blogs.msdn.com/b/microsoft_press/archive/2014/04/02/free-ebook-introducing-microsoft-sql-server-2014.aspx)
* [Mastering SQL Server Profiler](http://www.red-gate.com/community/books/mastering-sql-server-profiler) - Brad McGehee (PDF)
* [Microsoft SQL Server Notes for Professionals](http://goalkicker.com/MicrosoftSQLServerBook/) - Compiled from StackOverflow Documentation (PDF)
* [Performance Tuning with SQL Server Dynamic Management Views](http://www.red-gate.com/community/books/dynamic-management-views) - Tim Ford, Louis Davidson (PDF)
* [Protecting SQL Server Data](http://www.red-gate.com/community/books/protecting-data) - John Magnabosco (PDF)
* [SQL Server 2012 Tutorials: Reporting Services](http://social.technet.microsoft.com/wiki/contents/articles/11608.e-book-gallery-for-microsoft-technologies-en.aspx#SQLServer2012Tutorials%3AReportingServices)
* [SQL Server 2017 Administrator's Guide](https://www.packtpub.com/free-ebooks/sql-server-2017-administrators-guide) - Marek Chmel, Vladimír Mužný (Packt account *required*)
* [SQL Server Backup and Restore](http://www.red-gate.com/community/books/sql-server-backup-and-restore) - Shawn McGehee (PDF) (email address *requested*)
* [SQL Server Execution Plans, Third Edition](https://assets.red-gate.com/community/books/sql-server-execution-plans-3rd-edition.pdf) - Grant Fritchey (PDF)
* [SQL Server for C# Developers Succinctly](https://www.syncfusion.com/ebooks/sql_server_for_c_sharp_developers_succinctly) - Sander Rossel
* [SQL Server Hardware](http://www.red-gate.com/community/books/sql-server-hardware) - Glenn Berry (PDF)
* [SQL Server Internals: In-Memory OLTP](http://www.red-gate.com/library/sql-server-internals-in-memory-oltp) - Kalen Delaney (PDF)
* [SQL Server Metadata Succinctly](https://www.syncfusion.com/ebooks/sql-server-metadata-succinctly) - Joseph D. Booth
* [SQL Server Source Control Basics](https://www.red-gate.com/products/sql-development/sql-source-control/entrypage/sql-server-source-control-basics) - Rob Sheldon, Rob Richardson, Tony Davis (PDF)
* [SQL Server Statistics](http://www.red-gate.com/community/books/sql-server-statistics) - Holger Schmeling (PDF)
* [SQL Server Stumpers Vol.5](http://www.red-gate.com/community/books/sql-server-stumpers-v5) (PDF)
* [SQL Server Tacklebox](http://www.red-gate.com/community/books/sql-server-tacklebox) - Rodney Landrum (PDF)
* [SQL Server Transaction Log Management](http://www.red-gate.com/community/books/sql-server-transaction-log-management) - Tony Davis, Gail Shaw (PDF)
* [The Art of SQL Server FILESTREAM](http://www.red-gate.com/community/books/art-of-filestream) - Jacob Sebastian, Sven Aelterman (PDF)
* [The Art of XSD](https://www.red-gate.com/library/the-art-of-xsd) - Jacob Sebastian (PDF)
* [The Best of SQLServerCentral.com Vol 7](https://www.red-gate.com/library/the-best-of-sqlservercentral-com-vol-7) (PDF)
* [The Redgate Guide to SQL Server Team-based Development](https://www.red-gate.com/library/the-redgate-guide-to-sql-server-team-based-development) - Phil Factor, Grant Fritchey, Alex Kuznetsov, Mladen Prajdić (PDF)
* [Troubleshooting SQL Server: A Guide for the Accidental DBA](http://www.red-gate.com/community/books/accidental-dba) - Jonathan Kehayias, Ted Krueger (PDF)


### Standard ML

* [Introduction to Standard ML](http://www.pllab.riec.tohoku.ac.jp/smlsharp/smlIntroSlides.pdf) - Atsushi Ohori (PDF)
* [ML for the Working Programmer, 2nd Edition](https://www.cl.cam.ac.uk/~lp15/MLbook/pub-details.html) - Lawrence C. Paulson
* [Programming in Standard ML '97](http://homepages.inf.ed.ac.uk/stg/NOTES/) - Stephen Gilmore, University of Edinburgh
* [Programming in Standard ML, DRAFT](http://www.cs.cmu.edu/~rwh/isml/book.pdf) - Robert Harper (PDF)
* [SML# Document](http://www.pllab.riec.tohoku.ac.jp/smlsharp/docs/3.0/en/manual.xhtml) - Atsushi Ohori, Katsuhiro Ueno
* [The Definition of Standard ML (Revised)](http://sml-family.org/sml97-defn.pdf) - SMLFamily GitHub project (PDF)
* [The Standard ML Basis Library](https://smlfamily.github.io/Basis/index.html) - Emden R. Gansner, John H. Reppy (HTML)
* [Unix System Programming with Standard ML](http://mlton.org/References.attachments/Shipman02.pdf) - Anthony L. Shipman (PDF)


### Swift

* [Essential Swift](https://www.programming-books.io/essential/swift/) - Krzysztof Kowalczyk (Compiled from StackOverflow Documentation)
* [Hacking with Swift](https://www.hackingwithswift.com)
* [Swift Notes for Professionals](https://goalkicker.com/SwiftBook/) - Compiled from StackOverflow Documentation (PDF)
* [The Swift Programming Language](https://developer.apple.com/library/prerelease/ios/documentation/Swift/Conceptual/Swift_Programming_Language/index.html) (HTML) [(iBook)](https://itunes.apple.com/us/book/swift-programming-language/id881256329?mt=11)
* [Using Swift with Cocoa and Objective-C](https://developer.apple.com/library/content//documentation/Swift/Conceptual/BuildingCocoaApps/index.html) (HTML) [(iBook)](https://itunes.apple.com/us/book/using-swift-cocoa-objective/id888894773?mt=11)


#### Vapor

* [Vapor 3 Tutorial For Beginners](https://theswiftdev.com/2018/04/09/vapor-3-tutorial-for-beginners) - Tibor Bödecs
* [Vapor Official Docs](https://docs.vapor.codes)


### Tcl

* [Tcl for Web Nerds](https://philip.greenspun.com/tcl/) - Hal Abelson, Philip Greenspun, Lydia Sandon (HTML)
* [Tcl Programming](https://en.wikibooks.org/wiki/Programming%3ATcl) - Richard Suchenwirth, et al.


### TEI

* [What is the Text Encoding Initiative?](https://books.openedition.org/oep/426) - Lou Bernard


### Teradata

* [Teradata Books](http://www.info.teradata.com)


### Tizen

* [Guide to Developing Tizen Native Application](https://developer.tizen.org/sites/default/files/documentation/guide_to_developing_tizen_native_application_en_2.pdf) - Jung, Dong-Geun "Denis.Jung" (PDF)


### TLA

* [Specifying Systems: The TLA+ Language and Tools for Hardware and Software Engineers](http://research.microsoft.com/en-us/um/people/lamport/tla/book.html) - Leslie Lamport (Postscript or PDF)


### TypeScript

* [Learn TypeScript in Y Minutes](https://learnxinyminutes.com/docs/typescript/)
* [Tackling TypeScript: Upgrading from JavaScript](https://exploringjs.com/tackling-ts/toc.html) - Dr. Axel Rauschmayer
* [TypeScript Accelerated](https://accelerated.amimetic.co.uk) - James Porter
* [TypeScript Deep Dive](https://basarat.gitbooks.io/typescript/)
* [TypeScript for C# Programmers](http://www.infoq.com/minibooks/typescript-c-sharp-programmers)
* [TypeScript Succinctly, Syncfusion](https://www.syncfusion.com/resources/techportal/ebooks/typescript) (PDF, Kindle) (email address *requested*, not required)


#### Angular

> :information_source: See also &#8230; [AngularJS](#angularjs)

* [Angular 2 Style Guide](https://github.com/johnpapa/angular-styleguide/blob/master/a2/README.md) - John Papa (HTML)
* [Angular 2+ Notes for Professionals](https://goalkicker.com/Angular2Book/) - Compiled from StackOverflow documentation ([PDF](https://goalkicker.com/Angular2Book/Angular2NotesForProfessionals.pdf))
* [Angular Docs](https://angular.io/docs) (HTML)
* [Angular Material](https://material.angular.io/guide) (HTML)
* [Angular Tutorial](https://angular.io/tutorial) (HTML)
* [Build a Full-Stack Web Application Using Angular & Firebase](https://www.c-sharpcorner.com/ebooks/build-a-full-stack-web-application-using-angular-and-firebase) - Ankit Sharma (PDF, [:package: code samples](https://github.com/AnkitSharma-007/blogging-app-with-Angular-CloudFirestore))


#### Deno

* [Deno Manual](https://deno.land/manual)
* [The Deno Handbook](https://flaviocopes.com/page/deno-handbook/) - Flavio Copes (PDF, EPUB, Kindle) *(email address requested)*


### Unix

* [An Introduction to Unix](http://www.oliverelliott.org/article/computing/tut_unix/)
* [Beej's Guide to Unix Interprocess Communication](http://beej.us/guide/bgipc/) - Brian "Beej Jorgensen" Hall (HTML,PDF)
* [Commentary on the Sixth Edition UNIX Operating System](http://www.lemis.com/grog/Documentation/Lions/) - J. Lions
* [INTRODUCTION TO UNIX](https://homepages.uc.edu/~thomam/Intro_Unix_Text/TOC.html) - Mark A. Thomas
* [Unix as IDE](https://github.com/mrzool/unix-as-ide) - Tom Ryder (epub, mobi)
* [UNIX Commands and Concepts](http://www.cs.bu.edu/teaching/unix/reference/) - Robert I. Pitts
* [Unix for Poets](http://web.stanford.edu/class/cs124/kwc-unix-for-poets.pdf) - Kenneth Ward Church (PDF)
* [Unix Toolbox](https://web.archive.org/web/20210912091852/https://cb.vu/unixtoolbox.xhtml) - Colin Barschel *(:card_file_box: archived)*
* [UNIX Tutorial for Beginners](http://www.ee.surrey.ac.uk/Teaching/Unix/)


### V

* [V Documentation](https://github.com/vlang/v/blob/HEAD/doc/docs.md) - vlang.io (Markdown)


### Verilog

* [Verilog, Formal Verification and Verilator Beginner's Tutorial](https://zipcpu.com/tutorial/) - Daniel E. Gisselquist
* [Verilog Quick Reference Guide - Sutherland HDL](http://sutherland-hdl.com/pdfs/verilog_2001_ref_guide.pdf) (PDF)
* [Verilog Tutorial](http://www.asic-world.com/verilog/veritut.html)


### VHDL

* [Free Range VHDL](https://github.com/fabriziotappero/Free-Range-VHDL-book) - Bryan Mealy, Fabrizio Tappero (TeX and PDF)
* [VHDL Tutorial](http://www.seas.upenn.edu/~ese171/vhdl/vhdl_primer.html)
* [VHDL Tutorial: Learn By Example](http://esd.cs.ucr.edu/labs/tutorial/)


### Vim

* [A Byte of Vim](http://www.swaroopch.com/notes/vim/)
* [Learn Vim (the Smart Way)](https://github.com/iggredible/Learn-Vim) (HTML) (:construction: *in process*)
* [Learn Vim For the Last Time](https://danielmiessler.com/study/vim/) - Daniel Miessler
* [Learn Vim Progressively](http://yannesposito.com/Scratch/en/blog/Learn-Vim-Progressively/)
* [Learn Vimscript the Hard Way](http://learnvimscriptthehardway.stevelosh.com) - Steve Losh
* [Use Vim Like A Pro](https://leanpub.com/VimLikeAPro) - Tim Ottinger *(Leanpub account or valid email requested)*
* [Vi Improved -- Vim](http://www.truth.sk/vim/vimbook-OPL.pdf) - Steve Oualline (PDF)
* [VIM-GALORE - All things Vim!](https://github.com/mhinz/vim-galore#readme) (HTML)
* [Vim Recipes](https://web.archive.org/web/20130302172911/http://vim.runpaint.org/vim-recipes.pdf) (PDF)
* [Vim Regular Expressions 101](http://vimregex.com)


### Visual Basic

* [Visual Basic .NET Notes for Professionals](https://goalkicker.com/VisualBasic_NETBook/) - Compiled from StackOverflow Documentation (PDF)
* [Visual Basic Official Docs](https://docs.microsoft.com/en-us/dotnet/visual-basic)


### Visual Prolog

* [A Beginners' Guide to Visual Prolog](http://wiki.visual-prolog.com/index.php?title=A_Beginners_Guide_to_Visual_Prolog)
* [Visual Prolog for Tyros](http://wiki.visual-prolog.com/index.php?title=Visual_Prolog_for_Tyros)


#### Vulkan

* [Vulkan Tutorial](https://vulkan-tutorial.com) - Alexander Overvoorde (EPUB, HTML, PDF) (C++)
* [Vulkan Tutorial Java](https://github.com/Naitsirc98/Vulkan-Tutorial-Java) - Cristian Herrera, et al. (Java)
* [Vulkan Tutorial RS](https://github.com/bwasty/vulkan-tutorial-rs) - Benjamin Wasty, et al. (:construction: *in process*) (Rust)
* [Vulkano](https://vulkano.rs/guide/introduction) - Tomaka, et al. (HTML) (Rust)


### Web Services

* [RESTful Web Services](http://restfulwebapis.org/RESTful_Web_Services.pdf) (PDF)


### Windows 8

* [Programming Windows Store Apps with HTML, CSS, and JavaScript, Second Edition](https://web.archive.org/web/20150624142410/http://download.microsoft.com/download/6/6/5/665AF7A6-2184-45DC-B9DA-C89185B01937/Microsoft_Press_eBook_Programming_Windows_8_Apps_HTML_CSS_JavaScript_2E_PDF.pdf) - Kraig Brockschmidt (PDF)


### Windows Phone

* [Developing An Advanced Windows Phone 7.5 App That Connects To The Cloud](https://web.archive.org/web/20150709045622/http://download.microsoft.com/download/C/4/6/C4635738-5E06-4DF7-904E-BDC22AED2E58/Developing%20an%20Advanced%20Windows%20Phone%207.5%20App%20that%20Connects%20to%20the%20Cloud.pdf) - MSDN Library, David Britch, Francis Cheung, Adam Kinney, Rohit Sharma (PDF) (:card_file_box: *archived*)
* [Windows Phone 8 Development Succinctly](https://www.syncfusion.com/resources/techportal/ebooks/windowsphone8) - Matteo Pagani (PDF)
* [Windows Phone 8.1 Development for Absolute Beginners](http://channel9.msdn.com/Series/Windows-Phone-8-1-Development-for-Absolute-Beginners)
* [Windows Phone Programming Blue Book](http://www.robmiles.com/c-yellow-book/)


### Workflow

* [Declare Peace on Virtual Machines. A guide to simplifying vm-based development on a Mac](https://leanpub.com/declarepeaceonvms/read)


### xBase (dBase / Clipper / Harbour)

* [Application Development with Harbour](https://en.wikibooks.org/wiki/Application_Development_with_Harbour) - Wikibooks
* [CA-Clipper 5.2 Norton Guide](https://web.archive.org/web/20190516192814/http://www.ousob.com/ng/clguide/)
* [Clipper Tutorial: a Guide to Open Source Clipper(s)](https://en.wikibooks.org/wiki/Clipper_Tutorial%3A_a_Guide_to_Open_Source_Clipper(s)) - Wikibooks<|MERGE_RESOLUTION|>--- conflicted
+++ resolved
@@ -2004,12 +2004,8 @@
 
 ### QML
 
-<<<<<<< HEAD
 * [Qt5 Cadaques](http://qmlbook.github.io) - Juergen Bocklage-Ryannel, Johan Thelin (HTML, PDF, ePub) (:construction: *in process*)
-=======
-* [Qt5 Cadaques](http://qmlbook.github.io) - Juergen Bocklage-Ryannel and Johan Thelin (HTML, PDF, ePub) (:construction: *in process*)
 * [Qt6 Book](https://www.qt.io/product/qt6/qml-book/preface-preface) - Johan Thelin, Jürgen Bocklage-Ryannel, Cyril Lorquet (HTML, PDF) (:construction: *in process*)
->>>>>>> 560691ea
 
 
 ### R
