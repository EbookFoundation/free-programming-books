--- conflicted
+++ resolved
@@ -220,13 +220,8 @@
 
 * [A Data-Centric Introduction to Computing](https://dcic-world.org) - Kathi Fisler, Shriram Krishnamurthi, Benjamin S. Lerner, Joe Gibbs Politz (HTML)
 * [Computational Thinking](https://www.cs.cmu.edu/~15110-s13/Wing06-ct.pdf) - Jeannette Wing, Carnegie-Mellon University (PDF)
-<<<<<<< HEAD
-* [Computer Science I - Draft](https://bitbucket.org/chrisbourke/computersciencei/src) - Dr. Chris Bourke (PDF) (:construction: *in process*)
+* [Computer Science I](https://cse.unl.edu/~cbourke/ComputerScienceOne.pdf) - Chris Bourke (PDF)
 * [Computer Science II](https://cse.unl.edu/~cbourke/ComputerScienceTwo.pdf) - Chris Bourke (PDF)
-=======
-* [Computer Science I](https://cse.unl.edu/~cbourke/ComputerScienceOne.pdf) - Chris Bourke (PDF)
-* [Computer Science II - Draft](http://cse.unl.edu/~cbourke/ComputerScienceTwo.pdf) - Dr. Chris Bourke (PDF) (:construction: *in process*)
->>>>>>> e5438442
 * [CS Principles: Big Ideas in Programming](https://www.openbookproject.net/books/StudentCSP/) - Mark Guzdial, Barbara Ericson (HTML)
 * [What to Look for in a Code Review](https://leanpub.com/whattolookforinacodereview) - Trisha Gee (HTML, PDF, EPUB, Kindle) *(Leanpub account or valid email requested)*
 
