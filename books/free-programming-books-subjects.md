--- conflicted
+++ resolved
@@ -402,7 +402,6 @@
 
 ### Mathematics
 
-<<<<<<< HEAD
 -   [A Computational Introduction to Number Theory and Algebra](https://shoup.net/ntb/) - Victor Shoup
 -   [A Computational Logic (1979)](https://www.cs.utexas.edu/users/boyer/acl.pdf) - Robert S. Boyer, J Strother Moore (PDF)
 -   [A First Course in Complex Analysis](http://math.sfsu.edu/beck/complex.html) - Matthias Beck, Gerald Marchesi, Dennis Pixton, Lucas Sabalka
@@ -524,7 +523,6 @@
 -   [Think Stats: Probability and Statistics for Programmers](http://greenteapress.com/thinkstats/) - Allen B. Downey (using Python)
 -   [Vector Calculus](http://www.mecmath.net) - Michael Corral
 -   [Yet Another Introductory Number Theory Textbook](https://www.poritz.net/jonathan/share/yaintt.pdf) - Jonathan A. Poritz (PDF)
-=======
 * [A Computational Introduction to Number Theory and Algebra](https://shoup.net/ntb/) - Victor Shoup
 * [A Computational Logic (1979)](https://www.cs.utexas.edu/users/boyer/acl.pdf) - Robert S. Boyer, J Strother Moore (PDF)
 * [A Cool Brisk Walk Through Discrete Mathematics](http://stephendavies.org/brisk.pdf) - Stephen Davies (PDF)
@@ -648,8 +646,6 @@
 * [Vector Calculus](http://www.mecmath.net) - Michael Corral
 * [Yet Another Introductory Number Theory Textbook](https://www.poritz.net/jonathan/share/yaintt.pdf) - Jonathan A. Poritz (PDF)
 
->>>>>>> 77a0e9ee
-
 ### Mathematics For Computer Science
 
 -   [A Mathematical Theory of Communication](https://archive.org/details/bstj27-4-623) - Claude E.Shannon
