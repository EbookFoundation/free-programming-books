--- conflicted
+++ resolved
@@ -135,11 +135,8 @@
 * [Artificial Intelligence for a Better Future: An Ecosystem Perspective on the Ethics of AI and Emerging Digital Technologies](https://link.springer.com/book/10.1007/978-3-030-69978-9) - Bernd Carsten Stahl (PDF)
 * [Artificial Intelligence: Foundations of Computational Agents (2010), 1st Edition](https://artint.info/aifca1e.html) - David L. Poole, Alan K. Mackworth @ Cambridge University Press (HTML)
 * [Artificial Intelligence: Foundations of Computational Agents (2017), 2nd Edition](https://artint.info) - David L. Poole, Alan K. Mackworth @ Cambridge University Press (HTML, Slides)
-<<<<<<< HEAD
+* [Getting Started with Artificial Intelligence , 2nd Edition](https://www.ibm.com/downloads/cas/OJ6WX73V) - Tom Markiewicz, Josh Zheng (PDF)
 * [Graph Representational Learning Book](https://www.cs.mcgill.ca/~wlh/grl_book/) - William L. Hamilton (HTML, PDF)
-=======
-* [Getting Started with Artificial Intelligence , 2nd Edition](https://www.ibm.com/downloads/cas/OJ6WX73V) - Tom Markiewicz, Josh Zheng (PDF)
->>>>>>> 72b3fbe4
 * [Introduction to Autonomous Robots](https://github.com/correll/Introduction-to-Autonomous-Robots/releases) - Nikolaus Correll (PDF)
 * [On the Path to AI: Law’s prophecies and the conceptual foundations of the machine learning age](https://link.springer.com/book/10.1007/978-3-030-43582-0) - Thomas D. Grant, Damon J. Wischik (PDF)
 * [Probabilistic Programming & Bayesian Methods for Hackers](http://camdavidsonpilon.github.io/Probabilistic-Programming-and-Bayesian-Methods-for-Hackers/) - Cam Davidson-Pilon (HTML, Jupyter Notebook)
