--- conflicted
+++ resolved
@@ -2,13 +2,8 @@
 
 * [ClosureScript](#clojurescript)
 * [Haskell](#haskell)
-<<<<<<< HEAD
-* [HTML / CSS](#html--css)
+* [HTML and CSS](#html-and-css)
     * [Bootstrap](#bootstrap)
-=======
-* [HTML and CSS](#html-and-css)
-  * [Bootstrap](#bootstrap)
->>>>>>> 44579d33
 * [Java](#java)
 * [JavaScript](#javascript)
 * [Language Agnostic](#language-agnostic)
