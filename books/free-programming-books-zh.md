﻿## Index

* [语言无关](#语言无关)
    * [版本控制](#版本控制)
    * [编程艺术](#编程艺术)
    * [编辑器](#编辑器)
    * [编译原理](#编译原理)
    * [操作系统](#操作系统)
    * [程序员杂谈](#程序员杂谈)
    * [大数据](#大数据)
    * [分布式系统](#分布式系统)
    * [管理和监控](#管理和监控)
    * [函数式概念](#函数式概念)
    * [计算机图形学](#计算机图形学)
    * [其它](#其它)
    * [软件开发方法](#软件开发方法)
    * [设计模式](#设计模式)
    * [数据库](#数据库)
    * [项目相关](#项目相关)
    * [在线教育](#在线教育)
    * [正则表达式](#正则表达式)
    * [智能系统](#智能系统)
    * [IDE](#ide)
    * [Web](#web)
    * [WEB服务器](#web服务器)
* [语言相关](#语言相关)
<<<<<<< HEAD
    * [Android](#android)
    * [Assembly](#assembly)
    * [AWK](#awk)
    * [C](#c)
    * [C#](#csharp)
    * [C++](#cpp)
    * [CoffeeScript](#coffeescript)
    * [Dart](#dart)
    * [Elasticsearch](#elasticsearch)
    * [Elixir](#elixir)
    * [Erlang](#erlang)
    * [Fortran](#fortran)
    * [Golang](#golang)
    * [Haskell](#haskell)
    * [HTML and CSS](#html-and-css)
    * [HTTP](#http)
    * [iOS](#ios)
    * [Java](#java)
    * [JavaScript](#javascript)
        * [AngularJS](#angularjs)
        * [Backbone.js](#backbonejs)
        * [D3.js](#d3js)
        * [Electron.js](#electronjs)
        * [ExtJS](#extjs)
        * [impress.js](#impressjs)
        * [jQuery](#jquery)
        * [Node.js](#nodejs)
        * [React.js](#reactjs)
        * [Vue.js](#vuejs)
        * [Zepto.js](#zeptojs)
    * [LaTeX](#latex)
    * [LISP](#lisp)
    * [Lua](#lua)
    * [Markdown](#markdown)
    * [MySQL](#mysql)
    * [NoSQL](#nosql)
    * [Perl](#perl)
    * [PHP](#php)
        * [Laravel](#laravel)
        * [Symfony](#symfony)
    * [PostgreSQL](#postgresql)
    * [Python](#python)
        * [Django](#django)
    * [R](#r)
    * [reStructuredText](#restructuredtext)
    * [Ruby](#ruby)
    * [Rust](#rust)
    * [Scala](#scala)
    * [Scheme](#scheme)
    * [Scratch](#scratch)
    * [Shell](#shell)
    * [Swift](#swift)
    * [TypeScript](#typescript)
        * [Angular](#angular)
        * [Deno](#deno)
    * [VBA](#vba-microsoft-visual-basic-applications)
    * [Vim](#vim)
    * [Visual Prolog](#visual-prolog)
=======
  * [Android](#android)
  * [Assembly](#assembly)
  * [AWK](#awk)
  * [C](#c)
  * [C#](#csharp)
  * [C++](#cpp)
  * [CoffeeScript](#coffeescript)
  * [Dart](#dart)
  * [Elasticsearch](#elasticsearch)
  * [Elixir](#elixir)
  * [Erlang](#erlang)
  * [Fortran](#fortran)
  * [Golang](#golang)
  * [Haskell](#haskell)
  * [HTML and CSS](#html-and-css)
  * [HTTP](#http)
  * [iOS](#ios)
  * [Java](#java)
  * [JavaScript](#javascript)
    * [AngularJS](#angularjs)
    * [Backbone.js](#backbonejs)
    * [D3.js](#d3js)
    * [Electron.js](#electronjs)
    * [ExtJS](#extjs)
    * [jQuery](#jquery)
    * [Node.js](#nodejs)
    * [React.js](#reactjs)
    * [Vue.js](#vuejs)
    * [Zepto.js](#zeptojs)
  * [LaTeX](#latex)
  * [LISP](#lisp)
  * [Lua](#lua)
  * [Markdown](#markdown)
  * [MySQL](#mysql)
  * [NoSQL](#nosql)
  * [Perl](#perl)
  * [PHP](#php)
    * [Laravel](#laravel)
    * [Symfony](#symfony)
  * [PostgreSQL](#postgresql)
  * [Python](#python)
    * [Django](#django)
  * [R](#r)
  * [reStructuredText](#restructuredtext)
  * [Ruby](#ruby)
  * [Rust](#rust)
  * [Scala](#scala)
  * [Scheme](#scheme)
  * [Scratch](#scratch)
  * [Shell](#shell)
  * [Swift](#swift)
  * [TypeScript](#typescript)
    * [Angular](#angular)
    * [Deno](#deno)
  * [VBA](#vba-microsoft-visual-basic-applications)
  * [Vim](#vim)
  * [Visual Prolog](#visual-prolog)
>>>>>>> 6f39e805


## 语言无关

### 版本控制

* [沉浸式学 Git](https://web.archive.org/web/20191004044726/http://igit.linuxtoy.org:80/index.html)
* [猴子都能懂的GIT入门](http://backlogtool.com/git-guide/cn/)
* [学习 Git 分支](https://learngitbranching.js.org)
* [Git - 简易指南](http://rogerdudler.github.io/git-guide/index.zh.html)
* [Git 参考手册](http://gitref.justjavac.com)
* [Git-Cheat-Sheet](https://github.com/flyhigher139/Git-Cheat-Sheet) - flyhigher139
* [Git Community Book 中文版](http://gitbook.liuhui998.com)
* [git-flow 备忘清单](http://danielkummer.github.io/git-flow-cheatsheet/index.zh_CN.html)
* [Git magic](http://www-cs-students.stanford.edu/~blynn/gitmagic/intl/zh_cn/)
* [Git Magic](http://www-cs-students.stanford.edu/~blynn/gitmagic/intl/zh_cn/)
* [Git教程](http://www.liaoxuefeng.com/wiki/0013739516305929606dd18361248578c67b8067c8c017b000) - 廖雪峰
* [Github帮助文档](https://github.com/waylau/github-help)
* [GitHub秘籍](https://snowdream86.gitbooks.io/github-cheat-sheet/content/zh/)
* [Got GitHub](https://github.com/gotgit/gotgithub)
* [GotGitHub](http://www.worldhello.net/gotgithub/index.html)
* [HgInit (中文版)](https://zh-hginit.readthedocs.io/en/latest/)
* [Mercurial 使用教程](https://www.mercurial-scm.org/wiki/ChineseTutorial)
* [Pro Git](https://git-scm.com/book/zh/v2)
* [Pro Git 第二版 中文版](https://bingohuang.gitbooks.io/progit2/content) - Bingo Huang
* [svn 手册](http://svnbook.red-bean.com/nightly/zh/index.html)


### 编程艺术

* [编程入门指南](http://www.kancloud.cn/kancloud/intro-to-prog/52592)
* [程序员编程艺术](https://github.com/julycoding/The-Art-Of-Programming-by-July)
* [每个程序员都应该了解的内存知识 (第一部分)](http://www.oschina.net/translate/what-every-programmer-should-know-about-memory-part1)


### 编辑器

* [所需即所获：像 IDE 一样使用 vim](https://github.com/yangyangwithgnu/use_vim_as_ide)
* [exvim--vim 改良成IDE项目](http://exvim.github.io/docs-zh/intro/)
* [Vim中文文档](https://github.com/vimcn/vimcdoc)


### 编译原理

* [《计算机程序的结构和解释》公开课 翻译项目](https://github.com/DeathKing/Learning-SICP)


### 操作系统

* [开源世界旅行手册](http://i.linuxtoy.org/docs/guide/index.html)
* [理解Linux进程](https://github.com/tobegit3hub/understand_linux_process)
* [命令行的艺术](https://github.com/jlevy/the-art-of-command-line/blob/master/README-zh.md)
* [鸟哥的 Linux 私房菜 服务器架设篇](http://cn.linux.vbird.org/linux_server/)
* [鸟哥的 Linux 私房菜 基础学习篇](http://cn.linux.vbird.org/linux_basic/linux_basic.php)
* [嵌入式 Linux 知识库 (eLinux.org 中文版)](https://tinylab.gitbooks.io/elinux/content/zh/)
* [Docker — 从入门到实践](https://github.com/yeasy/docker_practice)
* [Docker入门实战](http://yuedu.baidu.com/ebook/d817967416fc700abb68fca1)
* [Docker中文指南](https://github.com/widuu/chinese_docker)
* [FreeBSD 使用手册](http://www.freebsd.org/doc/zh_CN.UTF-8/books/handbook/)
* [Linux 构建指南](http://works.jinbuguo.com/lfs/lfs62/index.html)
* [Linux 系统高级编程](http://sourceforge.net/projects/elpi/)
* [Linux Documentation (中文版)](https://tinylab.gitbooks.io/linux-doc/content/zh-cn/)
* [Linux Guide for Complete Beginners](http://happypeter.github.io/LGCB/book/)
* [Linux工具快速教程](https://github.com/me115/linuxtools_rst)
* [Mac 开发配置手册](https://aaaaaashu.gitbooks.io/mac-dev-setup/content/)
* [Operating Systems: Three Easy Pieces](http://pages.cs.wisc.edu/~remzi/OSTEP/)
* [The Linux Command Line](http://billie66.github.io/TLCL/index.html)
* [Ubuntu 参考手册](http://wiki.ubuntu.org.cn/UbuntuManual)
* [uCore Lab: Operating System Course in Tsinghua University](https://www.gitbook.com/book/objectkuan/ucore-docs/details)
* [UNIX TOOLBOX](https://web.archive.org/web/20210812021003/cb.vu/unixtoolbox_zh_CN.xhtml) *(:card_file_box: archived)*


### 程序员杂谈

* [程序员的自我修养](http://www.kancloud.cn/kancloud/a-programmer-prepares)


### 大数据

* [面向程序员的数据挖掘指南](http://dataminingguide.books.yourtion.com)
* [数据挖掘中经典的算法实现和详细的注释](https://github.com/linyiqun/DataMiningAlgorithm)
* [Spark 编程指南简体中文版](https://aiyanbo.gitbooks.io/spark-programming-guide-zh-cn/content/)


### 分布式系统

* [走向分布式](http://dcaoyuan.github.io/papers/pdfs/Scalability.pdf) (PDF)


### 管理和监控

* [ElasticSearch 权威指南](https://www.gitbook.com/book/fuxiaopang/learnelasticsearch/details)
* [Elasticsearch 权威指南（中文版）](https://web.archive.org/web/20200415002735/https://es.xiaoleilu.com/) *(:card_file_box: archived)*
* [ELKstack 中文指南](http://kibana.logstash.es)
* [Logstash 最佳实践](https://github.com/chenryn/logstash-best-practice-cn)
* [Mastering Elasticsearch(中文版)](http://udn.yyuap.com/doc/mastering-elasticsearch/)
* [Puppet 2.7 Cookbook 中文版](https://www.gitbook.com/book/wizardforcel/puppet-27-cookbook/details)


### 函数式概念

* [傻瓜函数编程](https://github.com/justinyhuang/Functional-Programming-For-The-Rest-of-Us-Cn)


### 计算机图形学

* [LearnOpenGL CN](https://learnopengl-cn.github.io)
* [OpenGL 教程](https://github.com/zilongshanren/opengl-tutorials)


### 其它

* [深入理解并行编程](http://ifeve.com/perfbook/)
* [SAN 管理入门系列](https://community.emc.com/docs/DOC-16067)
* [Sketch 中文手册](http://sketchcn.com/sketch-chinese-user-manual.html#introduce)


### 软件开发方法

* [傻瓜函数编程](https://github.com/justinyhuang/Functional-Programming-For-The-Rest-of-Us-Cn) (《Functional Programming For The Rest of Us》中文版)
* [硝烟中的 Scrum 和 XP](http://www.infoq.com/cn/minibooks/scrum-xp-from-the-trenches)


### 设计模式

* [深入设计模式](https://refactoringguru.cn/design-patterns)
* [史上最全设计模式导学目录](http://blog.csdn.net/lovelion/article/details/17517213)
* [图说设计模式](https://github.com/me115/design_patterns)


### 数据库

<!-- Waiting to add in -->


### 项目相关

* [编码规范](https://github.com/ecomfe/spec)
* [开源软件架构](http://www.ituring.com.cn/book/1143)
* [让开发自动化系列专栏](https://wizardforcel.gitbooks.io/ibm-j-ap)
* [追求代码质量](https://wizardforcel.gitbooks.io/ibm-j-cq)
* [GNU make 指南](http://docs.huihoo.com/gnu/linux/gmake.html)
* [Gradle 2 用户指南](https://github.com/waylau/Gradle-2-User-Guide)
* [Gradle 中文使用文档](http://yuedu.baidu.com/ebook/f23af265998fcc22bcd10da2)
* [Joel谈软件](https://web.archive.org/web/20170616013024/http://local.joelonsoftware.com/wiki/Chinese_(Simplified))
* [selenium 中文文档](https://einverne.gitbook.io/selenium-doc/)


### 在线教育

* [51CTO学院](http://edu.51cto.com)
* [黑马程序员](http://yun.itheima.com)
* [汇智网](http://www.hubwiz.com)
* [极客学院](http://www.jikexueyuan.com)
* [计蒜客](http://www.jisuanke.com)
* [慕课网](http://www.imooc.com/course/list)
* [Codecademy](https://www.codecademy.com/?locale_code=zh)
* [CodeSchool](https://www.codeschool.com)
* [Coursera](https://www.coursera.org/courses?orderby=upcoming&lngs=zh)
* [Learn X in Y minutes](https://learnxinyminutes.com)
* [shiyanlou](https://www.shiyanlou.com)
* [TeamTreeHouse](https://teamtreehouse.com)
* [Udacity](https://www.udacity.com)
* [xuetangX](https://www.xuetangx.com)


### 正则表达式

* [正则表达式-菜鸟教程](http://www.runoob.com/regexp/regexp-tutorial.html)
* [正则表达式30分钟入门教程](https://web.archive.org/web/20161119141236/http://deerchao.net:80/tutorials/regex/regex.htm)


### 智能系统

* [一步步搭建物联网系统](https://github.com/phodal/designiot)


### IDE

* [IntelliJ IDEA 简体中文专题教程](https://github.com/judasn/IntelliJ-IDEA-Tutorial)


### Web

* [3 Web Designs in 3 Weeks](https://www.gitbook.com/book/juntao/3-web-designs-in-3-weeks/details)
* [关于浏览器和网络的 20 项须知](http://www.20thingsilearned.com/zh-CN/home)
* [浏览器开发工具的秘密](http://jinlong.github.io/2013/08/29/devtoolsecrets/)
* [前端代码规范 及 最佳实践](http://coderlmn.github.io/code-standards/)
* [前端开发体系建设日记](https://github.com/fouber/blog/issues/2)
* [前端资源分享（二）](https://github.com/hacke2/hacke2.github.io/issues/3)
* [前端资源分享（一）](https://github.com/hacke2/hacke2.github.io/issues/1)
* [一站式学习Wireshark](https://community.emc.com/thread/194901)
* [移动前端开发收藏夹](https://github.com/hoosin/mobile-web-favorites)
* [移动Web前端知识库](https://github.com/AlloyTeam/Mars)
* [正则表达式30分钟入门教程](http://deerchao.net/tutorials/regex/regex.htm)
* [Chrome 开发者工具中文手册](https://github.com/CN-Chrome-DevTools/CN-Chrome-DevTools)
* [Chrome扩展及应用开发](http://www.ituring.com.cn/minibook/950)
* [Chrome扩展开发文档](http://open.chrome.360.cn/extension_dev/overview.html)
* [Growth: 全栈增长工程师指南](https://github.com/phodal/growth-ebook)
* [Grunt中文文档](http://www.gruntjs.net)
* [Gulp 入门指南](https://github.com/nimojs/gulp-book)
* [gulp中文文档](http://www.gulpjs.com.cn/docs/)
* [HTTP 接口设计指北](https://github.com/bolasblack/http-api-guide)
* [HTTP/2.0 中文翻译](http://yuedu.baidu.com/ebook/478d1a62376baf1ffc4fad99?pn=1)
* [http2讲解](https://www.gitbook.com/book/ye11ow/http2-explained/details)
* [JSON风格指南](https://github.com/darcyliu/google-styleguide/blob/master/JSONStyleGuide.md)
* [Wireshark用户手册](https://web.archive.org/web/20200415002730/http://man.lupaworld.com/content/network/wireshark/index.html)


### WEB服务器

* [Apache 中文手册](http://works.jinbuguo.com/apache/menu22/index.html)
* [Nginx教程从入门到精通](http://www.ttlsa.com/nginx/nginx-stu-pdf/) - 运维生存时间 (PDF)
* [Nginx开发从入门到精通](http://tengine.taobao.org/book/index.html) - 淘宝团队


## 语言相关

### Android

* [Android Note(开发过程中积累的知识点)](https://github.com/CharonChui/AndroidNote)
* [Android6.0新特性详解](http://leanote.com/blog/post/561658f938f41126b2000298)
* [Android开发技术前线(android-tech-frontier)](https://github.com/bboyfeiyu/android-tech-frontier)
* [Google Android官方培训课程中文版](http://hukai.me/android-training-course-in-chinese/index.html)
* Google Material Design 正體中文版 ([译本一](https://wcc723.gitbooks.io/google_design_translate/content/style-icons.html)，[译本二](https://github.com/1sters/material_design_zh))
* [Material Design 中文版](http://wiki.jikexueyuan.com/project/material-design/)
* [Point-of-Android](https://github.com/FX-Max/Point-of-Android)


### Assembly

* 逆向工程权威指南 《Reverse Engineering for Beginners》 - Dennis Yurichev, Antiy Labs, Archer
    * [逆向工程权威指南 《Reverse Engineering for Beginners》 Vol.1](https://beginners.re/RE4B-CN-vol1.pdf) - Dennis Yurichev, Antiy Labs, Archer (PDF)
    * [逆向工程权威指南 《Reverse Engineering for Beginners》 Vol.2](https://beginners.re/RE4B-CN-vol2.pdf) - Dennis Yurichev, Antiy Labs, Archer (PDF)
* [C/C++面向WebAssembly编程](https://github.com/3dgen/cppwasm-book/tree/master/zh) - Ending, Chai Shushan (HTML, [:package: examples](https://github.com/3dgen/cppwasm-book/tree/master/examples))


### AWK

* [awk程序设计语言](https://github.com/wuzhouhui/awk)
* [awk中文指南](http://awk.readthedocs.org/en/latest/index.html)


### C

* [新概念 C 语言教程](https://github.com/limingth/NCCL)
* [Beej's Guide to Network Programming 簡體中文版](https://beej-zhtw-gitbook.netdpi.net) - Brian "Beej Jorgensen" Hall, 廖亚伦译
* [C 语言常见问题集](http://c-faq-chn.sourceforge.net/ccfaq/ccfaq.html)
* [Linux C 编程一站式学习](https://web.archive.org/web/20210514225440/http://docs.linuxtone.org/ebooks/C&CPP/c/) *(:card_file_box: archived)*


### <a id="csharp"></a>C\#

* [精通C#(第6版)](http://book.douban.com/subject/24827879/)


### <a id="cpp"></a>C++

* [100个gcc小技巧](https://github.com/hellogcc/100-gcc-tips/blob/master/src/index.md)
* [100个gdb小技巧](https://github.com/hellogcc/100-gdb-tips/blob/master/src/index.md)
* [简单易懂的C魔法](https://web.archive.org/web/20210413213859/http://www.nowamagic.net/librarys/books/contents/c) *(:card_file_box: archived)*
* [像计算机科学家一样思考（C++版)](http://www.ituring.com.cn/book/1203) (《How To Think Like a Computer Scientist: C++ Version》中文版)
* [C 语言编程透视](https://tinylab.gitbooks.io/cbook/content/)
* [C/C++ Primer](https://github.com/andycai/cprimer) - andycai
* [C++ 并发编程指南](https://github.com/forhappy/Cplusplus-Concurrency-In-Practice)
* [C++ FAQ LITE(中文版)](http://www.sunistudio.com/cppfaq/)
* [C++ Primer 5th Answers](https://github.com/Mooophy/Cpp-Primer)
* [C++ Template 进阶指南](https://github.com/wuye9036/CppTemplateTutorial)
* [CGDB中文手册](https://github.com/leeyiw/cgdb-manual-in-chinese)
* [Cmake 实践](https://web.archive.org/web/20170615174144/http://sewm.pku.edu.cn/src/paradise/reference/CMake%20Practice.pdf) (PDF)
* [GNU make 指南](http://docs.huihoo.com/gnu/linux/gmake.html)
* [Google C++ 风格指南](http://zh-google-styleguide.readthedocs.org/en/latest/google-cpp-styleguide/contents/)
* [ZMQ 指南](https://github.com/anjuke/zguide-cn)


### CoffeeScript

* [CoffeeScript 编程风格指南](https://github.com/elrrrrrrr/coffeescript-style-guide/blob/master/README-ZH.md)
* [CoffeeScript 编码风格指南](https://github.com/geekplux/coffeescript-style-guide)
* [CoffeeScript 中文](http://coffee-script.org)


### Dart

* [Dart 语言导览](https://web.archive.org/web/20200415002731/dart.lidian.info/wiki/Language_Tour) *(:card_file_box: archived)*


### Elasticsearch

* [Elasticsearch 权威指南](https://github.com/looly/elasticsearch-definitive-guide-cn) （《Elasticsearch the definitive guide》中文版）
* [Mastering Elasticsearch(中文版)](http://udn.yyuap.com/doc/mastering-elasticsearch/)


### Elixir

* [Elixir 编程语言教程](https://elixirschool.com/zh-hans) (Elixir School)
* [Elixir Getting Started 中文翻译](https://github.com/Ljzn/ElixrGettingStartedChinese)
* [Elixir元编程与DSL 中文翻译](https://github.com/Ljzn/MetaProgrammingInElixirChinese)
* [Phoenix 框架中文文档](https://mydearxym.gitbooks.io/phoenix-doc-in-chinese/content/)


### Erlang

* [Erlang 并发编程](https://github.com/liancheng/cpie-cn) (《Concurrent Programming in Erlang (Part I)》中文版)


### Fortran

* [Fortran77和90/95编程入门](http://micro.ustc.edu.cn/Fortran/ZJDing/)


### Golang

* [深入解析 Go](https://tiancaiamao.gitbooks.io/go-internals/content/zh) - tiancaiamao
* [学习Go语言](http://mikespook.com/learning-go/)
* [Go 编程基础](https://github.com/Unknwon/go-fundamental-programming)
* [Go 官方文档翻译](https://github.com/golang-china/golangdoc.translations)
* [Go 简易教程](https://github.com/songleo/the-little-go-book_ZH_CN) - Song Song Li (《[The Little Go Book](https://github.com/karlseguin/the-little-go-book) - Karl Seguin》中文版)
* [Go 命令教程](https://github.com/hyper-carrot/go_command_tutorial)
* [Go 入门指南](https://github.com/Unknwon/the-way-to-go_ZH_CN) (《The Way to Go》中文版)
* [Go 语法树入门](https://github.com/chai2010/go-ast-book)
* [Go 语言标准库](https://github.com/polaris1119/The-Golang-Standard-Library-by-Example)
* [Go 语言高级编程（Advanced Go Programming）](https://github.com/chai2010/advanced-go-programming-book)
* [Go 语言设计与实现](https://draveness.me/golang) - draveness
* [Go 语言实战笔记](https://github.com/rujews/go-in-action-notes)
* [Go 指南](https://tour.go-zh.org/list) (《A Tour of Go》中文版)
* [Go Web 编程](https://github.com/astaxie/build-web-application-with-golang)
* [Go实战开发](https://github.com/astaxie/go-best-practice)
* [Go语言博客实践](https://github.com/achun/Go-Blog-In-Action)
* [Java程序员的Golang入门指南](http://blog.csdn.net/dc_726/article/details/46565241)
* [Network programming with Go 中文翻译版本](https://github.com/astaxie/NPWG_zh)
* [Revel 框架手册](https://web.archive.org/web/20190610030938/https://gorevel.cn/docs/manual/index.html) *(:card_file_box: archived)*
* [The Little Go Book 繁體中文翻譯版](https://github.com/kevingo/the-little-go-book) - Karl Seguin, KevinGo, Jie Peng ([HTML](https://kevingo.gitbooks.io/the-little-go-book/))


### Groovy

* [Groovy 教程](https://www.w3cschool.cn/groovy) - W3Cschool


### Haskell

* [Haskell 趣学指南](https://learnyouahaskell.mno2.org)
* [Real World Haskell 中文版](http://cnhaskell.com)


### HTML and CSS

* [前端代码规范](http://alloyteam.github.io/CodeGuide/) - 腾讯AlloyTeam团队
* [通用 CSS 笔记、建议与指导](https://github.com/chadluo/CSS-Guidelines/blob/master/README.md)
* [学习CSS布局](http://zh.learnlayout.com)
* [Bootstrap 4 繁體中文手冊](https://bootstrap.hexschool.com) - 六角學院
* [Bootstrap 5 繁體中文手冊](https://bootstrap5.hexschool.com) - 六角學院
* [CSS3 Tutorial 《CSS3 教程》](https://github.com/waylau/css3-tutorial)
* [CSS参考手册](http://css.doyoe.com)
* [Emmet 文档](http://yanxyz.github.io/emmet-docs/)
* [HTML5 教程](http://www.w3school.com.cn/html5/index.asp)
* [HTML和CSS编码规范](http://codeguide.bootcss.com)
* [Sass Guidelines 中文](http://sass-guidelin.es/zh/)


### iOS

* [网易斯坦福大学公开课：iOS 7应用开发字幕文件](https://github.com/jkyin/Subtitle)
* [Apple Watch开发初探](http://nilsun.github.io/apple-watch/)
* [Google Objective-C Style Guide 中文版](http://zh-google-styleguide.readthedocs.org/en/latest/google-objc-styleguide/)
* [iOS7人机界面指南](http://isux.tencent.com/ios-human-interface-guidelines-ui-design-basics-ios7.html)
* [iOS开发60分钟入门](https://github.com/qinjx/30min_guides/blob/master/ios.md)
* [iPhone 6 屏幕揭秘](http://wileam.com/iphone-6-screen-cn/)


### Java

* [阿里巴巴 Java 开发手册](https://raw.githubusercontent.com/alibaba/p3c/HEAD/Java%E5%BC%80%E5%8F%91%E6%89%8B%E5%86%8C(%E9%BB%84%E5%B1%B1%E7%89%88).pdf) (PDF)
* [用jersey构建REST服务](https://github.com/waylau/RestDemo)
* [Activiti 5.x 用户指南](https://github.com/waylau/activiti-5.x-user-guide)
* [Apache MINA 2 用户指南](https://github.com/waylau/apache-mina-2.x-user-guide)
* [Apache Shiro 用户指南](https://github.com/waylau/apache-shiro-1.2.x-reference)
* [Google Java编程风格指南](http://hawstein.com/2014/01/20/google-java-style/)
* [H2 Database 教程](https://github.com/waylau/h2-database-doc)
* [Java 编程思想](https://java.quanke.name) - quanke
* [Java 编码规范](https://github.com/waylau/java-code-conventions)
* [Java Servlet 3.1 规范](https://github.com/waylau/servlet-3.1-specification)
* [Jersey 2.x 用户指南](https://github.com/waylau/Jersey-2.x-User-Guide)
* [JSSE 参考指南](https://github.com/waylau/jsse-reference-guide)
* [MyBatis中文文档](http://mybatis.github.io/mybatis-3/zh/index.html)
* [Netty 4.x 用户指南](https://github.com/waylau/netty-4-user-guide)
* [Netty 实战(精髓)](https://github.com/waylau/essential-netty-in-action)
* [Nutz-book Nutz烹调向导](http://nutzbook.wendal.net)
* [Nutz文档](https://nutzam.com/core/nutz_preface.html)
* [REST 实战](https://github.com/waylau/rest-in-action)
* [Spring Boot参考指南](https://github.com/qibaoguang/Spring-Boot-Reference-Guide) (:construction: *翻译中*)
* [Spring Framework 4.x参考文档](https://github.com/waylau/spring-framework-4-reference)


### JavaScript

* [命名函数表达式探秘](http://justjavac.com/named-function-expressions-demystified.html) - kangax、为之漫笔(翻译) (原始地址无法打开，所以此处地址为justjavac博客上的备份)
* [你不知道的JavaScript](https://github.com/getify/You-Dont-Know-JS/tree/1ed-zh-CN)
* [深入理解JavaScript系列](http://www.cnblogs.com/TomXu/archive/2011/12/15/2288411.html)
* [现代 JavaScript 教程](https://zh.javascript.info) - Ilya Kantor
* [学用 JavaScript 设计模式](http://www.oschina.net/translate/learning-javascript-design-patterns) - 开源中国
* [Airbnb JavaScript 规范](https://github.com/adamlu/javascript-style-guide)
* [ECMAScript 6 入门](http://es6.ruanyifeng.com) - 阮一峰
* [Google JavaScript 代码风格指南](https://web.archive.org/web/20200415002735/bq69.com/blog/articles/script/868/google-javascript-style-guide.html) *(:card_file_box: archived)*
* [JavaScript 标准参考教程（alpha）](http://javascript.ruanyifeng.com)
* [javascript 的 12 个怪癖](https://github.com/justjavac/12-javascript-quirks)
* [JavaScript 秘密花园](http://bonsaiden.github.io/JavaScript-Garden/zh/)
* [《JavaScript 模式》](https://github.com/jayli/javascript-patterns) (《JavaScript patterns》译本)
* [JavaScript 原理](https://web.archive.org/web/20170112164945/http://typeof.net/s/jsmech/)
* [JavaScript Promise迷你书](http://liubin.github.io/promises-book/)
* [JavaScript编程指南](http://pij.robinqu.me) ([源码](https://github.com/RobinQu/Programing-In-Javascript))
* [JavaScript核心概念及实践](http://icodeit.org/jsccp/) (PDF)


#### AngularJS

> :information_source: See also &#8230; [Angular](#angular)

* [构建自己的AngularJS](https://github.com/xufei/Make-Your-Own-AngularJS/blob/master/01.md) - Xu Fei (HTML)
* [在Windows环境下用Yeoman构建AngularJS项目](http://www.waylau.com/build-angularjs-app-with-yeoman-in-windows/) - Way Lau (HTML)
* [AngularJS入门教程](https://github.com/zensh/AngularjsTutorial_cn) - Yan Qing, Hou Zhenyu, 速冻沙漠 (HTML) (:card_file_box: *archived*)
* [AngularJS最佳实践和风格指南](https://github.com/mgechev/angularjs-style-guide/blob/master/README-zh-cn.md) - Minko Gechev, Xuefeng Zhu, Shintaro Kaneko et al. (HTML)


#### Backbone.js

<<<<<<< HEAD
* [Backbone.js入门教程](http://www.the5fire.com/backbone-js-tutorials-pdf-download.html) (PDF)
* [Backbone.js入门教程第二版](https://github.com/the5fire/backbonejs-learning-note)
* [Backbone.js中文文档](http://www.css88.com/doc/backbone/)
=======
  * [Backbone.js入门教程](http://www.the5fire.com/backbone-js-tutorials-pdf-download.html) (PDF)
  * [Backbone.js入门教程第二版](https://github.com/the5fire/backbonejs-learning-note)
  * [Backbone.js中文文档](https://web.archive.org/web/20200916085144/https://www.html.cn/doc/backbone/) *(:card_file_box: archived)*
>>>>>>> 6f39e805


#### D3.js

* [楚狂人的D3教程](http://www.cnblogs.com/winleisure/tag/D3.js/)
* [官方API文档](https://github.com/mbostock/d3/wiki/API--%E4%B8%AD%E6%96%87%E6%89%8B%E5%86%8C)
* [张天旭的D3教程](http://blog.csdn.net/zhang__tianxu/article/category/1623437)
* [Learning D3.JS](http://d3.decembercafe.org) - 十二月咖啡馆


#### Electron.js

* [Electron 中文文档](https://wizardforcel.gitbooks.io/electron-doc/content) - WizardForcel
* [Electron 中文文档](https://www.w3cschool.cn/electronmanual) - W3Cschool


#### ExtJS

* [Ext4.1.0 中文文档](http://extjs-doc-cn.github.io/ext4api/)


<<<<<<< HEAD
#### impress.js

* [impress.js的中文教程](https://github.com/kokdemo/impress.js-tutorial-in-Chinese)


#### jQuery

* [简单易懂的JQuery魔法](http://www.nowamagic.net/librarys/books/contents/jquery)
* [How to write jQuery plugin](http://i5ting.github.io/How-to-write-jQuery-plugin/build/jquery.plugin.html)
=======
#### jQuery

  * [简单易懂的JQuery魔法](https://web.archive.org/web/20201127045453/http://www.nowamagic.net/librarys/books/contents/jquery) *(:card_file_box: archived)*
  * [How to write jQuery plugin](http://i5ting.github.io/How-to-write-jQuery-plugin/build/jquery.plugin.html)
>>>>>>> 6f39e805


#### Node.js

* [七天学会NodeJS](http://nqdeng.github.io/7-days-nodejs/) - 阿里团队
* [使用 Express + MongoDB 搭建多人博客](https://github.com/nswbmw/N-blog)
* [express.js 中文文档](http://expressjs.jser.us)
* [Express框架](http://javascript.ruanyifeng.com/nodejs/express.html)
* [koa 中文文档](https://github.com/guo-yu/koa-guide)
* [Learn You The Node.js For Much Win! (中文版)](https://www.npmjs.com/package/learnyounode-zh-cn)
* [Node debug 三法三例](http://i5ting.github.io/node-debug-tutorial/)
* [Node.js 包教不包会](https://github.com/alsotang/node-lessons)
* [Node.js Fullstack《從零到一的進撃》](https://github.com/jollen/nodejs-fullstack-lessons)
* [Node入门](http://www.nodebeginner.org/index-zh-cn.html)
* [Nodejs Wiki Book](https://github.com/nodejs-tw/nodejs-wiki-book) (繁体中文)
* [nodejs中文文档](https://www.gitbook.com/book/0532/nodejs/details)
* [The NodeJS 中文文档](https://www.gitbook.com/book/0532/nodejs/details) - 社区翻译


#### React.js

* [Learn React & Webpack by building the Hacker News front page](https://github.com/theJian/build-a-hn-front-page)
* [React-Bits 中文文档](https://github.com/hateonion/react-bits-CN)
* [React Native 中文文档(含最新Android内容)](http://wiki.jikexueyuan.com/project/react-native/)
* [React webpack-cookbook](https://github.com/fakefish/react-webpack-cookbook)
* [React.js 入门教程](http://fraserxu.me/intro-to-react/)
* [React.js 中文文档](https://discountry.github.io/react/)


#### Vue.js

* [Vue.js中文文档](https://cn.vuejs.org/v2/guide/)
* [Vue3.0学习教程与实战案例](https://vue3.chengpeiquan.com) - chengpeiquan


#### Zepto.js

<<<<<<< HEAD
* [Zepto.js 中文文档](http://css88.com/doc/zeptojs_api)
=======
  * [Zepto.js 中文文档](https://web.archive.org/web/20210303025214/https://www.css88.com/doc/zeptojs_api/) *(:card_file_box: archived)*
>>>>>>> 6f39e805


### LaTeX

* [大家來學 LaTeX](https://github.com/49951331/graduate-project-102pj/blob/master/docs/latex123.pdf) (PDF)
* [一份不太简短的 LaTeX2ε 介绍](http://ctan.org/pkg/lshort-zh-cn)
* [LaTeX 笔记](http://www.dralpha.com/zh/tech/tech.htm)


### LISP

* [ANSI Common Lisp 中文翻译版](http://acl.readthedocs.org/en/latest/)
* [Common Lisp 高级编程技术](http://www.ituring.com.cn/minibook/862) (《On Lisp》中文版)


### Lua

* [Lua 5.3 参考手册](https://www.runoob.com/manual/lua53doc/)


### Markdown

* [献给写作者的 Markdown 新手指南](http://www.jianshu.com/p/q81RER)
* [Markdown 語法說明](https://markdown.tw)


### MySQL

* [21分钟MySQL入门教程](http://www.cnblogs.com/mr-wid/archive/2013/05/09/3068229.html)
* [MySQL索引背后的数据结构及算法原理](http://blog.codinglabs.org/articles/theory-of-mysql-index.html)


### NoSQL

* [带有详细注释的 Redis 2.6 代码](https://github.com/huangz1990/annotated_redis_source)
* [带有详细注释的 Redis 3.0 代码](https://github.com/huangz1990/redis-3.0-annotated)
* [Disque 使用教程](http://disque.huangz.me)
* [Redis 命令参考](http://redisdoc.com)
* [Redis 设计与实现](http://redisbook.com)
* [The Little MongoDB Book](https://github.com/justinyhuang/the-little-mongodb-book-cn/blob/master/mongodb.md)
* [The Little Redis Book](https://github.com/JasonLai256/the-little-redis-book/blob/master/cn/redis.md)


### Perl

* [Master Perl Today](https://github.com/fayland/chinese-perl-book)
* [Perl 5 教程](https://web.archive.org/web/20150326073235/http://net.pku.edu.cn/~yhf/tutorial/perl/perl.html)
* [Perl 教程](http://www.yiibai.com/perl)


### PHP

* [深入理解 PHP 内核](http://www.php-internals.com/book/)
* [CodeIgniter 使用手冊](https://web.archive.org/web/20210624143822/https://codeigniter.org.tw/userguide3/) *(:card_file_box: archived)*
* [Composer中文文档](http://docs.phpcomposer.com)
* [Phalcon7中文文档](https://web.archive.org/web/20220330065727/myleftstudio.com/) *(:card_file_box: archived)*
* [PHP 之道](http://wulijun.github.io/php-the-right-way/)
* [PHP标准规范中文版](https://psr.phphub.org)
* [PHP中文手册](http://php.net/manual/zh/)
* [Yii2中文文档](http://www.yiichina.com/doc/guide/2.0)


#### Laravel

* [Laravel 5.4 中文文档](http://d.laravel-china.org/docs/5.4)
* [Laravel 6 中文文档](https://learnku.com/docs/laravel/6.x)
* [Laravel 7 中文文档](https://learnku.com/docs/laravel/7.x)
* [Laravel 8 中文文档](https://learnku.com/docs/laravel/8.x)


#### Symfony

* [Symfony 2 实例教程](https://wusuopu.gitbooks.io/symfony2_tutorial/content)
* [Symfony 5 快速开发](https://web.archive.org/web/20210812222957/symfony.com/doc/current/the-fast-track/zh_CN/index.html) *(:card_file_box: archived)*


### PostgreSQL

* [PostgreSQL 8.2.3 中文文档](http://works.jinbuguo.com/postgresql/menu823/index.html)
* [PostgreSQL 9.3.1 中文文档](http://www.postgres.cn/docs/9.3/index.html)
* [PostgreSQL 9.4.4 中文文档](http://www.postgres.cn/docs/9.4/index.html)
* [PostgreSQL 9.5.3 中文文档](http://www.postgres.cn/docs/9.5/index.html)
* [PostgreSQL 9.6.0 中文文档](http://www.postgres.cn/docs/9.6/index.html)


### Python

* [简明 Python 教程](https://web.archive.org/web/20200822010330/https://bop.mol.uno/) - Swaroop C H、沈洁元(翻译)、漠伦(翻译) *(:card_file_box: archived)*
* [人生苦短，我用python](https://www.cnblogs.com/derek1184405959/p/8579428.html) - (内含丰富的笔记以及各类教程)
* [深入 Python 3](https://github.com/jiechic/diveintopython3)
* [Matplotlib 3.0.3 中文文档](http://www.osgeo.cn/matplotlib/) - (Online)
* [Numpy 1.16 中文文档](http://www.osgeo.cn/numpy/) - (Online)
* [Python 3 文档(简体中文) 3.2.2 documentation](http://docspy3zh.readthedocs.org/en/latest/)
* [Python 3.8.0a3中文文档](http://www.osgeo.cn/cpython/) - (目前在线最全的中文文档了，Online)
* [Python 中文学习大本营](http://www.pythondoc.com)
* [Python 最佳实践指南](https://pythonguidecn.readthedocs.io/zh/latest/)
* [Python Cookbook第三版](http://python3-cookbook.readthedocs.io/zh_CN/latest/) - David Beazley、Brian K.Jones、熊能(翻译)
* [Python教程 - 廖雪峰的官方网站](http://www.liaoxuefeng.com/wiki/0014316089557264a6b348958f449949df42a6d3a2e542c000)
* [Python进阶](https://interpy.eastlakeside.com) - eastlakeside
* [Python之旅](https://web.archive.org/web/20191217091745/http://funhacks.net/explore-python/) - Ethan *(:card_file_box: archived)*
* [Tornado 6.1 中文文档](http://www.osgeo.cn/tornado/) - (网络上其他的都是较旧版本的，Online)


#### Django

* [Django 1.11.6 中文文档](https://www.yiyibooks.cn/xx/Django_1.11.6/index.html)
* [Django 2.2.1 中文文档](http://www.osgeo.cn/django/) - (这个很新，也很全，Online)
* [Django 搭建个人博客教程 (2.1)](https://www.dusaiphoto.com/article/detail/2) - (杜赛) (HTML)
* [Django book 2.0](http://djangobook.py3k.cn/2.0/)
* [Django Girls 教程 (1.11)](https://tutorial.djangogirls.org/zh/) (HTML)


### R

* [153分钟学会 R](http://cran.r-project.org/doc/contrib/Liu-FAQ.pdf) (PDF)
* [统计学与 R 读书笔记](http://cran.r-project.org/doc/contrib/Xu-Statistics_and_R.pdf) (PDF)
* [用 R 构建 Shiny 应用程序](https://web.archive.org/web/20200220023703/yanping.me/shiny-tutorial/) (《Building 'Shiny' Applications with R》中文版) *(:card_file_box: archived)*
* [R 导论](http://cran.r-project.org/doc/contrib/Ding-R-intro_cn.pdf) (《An Introduction to R》中文版) (PDF)


### reStructuredText

* [reStructuredText 入门](http://www.pythondoc.com/sphinx/rest.html)


### Ruby

* [笨方法学 Ruby](http://lrthw.github.io)
* [Rails 风格指南](https://github.com/JuanitoFatas/rails-style-guide/blob/master/README-zhCN.md)
* [Ruby 风格指南](https://github.com/JuanitoFatas/ruby-style-guide/blob/master/README-zhCN.md)
* [Ruby on Rails 实战圣经](https://ihower.tw/rails4/)
* [Ruby on Rails 指南](https://ruby-china.github.io/rails-guides/)
* [Sinatra](http://www.sinatrarb.com/intro-zh.html)


### Rust

* [通过例子学习 Rust](https://github.com/rustcc/rust-by-example/)
* [Rust 官方教程](https://github.com/KaiserY/rust-book-chinese)
* [Rust 语言学习笔记](https://github.com/photino/rust-notes)
* [RustPrimer](https://github.com/rustcc/RustPrimer)
* [Tour of Rust](https://tourofrust.com/00_zh-cn.html)


### Scala

* [Effective Scala](http://twitter.github.io/effectivescala/index-cn.html)
* [Scala 初学者指南](https://www.gitbook.com/book/windor/beginners-guide-to-scala/details) (《The Neophyte's Guide to Scala》中文版)
* [Scala 课堂](http://twitter.github.io/scala_school/zh_cn/index.html) (Twitter的Scala中文教程)


### Scheme

* [Scheme 入门教程](http://deathking.github.io/yast-cn/) (《Yet Another Scheme Tutorial》中文版)


### Scratch

* [创意计算课程指南](http://cccgchinese.strikingly.com)


### Shell

* [Shell 编程范例](https://tinylab.gitbooks.io/shellbook/content) - 泰晓科技
* [Shell 编程基础](http://wiki.ubuntu.org.cn/Shell%E7%BC%96%E7%A8%8B%E5%9F%BA%E7%A1%80)
* [Shell 脚本编程30分钟入门](https://github.com/qinjx/30min_guides/blob/master/shell.md)
* [shell-book](http://me.52fhy.com/shell-book/)
* [The Linux Command Line 中文版](http://billie66.github.io/TLCL/book/)


### Swift

* [《The Swift Programming Language》中文版](https://www.gitbook.com/book/numbbbbb/-the-swift-programming-language-/details)


### TypeScript

* [TypeScript 教程](https://www.runoob.com/typescript/ts-tutorial.html) - runoob (HTML)
* [TypeScript 入门教程](https://www.runoob.com/w3cnote/getting-started-with-typescript.html) - runoob (HTML)
* [TypeScript 中文网](https://www.tslang.cn) (HTML)
* [TypeScript Deep Dive 中文版](https://github.com/jkchao/typescript-book-chinese) - 三毛 (HTML)
* [TypeScript Handbook（中文版）](https://www.runoob.com/manual/gitbook/TypeScript/_book/) - Patrick Zhong (HTML)


#### Angular

> :information_source: See also &#8230; [AngularJS](#angularjs)

* [Angular 文档简介](https://angular.cn/docs) - Wang Zhicheng, Ye Zhimin, Yang Lin et al. (HTML)
* [Angular Material 组件库](https://material.angular.cn) - Wang Zhicheng, Ye Zhimin, Yang Lin et al. (HTML)
* [Angular Tutorial (教程：英雄之旅)](https://angular.cn/tutorial) - Wang Zhicheng, Ye Zhimin, Yang Lin et al. (HTML)


#### Deno

* [Deno 钻研之术](https://deno-tutorial.js.org)
* [Deno进阶开发笔记](https://chenshenhai.com/deno_note) - 大深海


### VBA (Microsoft Visual Basic Applications)

* [简明Excel VBA](https://github.com/Youchien/concise-excel-vba)


### Vim

* [大家來學 VIM](http://www.study-area.org/tips/vim/index.html)


### Visual Prolog

* [Visual Prolog 7边练边学](http://wiki.visual-prolog.com/index.php?title=Visual_Prolog_for_Tyros_in_Chinese)
* [Visual Prolog 7初学指南](http://wiki.visual-prolog.com/index.php?title=A_Beginners_Guide_to_Visual_Prolog_in_Chinese)<|MERGE_RESOLUTION|>--- conflicted
+++ resolved
@@ -24,7 +24,6 @@
     * [Web](#web)
     * [WEB服务器](#web服务器)
 * [语言相关](#语言相关)
-<<<<<<< HEAD
     * [Android](#android)
     * [Assembly](#assembly)
     * [AWK](#awk)
@@ -49,7 +48,6 @@
         * [D3.js](#d3js)
         * [Electron.js](#electronjs)
         * [ExtJS](#extjs)
-        * [impress.js](#impressjs)
         * [jQuery](#jquery)
         * [Node.js](#nodejs)
         * [React.js](#reactjs)
@@ -83,65 +81,6 @@
     * [VBA](#vba-microsoft-visual-basic-applications)
     * [Vim](#vim)
     * [Visual Prolog](#visual-prolog)
-=======
-  * [Android](#android)
-  * [Assembly](#assembly)
-  * [AWK](#awk)
-  * [C](#c)
-  * [C#](#csharp)
-  * [C++](#cpp)
-  * [CoffeeScript](#coffeescript)
-  * [Dart](#dart)
-  * [Elasticsearch](#elasticsearch)
-  * [Elixir](#elixir)
-  * [Erlang](#erlang)
-  * [Fortran](#fortran)
-  * [Golang](#golang)
-  * [Haskell](#haskell)
-  * [HTML and CSS](#html-and-css)
-  * [HTTP](#http)
-  * [iOS](#ios)
-  * [Java](#java)
-  * [JavaScript](#javascript)
-    * [AngularJS](#angularjs)
-    * [Backbone.js](#backbonejs)
-    * [D3.js](#d3js)
-    * [Electron.js](#electronjs)
-    * [ExtJS](#extjs)
-    * [jQuery](#jquery)
-    * [Node.js](#nodejs)
-    * [React.js](#reactjs)
-    * [Vue.js](#vuejs)
-    * [Zepto.js](#zeptojs)
-  * [LaTeX](#latex)
-  * [LISP](#lisp)
-  * [Lua](#lua)
-  * [Markdown](#markdown)
-  * [MySQL](#mysql)
-  * [NoSQL](#nosql)
-  * [Perl](#perl)
-  * [PHP](#php)
-    * [Laravel](#laravel)
-    * [Symfony](#symfony)
-  * [PostgreSQL](#postgresql)
-  * [Python](#python)
-    * [Django](#django)
-  * [R](#r)
-  * [reStructuredText](#restructuredtext)
-  * [Ruby](#ruby)
-  * [Rust](#rust)
-  * [Scala](#scala)
-  * [Scheme](#scheme)
-  * [Scratch](#scratch)
-  * [Shell](#shell)
-  * [Swift](#swift)
-  * [TypeScript](#typescript)
-    * [Angular](#angular)
-    * [Deno](#deno)
-  * [VBA](#vba-microsoft-visual-basic-applications)
-  * [Vim](#vim)
-  * [Visual Prolog](#visual-prolog)
->>>>>>> 6f39e805
 
 
 ## 语言无关
@@ -569,15 +508,9 @@
 
 #### Backbone.js
 
-<<<<<<< HEAD
 * [Backbone.js入门教程](http://www.the5fire.com/backbone-js-tutorials-pdf-download.html) (PDF)
 * [Backbone.js入门教程第二版](https://github.com/the5fire/backbonejs-learning-note)
-* [Backbone.js中文文档](http://www.css88.com/doc/backbone/)
-=======
-  * [Backbone.js入门教程](http://www.the5fire.com/backbone-js-tutorials-pdf-download.html) (PDF)
-  * [Backbone.js入门教程第二版](https://github.com/the5fire/backbonejs-learning-note)
-  * [Backbone.js中文文档](https://web.archive.org/web/20200916085144/https://www.html.cn/doc/backbone/) *(:card_file_box: archived)*
->>>>>>> 6f39e805
+* [Backbone.js中文文档](https://web.archive.org/web/20200916085144/https://www.html.cn/doc/backbone/) *(:card_file_box: archived)*
 
 
 #### D3.js
@@ -599,22 +532,10 @@
 * [Ext4.1.0 中文文档](http://extjs-doc-cn.github.io/ext4api/)
 
 
-<<<<<<< HEAD
-#### impress.js
-
-* [impress.js的中文教程](https://github.com/kokdemo/impress.js-tutorial-in-Chinese)
-
-
 #### jQuery
 
-* [简单易懂的JQuery魔法](http://www.nowamagic.net/librarys/books/contents/jquery)
+* [简单易懂的JQuery魔法](https://web.archive.org/web/20201127045453/http://www.nowamagic.net/librarys/books/contents/jquery) *(:card_file_box: archived)*
 * [How to write jQuery plugin](http://i5ting.github.io/How-to-write-jQuery-plugin/build/jquery.plugin.html)
-=======
-#### jQuery
-
-  * [简单易懂的JQuery魔法](https://web.archive.org/web/20201127045453/http://www.nowamagic.net/librarys/books/contents/jquery) *(:card_file_box: archived)*
-  * [How to write jQuery plugin](http://i5ting.github.io/How-to-write-jQuery-plugin/build/jquery.plugin.html)
->>>>>>> 6f39e805
 
 
 #### Node.js
@@ -652,11 +573,7 @@
 
 #### Zepto.js
 
-<<<<<<< HEAD
-* [Zepto.js 中文文档](http://css88.com/doc/zeptojs_api)
-=======
-  * [Zepto.js 中文文档](https://web.archive.org/web/20210303025214/https://www.css88.com/doc/zeptojs_api/) *(:card_file_box: archived)*
->>>>>>> 6f39e805
+* [Zepto.js 中文文档](https://web.archive.org/web/20210303025214/https://www.css88.com/doc/zeptojs_api/) *(:card_file_box: archived)*
 
 
 ### LaTeX
