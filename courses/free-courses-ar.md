<div dir="rtl" markdown="1">

### Index

* [Algorithms & Data Structures](#algorithms--data-structures)
* [Assembly](#assembly)
* [AWS](#aws)
* [Bootstrap](#bootstrap)
* [C](#c)
* [C#&lrm;](#csharp)
* [C++&lrm;](#cpp)
* [Computer Architecture](#computer-architecture)
* [Dart](#dart)
* [Databases](#databases)
<<<<<<< HEAD
    * [NoSQL](#nosql)
    * [SQL](#sql)
=======
  * [NoSQL](#nosql)
  * [SQL](#sql)
>>>>>>> a91629be
* [Deep Learning](#deep-learning)
* [Flutter](#flutter)
* [Game Development](#game-development)
* [Git](#git)
* [HTML and CSS](#html-and-css)
* [Java](#java)
* [JavaScript](#javascript)
<<<<<<< HEAD
    * [Gulp.js](#gulpjs)
    * [jQuery](#jquery)
    * [NodeJS](#nodejs)
    * [PugJs](#pugjs)
    * [React.js](#reactjs)
    * [Vue.js](#vuejs)
=======
  * [Gulp.js](#gulpjs)
  * [jQuery](#jquery)
  * [NodeJS](#nodejs)
  * [PugJs](#pugjs)
  * [React.js](#reactjs)
  * [Vue.js](#vuejs)
>>>>>>> a91629be
* [Machine Learning](#machine-learning)
* [Natural Language Programming](#natural-language-programming)
* [.NET](#net)
* [Operating Systems](#operating-systems)
* [PHP](#php)
* [Prolog](#prolog)
* [Python](#python)
    * [Django](#django)
    * [Flask](#flask)
* [R](#r)
* [Software Architecture](#software-architecture)
* [TypeScript](#typescript)
    * [Angular](#angular)


### Algorithms & Data Structures

* [Algorithms - Full Coures In Arabic&rlm;](https://www.youtube.com/playlist?list=PLwCMLs3sjOY6KH-8c9F-lMWn-r02hyoV_) - Hard-Code
* [C++ Data Structures - تراكيب البيانات](https://www.youtube.com/playlist?list=PL1DUmTEdeA6JlommmGP5wicYLxX5PVCQt) - محمد الدسوقي
* [CS Master - Level 1- Algorithms & Data Structures الخوارزميات وهياكل البيانات](https://www.youtube.com/playlist?list=PLL2zWZTDFZzjxarUL23ydiOgibhRipGYC) - KMR Script
* [CS Master - Level 2- Dive into the Computer كيف يعمل الكمبيوتر](https://www.youtube.com/playlist?list=PLL2zWZTDFZziX_xS2bbGfLAOHVmlzURhF) - KMR Script
* [CS50 in Arabic&rlm;](https://www.youtube.com/playlist?list=PLL2zWZTDFZzibJ49gBM2owqCzda8meSNj) - KMR Script
* [CS50 In Arabic&rlm;](https://www.youtube.com/playlist?list=PLnrlZUDQofUv7JE4QIahAyztrQU9bnJmd) - Coders Camp
* [Cs50 In Arabic 2022 \| كورس cs50 بالعربي كامل](https://www.youtube.com/playlist?list=PLknwEmKsW8OvsdJ64v5YljHNtt100kN6w) - Abdelrahman Gamal&rlm; (:construction: *in process*)
* [Data Structure&rlm;](https://www.youtube.com/playlist?list=PLwCMLs3sjOY4UQq4vXgGPwGLVX1Y5faaS) - Hard Code
* [Data Structure : JavaScript (leetcode problem solving)&rlm;](https://www.youtube.com/playlist?list=PLS-MrzRLZtmdIHJ-Osvv_sJO1Msc4VM_7) - Shadow Coding
* [Data Structure C++&lrm;&rlm;](https://www.youtube.com/playlist?list=PLsGJzJ8SQXTcsXRVviurGei0lf_t_I4D8) - Mega Code
* [Data Structures Full Course In Arabic&rlm;](https://www.youtube.com/playlist?list=PLCInYL3l2AajqOUW_2SwjWeMwf4vL4RSp) - Adel Nasim
* [Problem solving (Arabic)&rlm;](https://www.youtube.com/playlist?list=PLYknlDiw2kSwdDhTSDoX7ZoVEle8nbZdk) - Muhammed Afifi
* [Standard Template Library (STL) Full Tutorial Using C++ In Arabic&rlm;](https://www.youtube.com/playlist?list=PLCInYL3l2AainAE4Xq2kdNGDfG0bys2xp) - Adel Nasim


### Assembly

* [Microprocessor 8086 & Assembly Language Course&rlm;](https://www.youtube.com/playlist?list=PLi0-RQZxQ8Fmwopq43StX61igOvXbFMQv) - Sherif Ezzat
* [x86 Assembly Language - لغة التجميع](https://www.youtube.com/playlist?list=PLMm8EjqH1EFVodghdDWaAuHkHqj-nJ0bN) - Ahmed Sallam


### AWS

* [كورس كامل بالعربى مع المهندس عيسى أبوشريف](https://www.youtube.com/playlist?list=PLOoZRfEtk6kWSM_l9xMjDh-_MJXl03-pf) - Eissa AbuSherif


### Bootstrap

* [كورس بوتستراب كامل للمبتدئين \| bootstrap 2021 tutorial for beginners&rlm;](https://www.youtube.com/playlist?list=PLknwEmKsW8OscL9GvjxwL7RYbcwwdIitk) - Abdelrahman Gamal
* [Bootstrap 3 In Arabic&rlm;](https://www.youtube.com/playlist?list=PLDoPjvoNmBAw24EjNUp_88S1VeaNK8Cts) - Elzero Web School
* [Bootstrap 4&rlm;](https://www.youtube.com/playlist?list=PLDoPjvoNmBAy0dU3C3_lNRTSTtqePEsI2) - Elzero Web School
* [Bootstrap 5 Design 01 Bondi&rlm;](https://www.youtube.com/playlist?list=PLDoPjvoNmBAyvm7f--dc6XqkpfDcen_vQ) - Elzero Web School


### C

* [Introduction to Programming ( C Language - مقدمة في البرمجة ( لغة السي](https://www.youtube.com/playlist?list=PLMm8EjqH1EFXI8wByY0umF_DQON2S9uws) - Ahmed Sallam


### <a id="csharp"></a>C#&lrm;

* [كورس Design Patternsبالعربي-ITI&rlm;](https://www.youtube.com/playlist?list=PLzCpl3aBwaY56xIDF6IX0hmZC6JYoGQkS) - Mobarmg
* [C#&lrm;&rlm;](https://www.youtube.com/playlist?list=PLltZRmsFXWnIfLM0BKgJNZYVnvCDZNAh_) - 6wrni
* [C# Programming Course Level 1 Basics By Arabic](https://www.youtube.com/playlist?list=PLnzqK5HvcpwQLsXXXxx_mX3WvUEgGM0iA) - محمد شوشان
* [C# Programming Course Level 2 Object Oriented Programming By Arabic](https://www.youtube.com/playlist?list=PLnzqK5HvcpwQfXeFaGHRYQfyQrJjOy43u) - محمد شوشان
* [Unit Testing in C# [Arabic]](https://www.youtube.com/playlist?list=PLwj1YcMhLRN28xijrXMO255JHsO3csus-) - خالد السعداني


### <a id="cpp"></a>C++&lrm;

* [Arabic C++ For kids & beginners (برمجة لصغار السن والمبتدئيين)](https://www.youtube.com/playlist?list=PLPt2dINI2MIbwnEoeHZnUHeUHjTd8x4F3) - Arabic Competitive Programming
* [C++ Intensive - برمجة الحاسوب](https://www.youtube.com/playlist?list=PLPt2dINI2MIZPFq6HyUB1Uhxdh1UDnZMS) - Arabic Competitive Programming
* [C++ Object-Oriented Design and Programming&rlm;](https://www.youtube.com/playlist?list=PLPt2dINI2MIbMba7tpx3qvmgOsDlpITwG) - Arabic Competitive Programming
* [C++ Programming \| Arabic Course&rlm;](https://www.youtube.com/playlist?list=PLwCMLs3sjOY74yb5ZrRg1Cmil46KxLUDC) - Hard-Code
* [C++ Programming Basics&rlm;](https://www.youtube.com/playlist?list=PLv3VqjyehAoSSzkyHmWk89hPgcVwTNouG) - Ali Shahin
* [C++ Programming Course Level 1 Basics By Arabic](https://www.youtube.com/playlist?list=PLnzqK5HvcpwQ_nQt-hKGAEIDJjTJBCV02) - محمد شوشان
* [C++ Programming Course Level 2 Object Oriented Programming By Arabic](https://www.youtube.com/playlist?list=PLnzqK5HvcpwRUapI9yl1qwkdpS__UtqLd) - محمد شوشان
* [C++ Programming From Scratch In Arabic&rlm;](https://www.youtube.com/playlist?list=PLCInYL3l2AajFAiw4s1U4QbGszcQ-rAb3) - Adel Nasim
* [CS Master - Level 0 - Intro to CS مقدمة لعلوم الحاسب](https://www.youtube.com/playlist?list=PLL2zWZTDFZzivM2GAL3HpuFrHlLwp6FoO) - KMR Script
* [CS Master - Level 4 - Object Oriented Programming & Design Patterns&rlm;](https://www.youtube.com/playlist?list=PLL2zWZTDFZzhul3X8djkfXzUxl7Cw7-sF) - KMR Script
* [Object-Oriented Programming C++ in Arabic&rlm;](https://www.youtube.com/playlist?list=PLCInYL3l2Aaiq1oLvi9TlWtArJyAuCVow) - Adel Nasim
* [Object-Oriented Programming with C++&lrm;&rlm;](https://www.youtube.com/playlist?list=PLMm8EjqH1EFXG_-EgmKb1gxW5S4XaQYaE) - Ahmed Sallam
* [Programming 1 - Programming For Beginners - C++&lrm;&rlm;](https://www.youtube.com/playlist?list=PL1DUmTEdeA6IUD9Gt5rZlQfbZyAWXd-oD) - محمد الدسوقي
* [Programming 2 - Object Oriented Programming with C++&lrm;&rlm;](https://www.youtube.com/playlist?list=PL1DUmTEdeA6KLEvIO0NyrkT91BVle8BOU) - محمد الدسوقي


### Computer Architecture

* [Computer Architecture - تنظيم وبناء الحاسب](https://www.youtube.com/playlist?list=PLMm8EjqH1EFVEVWSiBdCoBEJHffjHUScZ) - Ahmed Sallam


### Dart

* [Dart بالعربى](https://www.youtube.com/playlist?list=PLMDrOnfT8EAj6Yjdki9OCLSwqdBs4xhQz) - Asem Saafan


### Databases

* [CS Master - Level 3 - Databases قواعد البيانات](https://www.youtube.com/playlist?list=PLL2zWZTDFZzhXQ1bcYlO3PtN4MsLiG-gy) - KMR Script
* [Database 1 - المقرر النظرى - Fundamentals of Database Systems](https://www.youtube.com/playlist?list=PL37D52B7714788190) - محمد الدسوقى
* [Database Design](https://www.youtube.com/playlist?list=PLkzDzmo9y3VHDFKp7LuXd-FwbefvTL5o0) - تخاريف مبرمج


#### NoSQL

* [Mongodb - دورة تعلم](https://www.youtube.com/playlist?list=PLfDx4cQoUNObp1ujQRNooNiadKdlflevM) - Algorithm Academy
* [Mongodb - دورة قواعد بيانات(للكفيف)م](https://www.youtube.com/playlist?list=PLF8OvnCBlEY1sdUym7Cnb5Xc3d7HXLjqf) - TheNewBaghdad
* [Mongodb - شرح قواعد البيانات](https://www.youtube.com/playlist?list=PLGhZWewM_75IILJm_1QDq0yPLbLQz_TCb) - Emam Academy


#### SQL

* [Arabic MySQL Essentials مبادئ ماي سكوال](https://www.youtube.com/playlist?list=PLL2zWZTDFZzhBxhIJkhz-B-HulZUN6YzY) - KMR Script
* [Database 1 - المقرر العملى - Learn SQL In Arabic](https://www.youtube.com/playlist?list=PL85D9FC9DFD6B9484) - محمد الدسوقى
* [Learn MySQL&rlm;](https://www.youtube.com/playlist?list=PLDoPjvoNmBAz6DT8SzQ1CODJTH-NIA7R9) - Elzero Web School
* [MS SQL Server For Beginners](https://www.youtube.com/playlist?list=PL1DUmTEdeA6J6oDLTveTt4Z7E5qEfFluE) - محمد الدسوقى
* [MySQL tutorials \|\| بناء قواعد البيانات بكفاءة عالية](https://www.youtube.com/playlist?list=PLF8OvnCBlEY25O_Ql0CrgQUAc5NVYkWF2) - TheNewBaghdad


### Deep Learning

* [14 الكورس الأول : التعلم العميق و الشبكات العصبية](https://www.youtube.com/playlist?list=PL6-3IRz2XF5WyBLsw6yJYWIiFJ1OmmRyK) - Hesham Asem
* [15 الكورس الثاني : تطوير الشبكات العميقة](https://www.youtube.com/playlist?list=PL6-3IRz2XF5VAuf-d71pu2vGZDgGZnZMw) - Hesham Asem
* [16 الكورس الثالث : هيكلية مشاريع تعلم الآلة](https://www.youtube.com/playlist?list=PL6-3IRz2XF5XhL1i0vvBi39LA_ChPzyWw) - Hesham Asem
* [17 الكورس الرابع : الشبكات العصبية الملتفة CNN](https://www.youtube.com/playlist?list=PL6-3IRz2XF5XHyhWNs-jxFtfERv4NlZmm) - Hesham Asem
* [18 الكورس الخامس : الشبكات العصبية المتكررة RNN](https://www.youtube.com/playlist?list=PL6-3IRz2XF5WTcrGAWlZUL9sOGYgSsON_) - Hesham Asem


### Flutter

* [Advanced Flutter Tutorial - build E commerce App&rlm;](https://www.youtube.com/playlist?list=PLGVaNq6mHiniedDoXJd35XFBNvJAoq-xe) - Scholar Tech&rlm; (:construction: *in process*)
* [Flutter بالعربى](https://www.youtube.com/playlist?list=PLMDrOnfT8EAhsiJwkzspHp_Ob6oRCHxv0) - Asem Saafan
* [Flutter BLoC - بالعربي](https://www.youtube.com/playlist?list=PLwWuxCLlF_ufA0GYYjlx_R4smekKH_AuB) - Omar Ahmed
* [Mastering Firebase And Flutter version 2 (2021) - Course - project -فلاتر- مشروع - دورة - فايربيز - شرح - احتراف - كورس](https://www.youtube.com/playlist?list=PL93xoMrxRJIve-GSKU61X6okh5pncG0sH) - Wael Abu hamza


### Game Development

* [Godot - تعلم الأساسيات لتصميم الألعاب](https://www.youtube.com/playlist?list=PLXUEZFpQn01Hp06m0MxlMzj8x5Y2n9Dek) - SpriteSheet
* [Godot Engine&rlm;](https://www.youtube.com/playlist?list=PLU8IixMdsBbm7qblHP6rEENpOPK0SAxes) - Whales State
* [Unity 2D Game&rlm;](https://www.youtube.com/playlist?list=PLltZRmsFXWnLp98IIM1CISQYWowq87YSp) - 6wrni
* [Unity 3D Game&rlm;](https://www.youtube.com/playlist?list=PLltZRmsFXWnKk5F3_ltKWKq6lZLveotIF) - 6wrni


### Git

* [Basic course for Git](https://www.youtube.com/playlist?list=PLYyqC4bNbCIeCHLTRtwdLpQvle_zIavZ-) - أكاديمية ترميز
* [Git and Github&rlm;](https://www.youtube.com/playlist?list=PLDoPjvoNmBAw4eOj58MZPakHjaO3frVMF) - Elzero Web School
* [GitHub - تعلم العمل المشترك على](https://www.youtube.com/playlist?list=PLF8OvnCBlEY0CRqKiYKwOtrH-75MGIuyM) - TheNewBaghdad
* [Learn Git in Arabic&rlm;](https://www.youtube.com/playlist?list=PLfDx4cQoUNOYVfQs_NFNyykcqkaJ_plmK) - Algorithm Academy


### HTML and CSS

* [برمجة المواقع \| تعلم لغة الhtml من الصفر](https://www.youtube.com/playlist?list=PLYyqC4bNbCIfMY5CoGmiWaPi9l86qaz5B) - أكاديمية ترميز
* [برمجة المواقع \| سلسلة دروس لغة css](https://www.youtube.com/playlist?list=PLYyqC4bNbCIdES52srHE6xTiIgvgMkBWu) - أكاديمية ترميز
* [كورس CSS3 بالعربي-ITI&rlm;](https://www.youtube.com/playlist?list=PLzCpl3aBwaY7e-LGHKT1LUrQOBZheSQLh) - Mobarmg
* [كورس HTML5 بالعربي-ITI&rlm;](https://www.youtube.com/playlist?list=PLzCpl3aBwaY76fLdWZt7T8FfVHpvu0zOm) - Mobarmg
* [CSS Art Tutorials&rlm;](https://www.youtube.com/playlist?list=PLuXY3ddo_8nzxCiht69IlCe0_VeIuh4ty) - Codezilla
* [HTML And CSS Template 1&rlm;](https://www.youtube.com/playlist?list=PLDoPjvoNmBAzHSjcR-HnW9tnxyuye8KbF) - Elzero Web School
* [HTML And CSS Template 2&rlm;](https://www.youtube.com/playlist?list=PLDoPjvoNmBAy1l-2A21ng3gxEyocruT0t) - Elzero Web School
* [HTML And CSS Template 3&rlm;](https://www.youtube.com/playlist?list=PLDoPjvoNmBAxuCSp2_-9LurPqRVwketnc) - Elzero Web School
* [Learn CSS In Arabic 2021&rlm;](https://www.youtube.com/playlist?list=PLDoPjvoNmBAzjsz06gkzlSrlev53MGIKe) - Elzero Web School
* [Learn HTML In Arabic 2021&rlm;](https://www.youtube.com/playlist?list=PLDoPjvoNmBAw_t_XWUFbBX-c9MafPk9ji) - Elzero Web School
* [Learn SASS In Arabic 2021&rlm;](https://www.youtube.com/playlist?list=PLDoPjvoNmBAzlpyFHOaB3b-eubmF0TAV2) - Elzero Web School
* [Sass&rlm;](https://www.youtube.com/playlist?list=PLDoPjvoNmBAz6bF7qObm2a1mLN_WHAWQo) - Elzero Web School
* [Sass - Create a website&rlm;](https://www.youtube.com/playlist?list=PLDoPjvoNmBAz9sluuyOWPifXvySgrGma8) - Elzero Web School
* [Yonisfy CS94's \| Web Programming with JavaScript&rlm;](https://www.youtube.com/playlist?list=PLLWuK602vNiXqkUqcoKrVjCyOrZh7Tw0e) - Mohammed Elzanaty


### Java

* [JAVA Course Level 1 Basics By Arabic](https://www.youtube.com/playlist?list=PLnzqK5HvcpwTgEDztQ8y4K4-VoeoK1QCG) - محمد شوشان
* [JAVA For Beginners - Course 1 - in Arabic](https://www.youtube.com/playlist?list=PL1DUmTEdeA6K7rdxKiWJq6JIxTvHalY8f) - محمد الدسوقى
* [Java FX&rlm;](https://www.youtube.com/playlist?list=PLwj1YcMhLRN1ISKdFo23inpSYyzXWrGDm) - Khalid ESSAADANI
* [JAVA Programming Course Level 2 Object Oriented Programming By Arabic](https://www.youtube.com/playlist?list=PLnzqK5HvcpwQp6zaFd7o728neR1XhPvid) - محمد شوشان
* [JAVA Programming Course Level 3 Graphic User Interface By Arabic](https://www.youtube.com/playlist?list=PLnzqK5HvcpwRhWDkdkM4jSTPW3CgxKH8G) - محمد شوشان
* [JAVA Programming Course Level 4 Connect Database and JAVA By Arabic](https://www.youtube.com/playlist?list=PLnzqK5HvcpwTmQTPK54W95WyNzT-33MR0) - محمد شوشان
* [JAVA Programming Full Project by Arabic (uni_staff project) \|(المشروع الختامي بالجافا كاملا بشرح عربي )](https://www.youtube.com/playlist?list=PLnzqK5HvcpwQbsAGChtjlNPLVv6kTEXRG) - محمد شوشان
* [Java Tutorial for beginners- full course  -تعلم البرمجة- جافا](https://www.youtube.com/playlist?list=PLwAjM63H9bRuXIojpKDei4dVLRcvqP8V7) - genial code
* [Learn JAVA Programming From Scratch In Arabic&rlm;](https://www.youtube.com/playlist?list=PLCInYL3l2AajYlZGzU_LVrHdoouf8W6ZN) - Adel Nasim
* [Object-Oriented Programming JAVA in Arabic&rlm;](https://www.youtube.com/playlist?list=PLCInYL3l2AagY7fFlhCrjpLiIFybW3yQv) - Adel Nasim
* [Programming 2 - Object Oriented Programming With Java](https://www.youtube.com/playlist?list=PL1DUmTEdeA6Icttz-O9C3RPRF8R8Px5vk) - محمد الدسوقى


### JavaScript

* [سلسلة دروس جافا سكريبت](https://www.youtube.com/playlist?list=PLYyqC4bNbCIeLEjcSPO61bsGPKEvYceb0) - أكاديمية ترميز
* [كورس جافا سكريبت كامل \| Javascript Tutorial&rlm;](https://www.youtube.com/playlist?list=PLknwEmKsW8OuTqUDaFRBiAViDZ5uI3VcE) - Abdelrahman Gamal
* [كورس Ajax بالعربي-ITI&rlm;](https://www.youtube.com/playlist?list=PLzCpl3aBwaY7wv9ZZkhH7lZELpz_fP81N) - Mobarmg
* [كورس ES6 بالعربي-ITI&rlm;](https://www.youtube.com/playlist?list=PLzCpl3aBwaY5nQxWH0HaNibR9UXKICWxz) - Mobarmg
* [Arabic JavaScript&rlm;](https://www.youtube.com/playlist?list=PLL2zWZTDFZzgU2x6Kk6w0qx5piLgMODsm) - KMR Script
* [Arabic JavaScript ES6 الاصدار السادس من الجافاسكربت](https://www.youtube.com/playlist?list=PLL2zWZTDFZzilx_LJ_mCRDETtDOyBg0UT) - KMR Script
* [Complete Intro to Javascript&rlm;](https://www.youtube.com/playlist?list=PLLWuK602vNiU-kIpNuw5Z7HRbV4pBaHlL) - Mohammed Elzanaty
* [Design Patterns \| javascript \| \[Arabic\]&rlm;](https://www.youtube.com/playlist?list=PLS-MrzRLZtmduTfp_bReagQKg7I-GVr-5) - Shadow Coding
* [ECMAScript 6 Tutorial In Arabic&rlm;](https://www.youtube.com/playlist?list=PLLWuK602vNiVnYxkrT7qbFSictc9nJeiX) - Mohammed Elzanaty
* [Friday js&rlm;](https://www.youtube.com/playlist?list=PLQtNtS-WfRa_PU_wiKETaFk6nAVrNBg7l) - codeZone
* [HTML \| CSS \| JavaScript \| Project&rlm;](https://www.youtube.com/playlist?list=PLS-MrzRLZtmflgWiToSs6jNwYaFK7FnWM) - Shadow Coding
* [Javascript&rlm;](https://www.youtube.com/playlist?list=PLDoPjvoNmBAw6p0z0Ek0OjPzeXoqlFlCh) - Elzero Web School
* [JavaScript AJAX&rlm;](https://www.youtube.com/playlist?list=PLDoPjvoNmBAytfRIdMIkLeoQHP0o5uWBa) - Elzero Web School
* [JavaScript Application&rlm;](https://www.youtube.com/playlist?list=PLDoPjvoNmBAz7_BgzvNcOaE-m_SnE4jiT) - Elzero Web School
* [JavaScript Canvas&rlm;](https://www.youtube.com/playlist?list=PLDoPjvoNmBAxdetco1wwicE7Fbm73UYy0) - Elzero Web School
* [JavaScript ECMAScript 6&rlm;](https://www.youtube.com/playlist?list=PLDoPjvoNmBAy3siU1b04xY24ZlstofO9M) - Elzero Web School
* [JavaScript Files API](https://www.youtube.com/playlist?list=PLrvHCesHYw38480FPUmm3l2iJd8jSmA5u) - برمجيات حسان
* [JavaScript JSON API&rlm;](https://www.youtube.com/playlist?list=PLDoPjvoNmBAwH_PyuEFjk3OvXflJJrDRQ) - Elzero Web School
* [JavaScript OOP&rlm;](https://www.youtube.com/playlist?list=PLDoPjvoNmBAzLyvrWPwMw6bbBlTwPxgLF) - Elzero Web School
* [Javascript Tips And Tricks [Arabic]&rlm;](https://www.youtube.com/playlist?list=PLQtNtS-WfRa8Y47rtUnKXewgaBsXD-9KT) - codeZone
* [Javascript Tutorial \| كورس جافا سكريبت كامل](https://www.youtube.com/playlist?list=PLknwEmKsW8OuTqUDaFRBiAViDZ5uI3VcE) - Abdelrahman Gamal
* [JavaScript Unit Testing With Jest&rlm;](https://www.youtube.com/playlist?list=PLDoPjvoNmBAwSrfBPERTnCmWAbcMAwG9O) - Elzero Web School
* [Learn JavaScript in Arabic 2021&rlm;](https://www.youtube.com/playlist?list=PLDoPjvoNmBAx3kiplQR_oeDqLDBUDYwVv) - Elzero Web School
* [SOLID Principles In Arabic&rlm;](https://www.youtube.com/playlist?list=PLQtNtS-WfRa9Dwu0xHfC0gALHCdia6L6w) - codeZone


#### Gulp.js

* [Automatic Your Work With Gulpjs&rlm;](https://www.youtube.com/playlist?list=PLDoPjvoNmBAxyli7mXgNBhkRB-zgSHvL8) - Elzero Web School
* [Basic of Gulp.js&rlm;](https://www.youtube.com/playlist?list=PLfDx4cQoUNOaj10GLKu2YAcDQAMRvUgp0) - Algorithm Academy
* [Gulp.js - Workshop&rlm;](https://www.youtube.com/playlist?list=PLfDx4cQoUNOYXLQlBhKkc2bYIczytBc73) - Algorithm Academy


#### jQuery

* [كورس JQuery بالعربي-ITI&rlm;](https://www.youtube.com/playlist?list=PLzCpl3aBwaY5CmY-9Td8GhlLnq9GuJmpB) - Mobarmg
* [Basic of jQuery&rlm;](https://www.youtube.com/playlist?list=PLDoPjvoNmBAwXDFEEpc8TT6MFbDAC5XNB) - Elzero Web School
* [jQuery - Practical Examples and Create Apps&rlm;](https://www.youtube.com/playlist?list=PLDoPjvoNmBAz0_Ujf9ZB9KceUzzSVYDci) - Elzero Web School
* [JQuery In Arabic - Web Development&rlm;](https://www.youtube.com/playlist?list=PLHIfW1KZRIfll3ObMFi02Ry7oRU3MJVRG) - Hassouna Academy


#### NodeJS

* [كورس MongoDB بالعربي-ITI&rlm;](https://www.youtube.com/playlist?list=PLzCpl3aBwaY6ZTH5cneI_S0Bzzj-4j082) - Mobarmg
* [كورس NodeJS بالعربي -ITI&rlm;](https://www.youtube.com/playlist?list=PLzCpl3aBwaY5S0IMTxqCb41fF8RDBQZ_w) - Mobarmg
* [Arabic Dive into Node JS Development الغوص في النود جي اس](https://www.youtube.com/playlist?list=PLL2zWZTDFZzgxxD66mv95I8hC0pby5bdp) - KMR Script
* [JWT Authentication using Node, Express, Typescript, Jasmine & Postgres&rlm;](https://www.youtube.com/playlist?list=PLLWuK602vNiVLQ4rAylfIkqp3rkN0TuPD) - Mohammed Elzanaty
* [Learn Basic of NodeJS&rlm;](https://www.youtube.com/playlist?list=PLGhZWewM_75LQf3KvHo6HHSclmDyDazl7) - Emam Academy
* [Learn NodeJS from zero to hero&rlm;](https://www.youtube.com/playlist?list=PLfDx4cQoUNOa3EiUpjO04DVxEE9Ox12ta) - Algorithm Academy
* [NodeJS - Build a Full E-Commerce RESTful APIs (بالعربي)](https://www.youtube.com/playlist?list=PLDQ11FgmbqQNFuGQTKbAIGEyOKWUGBs6i) - Programming Solutions - Academy
* [NodeJS - From Zero To Hero](https://www.youtube.com/playlist?list=PLkzDzmo9y3VG_pByjuxE7uuLYvmWgfBub) - تخاريف مبرمج
* [NodeJS Advanced Topics](https://www.youtube.com/playlist?list=PLkzDzmo9y3VETa2XvIch29djB47v4zJQS) - تخاريف مبرمج
* [NodeJS Course (2017 - عربي)](https://www.youtube.com/playlist?list=PLrvHCesHYw38kFL6w-i6Rv85oS3L0sp-o) - برمجيات حسان
* [NodeJS Create App&rlm;](https://www.youtube.com/playlist?list=PLGhZWewM_75KPLx2otaSE4eBSYqiHmEmh) - Emam Academy
* [NodeJS Express&rlm;](https://www.youtube.com/playlist?list=PLGhZWewM_75J0BZL_jSwuYxIm9m9S_NZw) - Emam Academy
* [Pre NodeJS Course&rlm;](https://www.youtube.com/playlist?list=PLzCpl3aBwaY4KgXU42KUgbCpyluuEc4uk) - Mobarmg
* [REST API Node.js&rlm;](https://www.youtube.com/playlist?list=PLGhZWewM_75ILwl15d0Cn-W_XHpnKbNHL) - Emam Academy


#### PugJs

* [Learn PugJs&rlm;](https://www.youtube.com/playlist?list=PLDoPjvoNmBAxckfbgAzwwxeoeBfi0y724) - Elzero Web School


#### React.js

* [Learn React JS Tutorial \|\| React دورة كاملة لتعلم الـ](https://www.youtube.com/playlist?list=PLtFbQRDJ11kEjXWZmwkOV-vfXmrEEsuEW) - Unique Coderz Academy
* [React JS A JavaScript library دورة](https://www.youtube.com/playlist?list=PLMYF6NkLrdN9YuSgcD3TvNowTbMrI_hh8) - Muhammed Essa
* [React.js&rlm;](https://www.youtube.com/playlist?list=PLfDx4cQoUNObRCqeYOws_JK_CCGCmQv_l) - Algorithm Academy
* [React.js Hooks&rlm;](https://www.youtube.com/playlist?list=PLfDx4cQoUNOZ5-WwSSWYLp0kC8xxE46YG) - Algorithm Academy
* [React.js Todo App&rlm;](https://www.youtube.com/playlist?list=PLfDx4cQoUNOYKXNTPUiZw8X7dDIgsSZln) - Algorithm Academy
* [ReactJS - Advanced [تعلم رياكت ]](https://www.youtube.com/playlist?list=PLejc1JbD4ZFTiDCCVu_uCW0GXqyvhtbf8) - kimz codes
* [ReactJs-Build Full E-Commerce From Scratch Redux (بالعربي)](https://www.youtube.com/playlist?list=PLDQ11FgmbqQPRui5VDCSQvYt2HOYiCVep) - Programming Solutions - Academy
* [ReactJS Part 1 - Learn React Hooks by Project [تعلم الرياكت هوكس] [الجزء الاول]](https://www.youtube.com/playlist?list=PLejc1JbD4ZFSaQIFNstRIrbm_fqb12Q59) - kimz codes
* [ReactJS Part 2 - UseEffect & UseRef - working with API and Prev State [Arabic] [بالعربي][الجزء الثاني]](https://www.youtube.com/playlist?list=PLejc1JbD4ZFQa9YDF5pzB4JFbJovh3TN9) - kimz codes
* [ReactJS Part 3 - Performance Optimization (react memo, use memo, use call back) [تعلم الرياكت] [الجزء الثالث]](https://www.youtube.com/playlist?list=PLejc1JbD4ZFTYdkjzqYBujf7UCVQyn_aq) - kimz codes
* [ReactJS with zanaty&rlm;](https://www.youtube.com/playlist?list=PLLWuK602vNiUmNPrv9szscXzENArzQHAe) - Mohammed Elzanaty
* [Redux ToolKit 2021/2022 part 4 [شرح Redux toolkit] [تعلم Redux] [شرح Redux]](https://www.youtube.com/playlist?list=PLejc1JbD4ZFREfrBoSl8tjAPZOY6HNqZv) - kimz codes
* [Redux ToolKit Project, Book Store project [تعلم Redux toolkit]](https://www.youtube.com/playlist?list=PLejc1JbD4ZFQFvS469VXyCPO_py_kvVD5) - kimz codes


#### Vue.js

* [Basic of Vue.js&rlm;](https://www.youtube.com/playlist?list=PLDoPjvoNmBAxr5AqK3Yz4DWYKVSmIFziw) - Elzero Web School
* [Vue.js Apps and Practical examples&rlm;](https://www.youtube.com/playlist?list=PLDoPjvoNmBAzDuaT7kEURZQbw9dQHepK9) - Elzero Web School
* [Vue.js Composition API&rlm;](https://www.youtube.com/playlist?list=PLfDx4cQoUNOZiOnKcf00l1NWC-xz-TV0h) - Algorithm Academy
* [Vue.js Router Tutorial&rlm;](https://www.youtube.com/playlist?list=PLfDx4cQoUNObtw2FtE4_eX_k9yCf-Fcd3) - Algorithm Academy


### Machine Learning

* [01 machine learning تعليم الآلة , القسم الأول : مقدمة](https://www.youtube.com/playlist?list=PL6-3IRz2XF5Vf1RAHyBo4tRzT8lEavPhR) - Hesham Asem
* [02 تعليم الآلة , القسم الثاني : التوقع Machine learning , Regression](https://www.youtube.com/playlist?list=PL6-3IRz2XF5UJE2PbY7UU4SHi7UpV1mXo) - Hesham Asem
* [03 تعليم الآلة , القسم الثالث : بايثون Machine learning , Python](https://www.youtube.com/playlist?list=PL6-3IRz2XF5UM-FWfQeF1_YhMMa12Eg3s) - Hesham Asem
* [04 القسم الرابع : التصنيف Classification & Logistic Regression](https://www.youtube.com/playlist?list=PL6-3IRz2XF5Uq7PkI_PWOm_DLC2CFvSzU) - Hesham Asem
* [05 القسم الخامس : الشبكات العصبية Neural Network](https://www.youtube.com/playlist?list=PL6-3IRz2XF5UX-Yi32r925nsgW-3GrnSa) - Hesham Asem
* [06 القسم السادس : نظام الدعم الآلي SVM](https://www.youtube.com/playlist?list=PL6-3IRz2XF5U98PPtkc34sg7EEGC34WRs) - Hesham Asem
* [07 القسم السابع : التعليم بدون إشراف Unsupervised ML](https://www.youtube.com/playlist?list=PL6-3IRz2XF5VEygzpmG1GZgI8l1xwPDBP) - Hesham Asem
* [08 القسم الثامن : مواضيع هامة في تعليم الآلة](https://www.youtube.com/playlist?list=PL6-3IRz2XF5UnONA8-ENhR0NE04mIllqB) - Hesham Asem
* [09 القسم التاسع : تكنيكات حديثة في تعليم الآلة](https://www.youtube.com/playlist?list=PL6-3IRz2XF5XJKEXITqCNQN8209q3qlrL) - Hesham Asem
* [10 القسم العاشر : مكتبة سايكيتليرن Sklearn Library](https://www.youtube.com/playlist?list=PL6-3IRz2XF5X_9JeJh1xeciAbkijvc09k) - Hesham Asem
* [11 القسم الحادي عشر : تنسر فلو و كيراس TensorFlow & Keras](https://www.youtube.com/playlist?list=PL6-3IRz2XF5VbuU2T0gS_mFhCpKmLxvCP) - Hesham Asem
* [12 القسم الثاني عشر : تطبيقات عملية من كاجل و جيتهاب Kaggle & Github](https://www.youtube.com/playlist?list=PL6-3IRz2XF5XA13ZqfacovmyOLjYwwhMt) - Hesham Asem
* [13 ML Helper Tutorials برنامج المساعد في تعليم الآلة](https://www.youtube.com/playlist?list=PL6-3IRz2XF5VdA0sd-nLM0LMzhfivfwmu) - Hesham Asem


### Natural Language Programming

* [21 NLP-01 مقدمة](https://www.youtube.com/playlist?list=PL6-3IRz2XF5XpTaCGcWlSx-hy8JcIxsU7) - Hesham Asem
* [22 NLP-02 أساسيات المعالجة اللغوية الطبيعية](https://www.youtube.com/playlist?list=PL6-3IRz2XF5VFSRQLI7skbH8UPEdfCFBg) - Hesham Asem
* [23 NLP-03 أدوات المعالجة اللغوية الطبيعية](https://www.youtube.com/playlist?list=PL6-3IRz2XF5WYpWu6Y8T3firJLflZ3Ufi) - Hesham Asem
* [24 NLP-04 المعالجة البسيطة للنصوص](https://www.youtube.com/playlist?list=PL6-3IRz2XF5W7brQxe9RHNpHSeUTuz-V_) - Hesham Asem
* [25 NLP-05 المعالجة المتقدمة للنصوص](https://www.youtube.com/playlist?list=PL6-3IRz2XF5W7QQ3mKJ1kldXpN3Vquzbc) - Hesham Asem
* [26 NLP-06 تجميع البيانات](https://www.youtube.com/playlist?list=PL6-3IRz2XF5UsyOPThnWFKUzSkrQwQHJ0) - Hesham Asem
* [27 NLP-07 الشبكات العصبية المتكررة](https://www.youtube.com/playlist?list=PL6-3IRz2XF5XZCwISqNQPFFns9bnx2wUG) - Hesham Asem
* [28 NLP-08 تكنيكات حديثة في المعالجة اللغوية الطبيعية](https://www.youtube.com/playlist?list=PL6-3IRz2XF5XHsUtAUid97yRi011KSDBZ) - Hesham Asem


### .NET

* [كورس ASP.NET MVC بالعربي -ITI&rlm;](https://www.youtube.com/playlist?list=PLzCpl3aBwaY4PrhxzVKb3lY6Ni9kgIMYH) - Mobarmg
* [Arabic C# .NET&rlm;](https://www.youtube.com/playlist?list=PLwj1YcMhLRN1ekZ78MzVWqpNyA5Lyb2nv) - Khalid ESSAADANI
* [ASP.NET Core Fundamentals&rlm;](https://www.youtube.com/playlist?list=PLwj1YcMhLRN1zbN2olMzvIBXP06FIwoes) - Khalid ESSAADANI
* [ASP.NET Identity&rlm;](https://www.youtube.com/playlist?list=PLwj1YcMhLRN1T3fIb-JDa4xNFfVQoljGI) - Khalid ESSAADANI
* [ASP.NET Identity Arabic&rlm;](https://www.youtube.com/playlist?list=PLwj1YcMhLRN1T3fIb-JDa4xNFfVQoljGI) - Khalid ESSAADANI
* [ASP.NET MVC 5&rlm;](https://www.youtube.com/playlist?list=PLwj1YcMhLRN3HKfGd_jgO1Odr1xWXU9Yf) - Khalid ESSAADANI
* [ASP.NET MVC From Scratch&rlm;](https://www.youtube.com/playlist?list=PLwj1YcMhLRN2dz2C9ShCe9wTLrXxnJPuC) - Khalid ESSAADANI
* [ASP.NET Web REST API&rlm;](https://www.youtube.com/playlist?list=PLwj1YcMhLRN1X4QNF5wslJD6T96Owkg2t) - Khalid ESSAADANI


### Operating Systems

* [Operating Systems - نظم التشغيل](https://www.youtube.com/playlist?list=PLMm8EjqH1EFV-jECqtMxeVMDoVkV_kJDY) - Ahmed Sallam


### PHP

* [تصميم و برمجة موقع eCommerce by PHP&rlm;](https://www.youtube.com/playlist?list=PLDoPjvoNmBAxdiBh6J62wOzEnvC4CNuFU) - Elzero Web School
* [Arabic PHP&rlm;](https://www.youtube.com/playlist?list=PLDoPjvoNmBAzH72MTPuAAaYfReraNlQgM) - Elzero Web School
* [Design Patterns in PHP Arabic شرح بالعربي](https://www.youtube.com/playlist?app=desktop&list=PLdYYj2XLw5BnpInmR103TyVwFd_CLI6IS) - Ramy Hakam
* [Learn Object Oriented PHP&rlm;](https://www.youtube.com/playlist?list=PLDoPjvoNmBAxXTPncg0W4lhVS32LO_xtQ) - Elzero Web School
* [PHP Bootcamp 2022&rlm;](https://www.youtube.com/playlist?list=PLDoPjvoNmBAy41u35AqJUrI-H83DObUDq) - Elzero Web School


### Prolog

* [Logic Programming - Prolog - برمجة منطقية](https://www.youtube.com/playlist?list=PLMm8EjqH1EFW9Faldu6D6Uh2j1EWWaTYe) - Ahmed Sallam


### Python

* [كورس أساسيات المفاهيم البرمجية](https://www.youtube.com/playlist?list=PLvGNfY-tFUN9OQ4xtJRutrX3zyGam6Vpm) - غريب الشيخ \|\| Ghareeb Elshaikh&rlm; (:construction: *in process*)
* [Learn Python3&rlm;](https://www.youtube.com/playlist?list=PLfDx4cQoUNOazcliAXXivOrg9GiAVuoQg) - Algorithm Academy
* [Master Python from Beginner to Advanced in Arabic - دورة تعلم بايثون من الصفر كاملة للمبتدئين](https://www.youtube.com/playlist?list=PLuXY3ddo_8nzrO74UeZQVZOb5-wIS6krJ) - Codezilla
* [Mastering Python&rlm;](https://www.youtube.com/playlist?list=PLDoPjvoNmBAyE_gei5d18qkfIe-Z8mocs) - Elzero Web School
* [Mastering Python Tutorial - Python for Beginners \| كورس بايثون كامل للمبتدئين](https://www.youtube.com/playlist?list=PLknwEmKsW8OsG8dnisr_-2WGyx7lpgGEE) - Abdelrahman Gamal
* [Object Oriented Programming - شرح البرمجة كائنية التوجه](https://www.youtube.com/playlist?list=PLuXY3ddo_8nzUrgCyaX_WEIJljx_We-c1) - Codezilla
* [Python Beginners Tutorial](https://www.youtube.com/playlist?list=PL1DUmTEdeA6JCaY0EKssdqbiqq4sgRlUC) - محمد الدسوقي


#### Django

* [Arabic Django&rlm;](https://www.youtube.com/playlist?list=PLdZYzC8fohEKjuYyvITqYc2vL0lAWRvhs) - Elsafy Hegazy
* [Django 2.x](https://www.youtube.com/playlist?list=PLTcPeoMjkuCxoyflbe4AuNWMZWulKVbr4) - شبكة علوم
* [Django Create Blog](https://www.youtube.com/playlist?list=PLTcPeoMjkuCyoKpr6II_2aXUUOmtCDW4f) - شبكة علوم
* [Django Tutorial for Beginners \| كورس دجانجو كامل للمبتدئين](https://www.youtube.com/playlist?list=PLknwEmKsW8OtK_n48UOuYGxJPbSFrICxm) - Abdelrahman Gamal


#### Flask

* [Flask&rlm;](https://www.youtube.com/playlist?list=PLfDx4cQoUNObFOYvkcNQG8arJX95TRE47) - Algorithm Academy
* [Flask - Project&rlm;](https://www.youtube.com/playlist?list=PLfDx4cQoUNObli30BibPgVr_9JDDJ_0mZ) - Algorithm Academy


### R

* [R Tutorial For Beginners](https://www.youtube.com/playlist?list=PL1DUmTEdeA6LKTMW3wrlT3GiFMCL_r_Sn) - محمد الدسوقي


### Software Architecture

* [Clean Code Book - بالعربي](https://www.youtube.com/playlist?list=PLwWuxCLlF_ufTMlXoJlQvImqz9wIfcWsX) - Omar Ahmed
* [Creational Design Patterns بالعربى](https://www.youtube.com/playlist?list=PLnqAlQ9hFYdewk9UKGBcHLulZNUBpNSKJ) - Mohammed Reda
* [Declarative Programming](https://www.youtube.com/playlist?list=PLpbZuj8hP-I6F-Zj1Ay8nQ1rMnmFnlK2f) - درة الاكواد لابن حماد
* [Software Design Patterns](https://www.youtube.com/playlist?app=desktop&list=PLrwRNJX9gLs3oQyBoXtYimY7M5aSF0_oC) - محمد يحيى
* [SOLID Principles بالعربى](https://www.youtube.com/playlist?list=PLnqAlQ9hFYdflFSS4NigVB7aSoYPNwHTL) -  Mohammed Reda
* [SOLID Principles بالعربي](https://www.youtube.com/playlist?list=PLwWuxCLlF_uevri_OpofVLXkRRFnZ7TSV) - Omar Ahmed
* [Structural Design Patterns بالعربى](https://www.youtube.com/playlist?list=PLnqAlQ9hFYdcW3viz_oXRal_FNkg2Dssm) - Mohammed Reda


### TypeScript

* [typescript for angular developers [arabic tutorial]&rlm;](https://www.youtube.com/playlist?list=PLQtNtS-WfRa-BC3yuZdzmAfVC7i5etLWb) - codeZone
* [TypeScript tutorial Arabic&rlm;](https://www.youtube.com/playlist?list=PLF8OvnCBlEY27rEmxg4F86iFljMXyCmk1) - Hussein Al Rubaye&rlm; (YouTube)


#### Angular

* [كورس Angular 2 بالعربي](https://www.youtube.com/playlist?list=PLzCpl3aBwaY7eOwGMlps70dTYs2TSsgj1) - Mobarmg
* [كورس AngularJS بالعربي-ITI&rlm;](https://www.youtube.com/playlist?list=PLzCpl3aBwaY43XfnAm-IRuXwtkp0kzpdt) - Mobarmg
* [Angular 4+ [arabic tutorial]&rlm;](https://www.youtube.com/playlist?list=PLQtNtS-WfRa8piCgv_buHpthEBXHaw0ss) - codeZone
* [Arabic Angular 7 from A to R احتراف الانجولار](https://www.youtube.com/playlist?list=PLL2zWZTDFZzjSjy7yeJwpj2QkJd8NKo-O) - KMR Script&rlm; (YouTube)
* [Arabic Angular and Firebase App تطبيق انجولار وفايربيز](https://www.youtube.com/playlist?list=PLL2zWZTDFZzh2WEmc3fH_O4y4N05ZCqB2) - KMR Script&rlm; (YouTube)
* [Arabic NgRx (Angular + Redux)&rlm;](https://www.youtube.com/playlist?list=PLL2zWZTDFZzhW10baUv1esvrowMwbfd5H) - KMR Script&rlm; (YouTube)

</div><|MERGE_RESOLUTION|>--- conflicted
+++ resolved
@@ -12,13 +12,8 @@
 * [Computer Architecture](#computer-architecture)
 * [Dart](#dart)
 * [Databases](#databases)
-<<<<<<< HEAD
     * [NoSQL](#nosql)
     * [SQL](#sql)
-=======
-  * [NoSQL](#nosql)
-  * [SQL](#sql)
->>>>>>> a91629be
 * [Deep Learning](#deep-learning)
 * [Flutter](#flutter)
 * [Game Development](#game-development)
@@ -26,21 +21,12 @@
 * [HTML and CSS](#html-and-css)
 * [Java](#java)
 * [JavaScript](#javascript)
-<<<<<<< HEAD
     * [Gulp.js](#gulpjs)
     * [jQuery](#jquery)
     * [NodeJS](#nodejs)
     * [PugJs](#pugjs)
     * [React.js](#reactjs)
     * [Vue.js](#vuejs)
-=======
-  * [Gulp.js](#gulpjs)
-  * [jQuery](#jquery)
-  * [NodeJS](#nodejs)
-  * [PugJs](#pugjs)
-  * [React.js](#reactjs)
-  * [Vue.js](#vuejs)
->>>>>>> a91629be
 * [Machine Learning](#machine-learning)
 * [Natural Language Programming](#natural-language-programming)
 * [.NET](#net)
