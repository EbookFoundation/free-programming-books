### Index

* [Android](#android)
* [C](#c)
* [C#](#csharp)
* [C++](#cpp)
* [Dart](#dart)
* [Flutter](#flutter)
* [Git](#git)
* [Go](#go)
* [HTML and CSS](#html-and-css)
<<<<<<< HEAD
  * [Bootstrap](#bootstrap)
  * [Tailwind](#tailwind)
* [IDE and Editors](#ide-and-editors)
* [Java](#java)
* [JavaScript](#javascript)
  * [jQuery](#jquery)
  * [Node.js](#nodejs)
  * [React](#react)
  * [Vue](#vue)
  * [Svelte](#svelte)
=======
    * [Bootstrap](#bootstrap)
* [IDE and Editors](#ide-and-editors)
* [Java](#java)
* [JavaScript](#javascript)
    * [jQuery](#jquery)
    * [Node.js](#nodejs)
    * [React](#react)
>>>>>>> 5324b9e3
* [Kotlin](#kotlin)
* [MySQL](#mysql)
* [PHP](#php)
* [Programming paradigms](#programming-paradigms)
* [Python](#python)
* [TypeScript](#typescript)


### Android

* [Android Bangla Tutorials](https://www.youtube.com/playlist?list=PLgH5QX0i9K3p9xzYLFGdfYliIRBLVDRV5) - Anisul Islam
* [Android Firebase Bangla Tutorials](https://www.youtube.com/playlist?list=PLgH5QX0i9K3oDurEmECb5U_BZ1hrLaHx-) - Anisul Islam
* [Android SQLite Database Bangla Tutorials](https://www.youtube.com/playlist?list=PLgH5QX0i9K3oJBRutwsFgUKrKJCjv9K3p) - Anisul Islam
* [Android Tutorials Material Design](https://www.youtube.com/playlist?list=PLgH5QX0i9K3ru-TfN-YsRWKe4EEOLrWjn) - Anisul Islam
* [Java, OOP & Android tutorials for beginners in Bengali](https://www.youtube.com/playlist?list=PLV3rqOvr9vgkmELwlSouvJtROQ6MWRbIH) - Zulkarnine Mahmud


### C

* [C - All you need to know](https://www.youtube.com/playlist?list=PL_XxuZqN0xVASsjyqiNzgjUWHbDkN2Scy) - Stack Learner
* [C Programming Bangla Tutorial Course](https://www.youtube.com/playlist?list=PLgH5QX0i9K3pCMBZcul1fta6UivHDbXvz) - Anisul Islam
* [Pattern Printing in C](https://www.youtube.com/playlist?list=PLgH5QX0i9K3oTxQhx2kejYmQn6qtRULCD) - Anisul Islam


### <a id="csharp"></a>C\#

* [C# and ASP.NET MVC Full Bangla Tutorial BITM](https://www.youtube.com/playlist?list=PL_g-DE60bXDBpjMPUWGbmCLHnQDIIcw-6) - Learn With Nirash
* [C# bangla tutorial \| Basic to advance in depth bangla course](https://www.youtube.com/playlist?list=PLbC4KRSNcMnqQakB2xlZPoaV6uau4wTIt) - Learn Hunter
* [C# OOP (object oriented programming) BanglaTutorials](https://www.youtube.com/playlist?list=PLqCbg_KAOnCe1RLKP2SVmSHZOCD-fWe3p) - Asp Dot Net Explorer


### <a id="cpp"></a>C++

* [C++ Bangla Tutorial Course](https://www.youtube.com/playlist?list=PLgH5QX0i9K3q0ZKeXtF--CZ0PdH1sSbYL) - Anisul Islam


### Dart

* [Dart All You Need To Know](https://www.youtube.com/playlist?list=PL_XxuZqN0xVC2-nXUrvpcQEz3FgCSIQHT) - Stack Learner


### Flutter

* [Flutter Bangla Tutorial](https://www.youtube.com/playlist?list=PLg87mxEuu8-692INeEsxudyVifz7M3efy) - Techno BD XYZ
* [Flutter Tutorial Bangla](https://www.youtube.com/playlist?list=PLZJlOXxGEkuyZQ-vA7B5vpvvtWU3Upo6p) - Soykot Hosen


### Git

* [Crash Course - সহজ বাংলায় Git & GitHub - Bangla ( বাংলা ) Tutorial](https://www.youtube.com/watch?v=oe21Nlq8GS4) - Sumit Saha (Learn with Sumit)
* [Git & GitHub complete course Bangla (Beginner to Advanced)](https://www.youtube.com/playlist?list=PLgH5QX0i9K3qAW8DT6I0XOxC23qnA4FL-) - Anisul Islam
* [Git and Github in One Video (Theory + Practical) \| A 2 Z in Bangla](https://www.youtube.com/watch?v=4KdGgGsIDeA) - SHAJ.T3CH
* [Git Bangla Tutorial Complete](https://www.youtube.com/playlist?list=PL_XxuZqN0xVDDw5eyzuRDXBzgdnW7UpDF) - Stack Learner


### Go

* [Golang কোডিং বুট ক্যাম্প ক্লাস](https://youtube.com/playlist?list=PLZij6bgEHkTXRakAtponkmP2CmlTTKlxl) - MASTER-ACADEMY
* [Go Bangla Tutorials 2022](https://www.youtube.com/playlist?list=PLgH5QX0i9K3rtasmmoS_EWXdg0X-eX_x8) - Anisul Islam


### HTML and CSS

* [CSS Complete Course in Bangla 2021](https://www.youtube.com/playlist?list=PLgH5QX0i9K3qjCBXjTmv7Xeh8MDUUVJDO) - Anisul Islam
* [CSS3 and CSS4 Weird Parts Bangla Tutorial](https://www.youtube.com/playlist?list=PL_XxuZqN0xVD3oeT3ckKBmnc7krm-SZl2) - Stack Learner
* [HTML Complete Course in Bangla 2021(Beginner to Advanced)](https://www.youtube.com/playlist?list=PLgH5QX0i9K3oHBr5dsumGwjUxByN5Lnw3) - Anisul Islam
* [HTML Tutorial in Bangla](https://w3programmers.com/bangla/html-basics/) - w3programmers


#### Bootstrap

* [Bootstrap 4 Bangla Tutorial](https://www.youtube.com/playlist?list=PL_XxuZqN0xVBr2NqbL3q71nk5FX8zB0nK) - Stack Learner
* [Bootstrap 5 and 4 Bangla Tutorials](https://www.youtube.com/playlist?list=PLgH5QX0i9K3oC_wmWEZa2xWxJauIRQ9kG) - Anisul Islam


#### Tailwind

* [Tailwind CSS Bangla Tutorial Series](https://youtube.com/playlist?list=PLHiZ4m8vCp9P23SqlHL0QAqiwS_oCofV2) - Learn with Sumit


### IDE and Editors

* [VSCode Complete Tutorial Series \| VSCode টিউটোরিয়াল সিরিজ](https://www.youtube.com/playlist?list=PL_XxuZqN0xVB_lroSm_xvTqvVBCpR4PQE) - Stack Learner


### Java

* [Java Bangla Tutorials \| CORE Java \| Complete OOP](https://www.youtube.com/playlist?list=PLgH5QX0i9K3oAZUB2QXR-dZac0c9HNyRa) - Anisul Islam
* [Java Swing Bangla Tutorials](https://www.youtube.com/playlist?list=PLgH5QX0i9K3rAHKr6IteF5kdgN6BorH9l) - Anisul Islam


### JavaScript

* [Express JS Crash Course in Bangla](https://www.youtube.com/playlist?list=PL_XxuZqN0xVDm9HkiP4h_76qNBZix6XME) - Stack Learner
* [Functional JavaScript Bangla Tutorial](https://www.youtube.com/playlist?list=PL_XxuZqN0xVDPR9fASxugXgQAWkZLcmt1) - Stack Learner
* [JavaScript All You Need to Know \| JS Bangla Tutorial \| Stack Learner](https://www.youtube.com/playlist?list=PL_XxuZqN0xVAu_dWUVFbscqZdTzE8t6Z1) - Stack Learner
* [JavaScript Bangla Tutorial Course 2021](https://www.youtube.com/playlist?list=PLgH5QX0i9K3qzryglMjcyEktz4q7ySunX) - Anisul Islam
* [JavaScript Behind The Scene Bangla Tutorial](https://www.youtube.com/playlist?list=PL_XxuZqN0xVDPaOrWvTIuhb5GRoJVWiE2) - Stack Learner
* [JavaScript Full Playlist With Order](https://www.youtube.com/playlist?list=PL_XxuZqN0xVAJTV_1ZXwB1XIiFkK0ddZA) - Stack Learner
* [Make Fun of JavaScript Array](https://www.youtube.com/playlist?list=PL_XxuZqN0xVDr08QgQHljCecWtA4jBLnS) - Stack Learner
* [JS Bangla Tutorial Series for Beginners](https://www.youtube.com/playlist?list=PLHiZ4m8vCp9OkrURufHpGUUTBjJhO9Ghy) - Sumit Saha (Learn with Sumit)
* [Modern JavaScript ES6 Bangla Tutorial](https://www.youtube.com/playlist?list=PLHiZ4m8vCp9MFjMRp9EEHWKArbi0wdgXG) - Sumit Saha (Learn with Sumit)
* [Play with DOM - Bangla](https://www.youtube.com/playlist?list=PLHiZ4m8vCp9MJDxMOzhYVuTrO1b5n-Tq_) - Sumit Saha (Learn with Sumit)


#### jQuery

* [jQuery Bangla Series for Beginners](https://www.youtube.com/playlist?list=PLgH5QX0i9K3pSJG9Hwjnykd0hLGEsW4DB) - Anisul Islam


#### Node.js

* [Complete MERN Stack Course in Bangla](https://www.youtube.com/watch?v=ewBBT6Iph0M&list=PL_XxuZqN0xVD0op-QDEgyXFA4fRPChvkl) - Stack Learner
* [Dive Into NodeJS](https://www.youtube.com/playlist?list=PL_XxuZqN0xVDHFj-ecFSU0SU-B0TuJRk9) - Stack Learner
* [Node.js Tutorial Bangla  Series for Beginners](https://youtube.com/playlist?list=PLHiZ4m8vCp9PHnOIT7gd30PCBoYCpGoQM) - Learn With Sumit
* [Raw Node JS Project in Bangla ( বাংলা ) - Uptime Monitoring API](https://youtube.com/playlist?list=PLHiZ4m8vCp9OmVWU2Qf9tZgKdyzoubOpj) - Learn With Sumit


#### React

* [React - Redux Complete Course](https://www.youtube.com/playlist?list=PL_XxuZqN0xVAvcGzTEAyPSOqgUQA08rNB) - Stack Learner
* [Understand ReactJS Advanced Features](https://www.youtube.com/playlist?list=PL_XxuZqN0xVBaeF3qUyvr2AxoXGwDd5cx) - Stack Learner
* [Understand ReactJS Core Features](https://www.youtube.com/playlist?list=PL_XxuZqN0xVBANld2gDEE6_0G886zavUs) - Stack Learner
* [React JS Tutorial Bangla Series for Beginners](https://www.youtube.com/playlist?list=PLHiZ4m8vCp9M6HVQv7a36cp8LKzyHIePr) - Sumit Saha (Learn with Sumit)


#### Vue

* [Introduction to Vue.js in Bangla বাংলা  with a full Project - Vue Crash Course](https://www.youtube.com/playlist?&list=PLHiZ4m8vCp9O5_QoMvQbOAOR5WolyZ4OS) - Learn with Sumit


#### Svelte

* [Svelte 3: The Game Changer (Bangla Crash Course)](https://www.youtube.com/playlist?list=PL_XxuZqN0xVDJOOYnZxK-fbKxjxFHfc-H) - Stack Learner


### Kotlin

* [Chapter 1 : Kotlin Basic Concepts Bangla](https://www.youtube.com/playlist?list=PL_XxuZqN0xVDpRWRnXPWZcWIvz0JbeQe5) - Stack Learner


### MySQL

* [Bangla MySQL Database Tutorials](https://www.youtube.com/playlist?list=PLTydW-y9HsbQ2ztoaLBJTd4wwjc_oqWx4) - Delowar Jahan Imran, Training with Live Project (YouTube)
* [mysql bangla tutorial \| Mysql Database \| HSC,CSE, Anyone](https://www.youtube.com/playlist?list=PLbC4KRSNcMnqp4x6XstgFCVi6XVu37t99) - Sohidul Islam, Learn Hunter (YouTube)
* [MySql Database Bangla Tutorial Beginner to Advanced](https://www.youtube.com/playlist?list=PLH246IZCIBeA4h1R6fdgK06kj9lMb3joi) - Shoaib Hossain, Soft-All (YouTube)
* [MySQL Database Bangla Tutorials (HSC student / Anyone)](https://www.youtube.com/playlist?list=PLgH5QX0i9K3qLcx9DvVDWmNJ7riPvxzCD) - Anisul Islam (YouTube)


### PHP

* [PHP All You Need To Know](https://www.youtube.com/playlist?list=PL_XxuZqN0xVCFLIrGA1GaxacvPTDQcsMV) - Stack Learner


### Programming paradigms

* [Java and OOO. Learn Object Oriented with Real Example](https://www.youtube.com/playlist?list=PL_XxuZqN0xVDS-5KCnZyPl0LKQ8m49CHM) - Stack Learner
* [Java and OOP Basics](https://www.youtube.com/playlist?list=PL_XxuZqN0xVB5kP3uxERI1rdrdrNifNwJ) - Stack Learner
* [Java and OOP: Java Built in Classes and Features](https://www.youtube.com/playlist?list=PL_XxuZqN0xVBNvGFN6eIre7xjfnb6aVfB) - Stack Learner
* [Object Oriented Programming Main Theory in Bangla](https://www.youtube.com/playlist?list=PL_XxuZqN0xVCqNHQtxzS9LbeNRMG4AJmG) - Stack Learner


### Python

* [Python All You Need To Know](https://www.youtube.com/playlist?list=PL_XxuZqN0xVCH8fRfZ8sUuKEQQYIFMjtJ) - Stack Learner
* [Python Bangla Tutorials for Beginners](https://www.youtube.com/playlist?list=PLgH5QX0i9K3rz5XqMsTk41_j15_6682BN) - Anisul Islam


### TypeScript

* [TypeScript Bangla ( বাংলা ) Tutorial Series](https://youtube.com/playlist?list=PLHiZ4m8vCp9PgOOjdyNpc6AoBmKNrp_u3) - Learn with Sumit
* [typescript full course in bangla](https://youtube.com/playlist?list=PLgH5QX0i9K3rXq_1OgVmjaEJJ1akJQgPq) - Anisul Islam<|MERGE_RESOLUTION|>--- conflicted
+++ resolved
@@ -9,26 +9,16 @@
 * [Git](#git)
 * [Go](#go)
 * [HTML and CSS](#html-and-css)
-<<<<<<< HEAD
-  * [Bootstrap](#bootstrap)
-  * [Tailwind](#tailwind)
-* [IDE and Editors](#ide-and-editors)
-* [Java](#java)
-* [JavaScript](#javascript)
-  * [jQuery](#jquery)
-  * [Node.js](#nodejs)
-  * [React](#react)
-  * [Vue](#vue)
-  * [Svelte](#svelte)
-=======
     * [Bootstrap](#bootstrap)
+    * [Tailwind](#tailwind)
 * [IDE and Editors](#ide-and-editors)
 * [Java](#java)
 * [JavaScript](#javascript)
     * [jQuery](#jquery)
     * [Node.js](#nodejs)
     * [React](#react)
->>>>>>> 5324b9e3
+    * [Svelte](#svelte)
+    * [Vue](#vue)
 * [Kotlin](#kotlin)
 * [MySQL](#mysql)
 * [PHP](#php)
@@ -155,14 +145,14 @@
 * [React JS Tutorial Bangla Series for Beginners](https://www.youtube.com/playlist?list=PLHiZ4m8vCp9M6HVQv7a36cp8LKzyHIePr) - Sumit Saha (Learn with Sumit)
 
 
+#### Svelte
+
+* [Svelte 3: The Game Changer (Bangla Crash Course)](https://www.youtube.com/playlist?list=PL_XxuZqN0xVDJOOYnZxK-fbKxjxFHfc-H) - Stack Learner
+
+
 #### Vue
 
 * [Introduction to Vue.js in Bangla বাংলা  with a full Project - Vue Crash Course](https://www.youtube.com/playlist?&list=PLHiZ4m8vCp9O5_QoMvQbOAOR5WolyZ4OS) - Learn with Sumit
-
-
-#### Svelte
-
-* [Svelte 3: The Game Changer (Bangla Crash Course)](https://www.youtube.com/playlist?list=PL_XxuZqN0xVDJOOYnZxK-fbKxjxFHfc-H) - Stack Learner
 
 
 ### Kotlin
