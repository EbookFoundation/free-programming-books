--- conflicted
+++ resolved
@@ -58,11 +58,11 @@
 
 ### Competitive Programming
 
-<<<<<<< HEAD
+
 * [BAPS - BACS Online Programming Camp 2020](https://baps-bgd.github.io/camp/) -  Bangladesh Association of Problem Setters(BAPS) 
-=======
+
 * [Competitive Programming Course in Bengali](https://www.youtube.com/channel/UCozCCU3b1HmcmCf2gLN_7HA/videos) - Bangladesh IOI team
->>>>>>> f553a91e
+
 
 
 ### Dart
