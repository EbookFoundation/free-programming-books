--- conflicted
+++ resolved
@@ -642,12 +642,8 @@
 * [Golang Tutorial for Beginners \| Full Go Course](https://www.youtube.com/watch?v=yyUHQIec83I) - Nana Janashia (TechWorld with Nana)
 * [Gophercises: Free Coding Exercises for Budding Gophers](https://gophercises.com) - Jon Calhoun (email address *required*)
 * [Learn Go \| Learn Go Programming](https://golangr.com) - golangr.com
-<<<<<<< HEAD
-* [Learn Go Programming - Golang Tutorial for Beginners](https://www.youtube.com/watch?v=YS4e4q9oBaU) - FreeCodeCamp
+* [Learn Go Programming - Golang Tutorial for Beginners](https://www.youtube.com/watch?v=YS4e4q9oBaU) - Michael Van Sickle (freeCodeCamp)
 * [Learn Go Programming by Building 11 Projects – Full Course](https://www.youtube.com/watch?v=jFfo23yIWac) - FreeCodeCamp
-=======
-* [Learn Go Programming - Golang Tutorial for Beginners](https://www.youtube.com/watch?v=YS4e4q9oBaU) - Michael Van Sickle (freeCodeCamp)
->>>>>>> cfe3e34a
 * [Let's go with golang](https://www.youtube.com/playlist?list=PLRAV69dS1uWQGDQoBYMZWKjzuhCaOnBpa) - Hitesh Choudhary
 
 
