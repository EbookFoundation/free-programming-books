### Index

* [0 - MOOC](#0---mooc)
* [Algorithms & Data Structures](#algorithms--data-structures)
* [Android](#android)
* [APL](#apl)
* [Artificial Intelligence](#artificial-intelligence)
* [Assembly](#assembly)
* [AutoIt](#autoit)
* [Bash / Shell](#bash--shell)
* [C](#c)
* [C#](#csharp)
* [C++](#cpp)
* [Clojure](#clojure)
* [Cloud Computing](#cloud-computing)
* [Compilers](#compilers)
* [Computer Science](#computer-science)
* [CUDA](#cuda)
* [Dart](#dart)
* [Data Science](#data-science)
* [Databases](#databases)
    * [NoSQL](#nosql)
    * [SQL](#sql)
* [Deep Learning](#deep-learning)
* [Docker](#docker)
* [Flutter](#flutter)
* [Game Development](#game-development)
* [Git](#git)
* [Go](#go)
* [Haskell](#haskell)
* [HTML and CSS](#html-and-css)
    * [Bootstrap](#bootstrap)
* [iOS](#ios)
* [Java](#java)
* [JavaScript](#javascript)
    * [AngularJS](#angularjs)
    * [D3.js](#d3js)
    * [Electron](#electron)
    * [jQuery](#jquery)
    * [Next.js](#nextjs)
    * [NodeJS](#nodejs)
    * [React](#react)
    * [React Native](#react-native)
    * [Redux](#redux)
    * [Svelte](#svelte)
    * [Vue.js](#vuejs)
* [Kotlin](#kotlin)
* [Kubernetes](#kubernetes)
* [Linux](#linux)
* [Lua](#lua)
* [Machine Learning](#machine-learning)
* [Markdown](#markdown)
* [Matlab](#matlab)
* [Misc](#misc)
* [.NET](#net)
* [Objective-C](#objective-c)
* [OCaml](#ocaml)
* [Operating Systems](#operating-systems)
* [Perl](#perl)
* [Pharo](#pharo)
* [PHP](#php)
* [PLC - Programmable logic controllers](#plc---programmable-logic-controllers)
* [Processing](#processing)
* [Python](#python)
    * [Django](#django)
    * [Flask](#flask)
<<<<<<< HEAD
* [QB64](#QB64)
=======
* [QB64](#qb64)
>>>>>>> 19a03ae8
* [R](#r)
* [Robotics](#robotics)
* [Ruby](#ruby)
* [Rust](#rust)
* [Scala](#scala)
* [Security](#security)
* [Solidity](#solidity)
* [Spark](#spark)
* [Swift](#swift)
    * [Vapor](#vapor)
* [Theory](#theory)
* [TypeScript](#typescript)
    * [Angular](#angular)
    * [Deno](#deno)
* [Verilog / VHDL / SystemVerilog](#verilog--vhdl--systemverilog)
* [Web Development](#web-development)


### 0 - MOOC

* [Codecademy](https://www.codecademy.com)
* [Coursera](https://www.coursera.org)
* [Datacamp](https://www.datacamp.com)
* [edX](https://www.edx.org)
* [freeCodeCamp](https://www.freecodecamp.org)
* [FutureLearn](https://www.futurelearn.com)
* [IITBombayX (IITBX)](https://www.iitbombayx.in)
* [Khan Academy](https://www.khanacademy.org)
* [MIT OCW](http://ocw.mit.edu)
* [MOOC.fi](https://www.mooc.fi/en/)
* [NPTEL](https://onlinecourses.nptel.ac.in)
* [openHPI](https://open.hpi.de)
* [openSAP](https://open.sap.com)
* [Platzi](https://courses.platzi.com)
* [Udacity](https://www.udacity.com)


### Algorithms & Data Structures

* [Advanced Data Structures](http://ocw.mit.edu/courses/electrical-engineering-and-computer-science/6-851-advanced-data-structures-spring-2012/) - Erik Demaine
* [Algorithm Design and Implementation](https://www.youtube.com/playlist?list=PL6EF0274BD849A7D5)
* [Algorithms](https://www.youtube.com/playlist?list=PLDN4rrl48XKpZkf03iYFl-O29szjTrs_O) - Abdul Bari
* [Berkeley University CS 61B: Data Structures](http://datastructur.es/sp16/)
* [Berkeley's CS 61B: Data Structures](https://archive.org/details/ucberkeley_webcast_QMV45tHCYNI)
* [Data Structures](https://www.youtube.com/playlist?list=PL2_aWCzGMAwI3W_JlcBbtYTwiQSsOTa6P) - mycodeschool
* [Data Structures](https://stepik.org/course/579/syllabus) - Niema Moshiri and Liz Izhikevich (Stepik)
* [Data Structures and Algorithms](https://youtube.com/playlist?list=PLBZBJbE_rGRV8D7XZ08LK6z-4zPoWzu5H) - CS Dojo
* [Data Structures and Algorithms](https://www.youtube.com/playlist?list=PLdo5W4Nhv31bbKJzrsKfMpo_grxuLl8LU) - Jenny's lectures CS/IT NET&JRF
* [Data Structures and Algorithms for Beginners](https://www.youtube.com/watch?v=BBpAmxU_NQo) - Moshfegh Hamedani (Programming with Mosh)
* [Data Structures and Algorithms Specialization](https://www.coursera.org/specializations/data-structures-algorithms) - UC San Diego, HSE University
* [Data Structures Easy to Advanced Course - Full Tutorial from a Google Engineer](https://www.youtube.com/watch?v=RBSGKlAvoiM) - William Fiset - (freeCodeCamp)
* [IIT Bombay Foundation of Data Structures (CS213.1x)](https://courses.edx.org/courses/course-v1:IITBombayX+CS213.1x+1T2017/course/)
* [Intro to Data Structures and Algorithms](https://www.udacity.com/course/data-structures-and-algorithms-in-python--ud513) - Brynn Claypoole, Horatio Thomas (Udacity)
* [MIT's Design and Analysis of Algorithms (Spring 2012)](https://ocw.mit.edu/courses/electrical-engineering-and-computer-science/6-046j-design-and-analysis-of-algorithms-spring-2012) - Dana Moshkovitz, Bruce Tidor
* [MIT's Design and Analysis of Algorithms (Spring 2015)](https://ocw.mit.edu/courses/electrical-engineering-and-computer-science/6-046j-design-and-analysis-of-algorithms-spring-2015) - Erik Demaine, Srini Devadas, Nancy Lynch
* [MIT's Introduction to Algorithms (Fall 2011)](http://ocw.mit.edu/courses/electrical-engineering-and-computer-science/6-006-introduction-to-algorithms-fall-2011/)
* [MIT's Introduction to Algorithms (SMA 5503) (Fall 2005)](https://ocw.mit.edu/courses/electrical-engineering-and-computer-science/6-046j-introduction-to-algorithms-sma-5503-fall-2005) - Charles Leiserson, Erik Demaine
* [Online Java + DSA + Interview preparation course](https://www.youtube.com/playlist?list=PL9gnSGHSqcnr_DxHsP7AW9ftq0AtAyYqJ) - Kunal Kushwaha
* [Princeton University Algorithms, Part 1](https://www.coursera.org/learn/algorithms-part1)
* [Princeton University Algorithms, Part 2](https://www.coursera.org/learn/algorithms-part2)
* [Sorting Algorithms](https://www.youtube.com/playlist?list=PL2_aWCzGMAwKedT2KfDMB9YA5DgASZb3U) - mycodeschool
* [Stanford University Algorithms: Design and Analysis, Part 1](https://online.stanford.edu/courses/soe-ycsalgorithms1-algorithms-design-and-analysis-part-1)
* [Stanford University Algorithms: Design and Analysis, Part 2](https://online.stanford.edu/courses/soe-ycs0001-algorithms-design-and-analysis-part-2)
* [This is CS50x](https://cs50.harvard.edu/x/2021) - David J. Malan (Harvard OpenCourseWare)


### Android

* [Advanced Android App Development](https://www.udacity.com/course/advanced-android-app-development--ud855) - (Udacity)
* [Advanced Android with Kotlin](https://www.udacity.com/course/advanced-android-with-kotlin--ud940) - (Udacity)
* [Android App Development for Beginners Playlist](https://www.youtube.com/playlist?list=PL6gx4Cwl9DGBsvRxJJOzG4r4k_zLKrnxl) - Bucky Roberts - (thenewboston)
* [Android Basics: Data Storage](https://www.udacity.com/course/android-basics-data-storage--ud845) - (Udacity)
* [Android Basics: Multiscreen Apps](https://www.udacity.com/course/android-basics-multiscreen-apps--ud839) - (Udacity)
* [Android Basics: Networking](https://www.udacity.com/course/android-basics-networking--ud843) - (Udacity)
* [Android Basics: User Input](https://www.udacity.com/course/android-basics-user-input--ud836) - (Udacity)
* [Android Basics: User Interface](https://www.udacity.com/course/android-basics-user-interface--ud834) - (Udacity)
* [Android Developer Fundamentals (Version 2) — Codelab](https://developer.android.com/courses/fundamentals-training/toc-v2)
* [Android Developer Fundamentals (Version 2) — Concepts](https://google-developer-training.github.io/android-developer-fundamentals-course-concepts-v2/index.html)
* [Android Performance](https://www.udacity.com/course/android-performance--ud825) - (Udacity)
* [Build Native Mobile Apps with Flutter](https://www.udacity.com/course/build-native-mobile-apps-with-flutter--ud905) - (Udacity)
* [CS50 2019 - Android Track](https://www.youtube.com/playlist?list=PLhQjrBD2T381qULidYDKP55-4u1piASC1) - David J. Malan (Harvard OpenCourseWare)
* [Developing Android Apps](https://www.udacity.com/course/new-android-fundamentals--ud851) - (Udacity)
* [Developing Android Apps with Kotlin](https://www.udacity.com/course/developing-android-apps-with-kotlin--ud9012) - (Udacity)
* [Firebase in a Weekend: Android](https://www.udacity.com/course/firebase-in-a-weekend-by-google-android--ud0352) - (Udacity)
* [Gradle for Android and Java](https://www.udacity.com/course/gradle-for-android-and-java--ud867) - (Udacity)
* [Jetpack Compose](https://www.youtube.com/playlist?list=PLQkwcJG4YTCSpJ2NLhDTHhi6XBNfk9WiC) - Philipp Lackner
* [Kotlin Bootcamp for Programmers](https://www.udacity.com/course/kotlin-bootcamp-for-programmers--ud9011) - (Udacity)
* [Learn Android Application Development for Beginners](https://www.udemy.com/course/learn-android-application-development-y/) - Johan Jurrius, ProgramMe Programming (Udemy)
* [Learn how to program: Android](https://www.learnhowtoprogram.com/android) - Epicodus Inc.
* [Material design](https://material.io/guidelines/)
* [Material Design for Android Developers](https://www.udacity.com/course/material-design-for-android-developers--ud862) - (Udacity)
* [Programming Cloud Services for Android Handheld Systems](https://www.coursera.org/course/mobilecloudprogram)
* [Programming Mobile Applications for Android Handheld Systems pt. 1](https://www.coursera.org/course/android)
* [Programming Mobile Applications for Android Handheld Systems pt. 2](https://www.coursera.org/course/androidpart2)
* [Programming Mobile Services for Android Handheld Systems: Communication](https://www.coursera.org/course/posacommunication)
* [Programming Mobile Services for Android Handheld Systems: Concurrency](https://www.coursera.org/course/posaconcurrency)


### APL

* [APL Course](https://course.dyalog.com) - Dyalog (:construction: *in process*)
* [APL Cultivation](https://aplwiki.com/wiki/APL_Cultivation) - Adám Brudzewsky
* [Dyalog APL Tutor](https://tutorial.dyalog.com) - Dyalog
* [Learn APL with Neural Networks](https://www.youtube.com/playlist?list=PLgTqamKi1MS3p-O0QAgjv5vt4NY5OgpiM) - Rodrigo Girão Serrão


### Artificial Intelligence

* [AI Courses](https://software.intel.com/content/www/us/en/develop/topics/ai/training/courses.html) - Intel Corporation
* [AI Fundamentals](https://www.udacity.com/course/ai-fundamentals--ud099) - Microsoft Azure (Udacity)
* [Aml-2018 Ambient Intelligence](https://www.youtube.com/playlist?list=PLqRTLlwsxDL8fUcY2Y54sITILyJcTySpC) - Fulvio Corno, Luigi De Russis, Alberto Monge Roffarello @ Politecnico di Torino
* [Artificial Intelligence on Google Cloud Platform](https://www.youtube.com/playlist?list=PL3N9eeOlCrP6Nhv4UFp67IsQ_TVDpXqXK) - Srivatsan Srinivasan @ AIEngineering (YouTube)
* [CS50’s Introduction to Artificial Intelligence with Python](https://cs50.harvard.edu/ai/2020/) - Brian Yu, David J. Malan (Harvard OpenCourseWare and EdX)
* [Elements of AI](https://www.elementsofai.com) - University of Helsinki, Reaktor
* [IBM AI Engineering Professional Certificate](https://www.coursera.org/professional-certificates/ai-engineer) - Romeo Kienzler, Saeed Aghabozorgi, Joseph Santarcangelo, Alex Aklson et al. (Coursera)
* [MIT 6.S099: Artificial General Intelligence](https://agi.mit.edu)
* [MIT's Artificial Intelligence](http://ocw.mit.edu/courses/electrical-engineering-and-computer-science/6-034-artificial-intelligence-fall-2010/) - Prof. Patrick Henry Winston (MIT OpenCourseWare)


### Assembly

* [Binary Exploitation / Memory Corruption by LiveOverflow](https://www.youtube.com/playlist?list=PLhixgUqwRTjxglIswKp9mpkfPNfHkzyeN) - LiveOverflow (YouTube)
* [C Programming and Assembly Language](https://nptel.ac.in/courses/106/106/106106210/) - Prof. Janakiraman Viraraghavan, IIT Madras (NPTEL)
* [Introduction to Assembly Programming with ARM](https://www.udemy.com/course/introduction-to-assembly-programming-with-arm/) - Scott Cosentino (Udemy)
* [Introduction To Reverse Engineering Software](http://opensecuritytraining.info/IntroductionToReverseEngineering.html) - Matt Briggs (OpenSecurityTraining)
* [Introductory Intel x86: Architecture, Assembly, Applications, & Alliteration](http://opensecuritytraining.info/IntroX86.html) - Xeno Kovah (OpenSecurityTraining)


### AutoIt

* [AutoIt Scripting Tutorial](https://www.youtube.com/playlist?list=PL4Jcq5zn02jKpjX0nqI1_fS7mEEb5tw6z) - TutsTeach (YouTube)
* [AutoIt Tutorials](https://www.youtube.com/playlist?list=PL1DCD109B801D0DE6) - 403forbidden403 (YouTube)


### Bash / Shell

* [Bash Basics for Cloud Computing](https://www.udemy.com/course/bash-basics-for-cloud-computing/) - Kumulus Technologies (Udemy)
* [Bento Shell Track](https://bento.io/topic/shell) - Jon Chan (Bento)
* [How to CMake Good](https://www.youtube.com/playlist?list=PLK6MXr8gasrGmIiSuVQXpfFuE1uPT615s) - vector-of-bool (YouTube)
* [Shell Scripting Tutorial](https://www.youtube.com/playlist?list=PL7B7FA4E693D8E790) - The Bad Tutorials (YouTube)
* [Shell Scripting Tutorial for Beginners](https://www.youtube.com/playlist?list=PLS1QulWo1RIYmaxcEqw5JhK3b-6rgdWO_) -  ProgrammingKnowledge (YouTube)


### Blockchain

* [Blockchain Developer Tutorials](https://www.youtube.com/playlist?list=PLS5SEs8ZftgUTXs0OJD2LFpYBPr4L54id) - Gregory McCubbin (Dapp University)
* [Blockchain: Foundations and Use Cases](https://www.coursera.org/learn/blockchain-foundations-and-use-cases) - ConsenSys Academy (Coursera)
* [Blockchain Specialization](https://www.coursera.org/specializations/blockchain) - Bina Ramamurthy (Coursera)
* [Build 5 Dapps on the Ethereum Blockchain - Beginner Tutorial](https://www.youtube.com/watch?v=8wMKq7HvbKw) - Julien Klepatch, EatTheBlocks (freeCodeCamp.org)
* [CryptoZombies.io](https://cryptozombies.io) - CleverFlare, Loom Network
* [Solidity, Blockchain, and Smart Contract Course – Beginner to Expert Python Tutorial](https://www.youtube.com/watch?v=M576WGiDBdQ) - Patrick Collins (freeCodeCamp.org)


### C

* [C Language Tutorial for Beginners (With Notes)](https://www.youtube.com/watch?v=_MF8L7ZxwRE) - ProgrammingWithHarry (YouTube)
* [C Programming Tutorial](https://www.youtube.com/playlist?list=PL_RGaFnxSHWoGzOXqtKeM71OLpvZbuU0P)
* [C Programming Tutorial for Beginners](https://www.youtube.com/watch?v=KJgsSFOSQv0) - Mike Dane - (freeCodeCamp)
* [Introduction to Computer Science](https://www.edx.org/course/cs50s-introduction-to-computer-science)
* [The Arduino Platform and C Programming](https://www.coursera.org/learn/arduino-platform)


### <a id="csharp"></a>C\#

* [C# 101](https://channel9.msdn.com/Series/CSharp-101) - Scott Hanselman, Kendra Havens Microsoft.
* [C# Programming All-in-One Tutorial Series (6 HOURS!)](https://www.youtube.com/watch?v=qOruiBrXlAw) - Caleb Curry (YouTube)
* [C# Tutorial - Full Course for Beginners](https://www.youtube.com/watch?v=GhQdlIFylQ8) - Mike Dane - (freeCodeCamp)
* [C# Tutorial For Beginners - Learn C# Basics in 1 Hour](https://www.youtube.com/watch?v=gfkTfcpWqAY) - Moshfegh Hamedani (Programming with Mosh)
* [Learn how to program: C# and .NET](https://www.learnhowtoprogram.com/c-and-net) - Epicodus Inc.


### <a id="cpp"></a>C++

* [C++ For Programmers](https://www.udacity.com/course/c-for-programmers--ud210) - Catherine Gamboa (Udacity)
* [C++ Programming Tutorial for Beginners (For Absolute Beginners)](https://www.youtube.com/playlist?list=PLS1QulWo1RIYSyC6w2-rDssprPrEsgtVK) - ProgrammingKnowledge
* [C++ Tutorial](https://www.youtube.com/playlist?list=PL_RGaFnxSHWoVZWSN-ze3VVtIfZfXwAGM) - The Bad Tutorials
* [C++ Tutorial for Beginners - Full Course](https://www.youtube.com/watch?v=vLnPwxZdW4Y) - Mike Dane - (freeCodeCamp)
* [C++ Tutorial for Complete Beginners](https://www.udemy.com/course/free-learn-c-tutorial-beginners/) - John Purcell (Udemy)
* [Google's C++ Course](https://developers.google.com/edu/c++/)
* [Introduction to C++](http://ocw.mit.edu/courses/electrical-engineering-and-computer-science/6-096-introduction-to-c-january-iap-2011/) (MIT's opencourseware)
* [Introduction to C++](https://www.edx.org/course/introduction-to-c-3) - Microsoft (edX) (:card_file_box: *archived*)


### Clojure

* [Functional Programming with Clojure](http://mooc.fi/courses/2014/clojure/)


### Cloud Computing

* [Cloud Computing and Development](https://uaceit.com/courses/cloud-computing-and-development) - Ashwin Kumar Ramaswamy (UAceIt) (email address *required*)
* [Cloud Computing Full Course In 11 Hours \| Cloud Computing Tutorial For Beginners](https://www.youtube.com/watch?v=2LaAJq1lB1Q) - Edureka!
* [Microsoft Certified: Azure Fundamentals](https://docs.microsoft.com/en-us/learn/certifications/azure-fundamentals/) - Microsoft


### Compilers

* [Compilers](https://www.youtube.com/playlist?list=PL6KMWPQP_DM97Hh0PYNgJord-sANFTI3i) - Ghassan Shobaki (YouTube)
* [Stanford's Compilers](https://www.edx.org/course/compilers)


### Computer Science

* [Berkeley's CS  61A: Taught using SICP](https://archive.org/details/ucberkeley-webcast-PL3E89002AA9B9879E?tab=collection)
* [LouvainX Paradigms of Computer Programming – Abstraction and Concurrency](https://www.edx.org/course/paradigms-computer-programming-louvainx-louv1-2x-1#!)
* [LouvainX Paradigms of Computer Programming – Fundamentals](https://www.edx.org/course/paradigms-computer-programming-louvainx-louv1-1x-1)
* [MIT 6.824 Distributed Systems (Spring 2020)](https://www.youtube.com/playlist?list=PLrw6a1wE39_tb2fErI4-WkMbsvGQk9_UB)
* [MIT's Computer Language Engineering](http://ocw.mit.edu/courses/electrical-engineering-and-computer-science/6-035-computer-language-engineering-sma-5502-fall-2005/lecture-notes/)
* [MIT's Introduction to Computer Science and Programming](https://ocw.mit.edu/courses/electrical-engineering-and-computer-science/6-00sc-introduction-to-computer-science-and-programming-spring-2011/) - John Guttag (MIT OpenCourseWare)
* [MIT's Introduction to Computer Science and Programming in Python](https://ocw.mit.edu/courses/electrical-engineering-and-computer-science/6-0001-introduction-to-computer-science-and-programming-in-python-fall-2016/) - Ana Bell, Eric Grimson, John Guttag (MIT OpenCourseWare)
* [MIT's Mathematics for Computer Science](http://ocw.mit.edu/courses/electrical-engineering-and-computer-science/6-042j-mathematics-for-computer-science-fall-2010/video-lectures/)


### Cuda

* [Intro to Parallel Programming Using CUDA to Harness the Power of GPUs](https://www.udacity.com/course/intro-to-parallel-programming--cs344) (Udacity)


### Dart

* [Dart Course for Beginners](https://www.udemy.com/course/dartlang) (Udemy)
* [Dart Programming in 4 hours \| Full beginners tutorial](https://www.youtube.com/watch?v=5xlVP04905w) - Mike Dane (YouTube)
* [Dart Programming Tutorial - Full Course](https://www.youtube.com/watch?v=Ej_Pcr4uC2Q) - Mahmud Ahsan (FreeCodeCamp)
* [Dart Programming Tutorial \| Learn the Dart for Flutter](https://www.udemy.com/course/dart-programming-tutorial-learn-the-dart-for-flutter) (Udemy)
* [Free Dart Course](https://www.youtube.com/playlist?list=PL6yRaaP0WPkVR2FiAS7TTCT_n2mDhwISE) - Vandad Nahavandipoor (YouTube)


### Data Science

* [Advanced Data Mining with Weka MOOC](https://www.cs.waikato.ac.nz/ml/weka/mooc/advanceddataminingwithweka/)
* [Data Analysis and Visualization](https://www.udacity.com/course/data-analysis-and-visualization--ud404) - Georgia Tech (Udacity)
* [Data Analysis with Python: Zero to Pandas](https://jovian.ai/learn/data-analysis-with-python-zero-to-pandas) (Jovian)
* [Data Analysis with R](https://www.udacity.com/course/data-analysis-with-r--ud651) - Facebook (Udacity)
* [Data Cleaning by Rachael Tatman at Kaggle](https://www.kaggle.com/learn/data-cleaning)
* [Data Mining with Weka MOOC](https://www.cs.waikato.ac.nz/ml/weka/mooc/dataminingwithweka/)
* [Data science for beginners](https://microsoft.github.io/Data-Science-For-Beginners) - Microsoft
* [Data Science interview questions](https://www.youtube.com/playlist?list=PLZoTAELRMXVPkl7oRvzyNnyj1HS4wt2K-) - Krish Naik
* [Data Visualization by Alexis Cook at Kaggle](https://www.kaggle.com/learn/data-visualization)
* [Datavis 2020](https://www.youtube.com/playlist?list=PL9yYRbwpkykuK6LSMLH3bAaPpXaDUXcLV) - Curran Kelleher
* [IBM Data Science Professional Certificate](https://www.coursera.org/professional-certificates/ibm-data-science) (Coursera)
* [Intro to Data Analysis](https://www.udacity.com/course/intro-to-data-analysis--ud170) - Udacity
* [Introduction to Data Science in Python](https://www.coursera.org/learn/python-data-analysis) - Christopher Brooks (Coursera)
* [MIT's Introduction to Computational Thinking and Data Science](https://ocw.mit.edu/courses/electrical-engineering-and-computer-science/6-0002-introduction-to-computational-thinking-and-data-science-fall-2016/) - Eric Grimson, John Guttag, Ana Bell (MIT OpenCourseWare)
* [More Data Mining with Weka MOOC](https://www.cs.waikato.ac.nz/ml/weka/mooc/moredataminingwithweka/)
* [The Analytics Edge](https://www.edx.org/course/analytics-edge-mitx-15-071x-3)


### Databases

* [Database Systems](http://ocw.mit.edu/courses/electrical-engineering-and-computer-science/6-830-database-systems-fall-2010/) (MIT's opencourseware)
* [Database Systems - Cornell University Course (SQL, NoSQL, Large-Scale Data Analysis)](https://www.youtube.com/watch?v=4cWkVbC2bNE) - Professor Immanuel Trummer, freeCodeCamp.org (YouTube)
* [DML Server Administration](https://alison.com/course/databases-dml-statements-and-sql-server-administration-revised) - (Alison)
* [Introduction to Databases](https://lagunita.stanford.edu/courses/Engineering/db/2014_1/about) (Stanford University)
* [Learn SQL Basic for Data Science Specialisation](https://www.coursera.org/specializations/learn-sql-basics-data-science#about) (Coursera)


#### NoSQL

* [Datastax Academy (Apache Cassandra)](https://www.datastax.com/dev/academy) - Datastax Inc. *(email address required)*
* [MongoDB University](https://university.mongodb.com) - MongoDB, Inc. (email address *required*)
* [Neo4j Graph Database Tutorial](https://www.youtube.com/playlist?list=PLqfPEK2RTgChcOZ6qHgSfwiBPCz2Bzdjh) - Satish C J (YouTube)
* [Redis University](https://university.redis.com) - Redis Inc. *(email address required)*


#### SQL

* [Introduction to Database Queries](https://www.edx.org/course/introduction-to-database-queries) - (edX New York University) - (Aspen Olmsted)
* [Introduction to Databases and SQL Querying](https://www.udemy.com/course/introduction-to-databases-and-sql-querying/) - Rakesh Gopalakrishnan (Udemy)
* [Learn SQL](https://popsql.com/learn-sql) - PopSQL
* [MySQL Tutorial for Beginners [Full Course]](https://www.youtube.com/watch?v=7S_tz1z_5bA) - Moshfegh Hamedani (Programming with Mosh)
* [SQL Foundations](https://www.udemy.com/course/sql-essentials-for-beginners/) - Sagar Uppuluri (Udemy)
* [SQL Tutorial](https://www.youtube.com/playlist?list=PL_RGaFnxSHWr_6xTfF2FrIw-NAOo3iWMy)
* [SQL Tutorial - Full Database Course for Beginners](https://www.youtube.com/watch?v=HXV3zeQKqGY) - Mike Dane (freeCodeCamp)


### Deep Learning

* [Advanced NLP using spaCy](https://course.spacy.io) - Ines Montani
* [Complete Deep Learning](https://www.youtube.com/playlist?list=PLZoTAELRMXVPGU70ZGsckrMdr0FteeRUi) - Krish Naik
* [Convolutional Neural Networks for Visual Recognition](http://cs231n.github.io)
* [Deep Learning for Natural Language Processing](http://cs224d.stanford.edu)
* [Deep Learning Specialization](https://www.coursera.org/specializations/deep-learning) (coursera)
* [Deep Learning with PyTorch](https://www.youtube.com/playlist?list=PLWKjhJtqVAbm3T2Eq1_KgloC7ogdXxdRa) - Aakash N. S., freeCodeCamp.org (YouTube)
* [Deep Learning with Pytorch: Zero tp GANs](https://jovian.ai/learn/deep-learning-with-pytorch-zero-to-gans) (Jovian)
* [Deep Multi-Task and Meta Learning](https://cs330.stanford.edu) - Chelsea Finn (Stanford University)
* [Deep Reinforcement Learning](http://rail.eecs.berkeley.edu/deeprlcourse/) - Sergey Levine
* [Exploring Fairness in Machine Learning for International Development](https://ocw.mit.edu/resources/res-ec-001-exploring-fairness-in-machine-learning-for-international-development-spring-2020) - Dr. Richard Fletcher, Prof. Daniel Frey, Dr. Mike Teodorescu, Amit Gandhi, Audace Nakeshimana (MIT OpenCourseWare)
* [Intro to Deep Learning](https://www.kaggle.com/learn/intro-to-deep-learning) - Ryan Holbrook
* [Introduction to Reinforcement learning with David Silver](https://www.youtube.com/playlist?list=PLqYmG7hTraZBiG_XpjnPrSNw-1XQaM_gB) - David Silver
* [MIT 6.S094: Deep Learning for Self-Driving Cars](https://selfdrivingcars.mit.edu)
* [MIT 6.S191: Introduction to Deep Learning](http://introtodeeplearning.com) - Alexander Amini, Ava Soleimany
* [NYU Deep Learning SP21](https://youtube.com/playlist?list=PLLHTzKZzVU9e6xUfG10TkTWApKSZCzuBI) Alfredo Canziani
* [Practical Deep Learning For Coders taught](http://www.fast.ai) - Jeremy Howard
* [Practical Deep Learning for Coders, v3 (using fastai library)](https://course.fast.ai)
* [Self-Paced Courses for Deep Learning](https://developer.nvidia.com/deep-learning-courses)
* [Unsupervised Feature Learning and Deep Learning](http://deeplearning.stanford.edu/tutorial)
* [What is Deep Learning](https://www.udacity.com/course/deep-learning--ud730) (Udacity)


### Docker

* [Docker](https://www.youtube.com/playlist?list=PLhW3qG5bs-L99pQsZ74f-LC-tOEsBp2rK) - Raghav Pal
* [Docker Tutorial for Beginners](https://www.youtube.com/playlist?list=PL6gx4Cwl9DGBkvpSIgwchk0glHLz7CQ-7) - Thenewboston
* [Docker Tutorial for Beginners](https://www.youtube.com/watch?v=fqMOX6JJhGo) - FreeCodeCamp
* [Docker Tutorial for Beginners \[FULL COURSE in 3 Hours\]](https://www.youtube.com/watch?v=3c-iBn73dDE) - TechWorld with Nana
* [Docker Tutorial for Beginners \| Full Course \[2021\]](https://www.youtube.com/watch?v=p28piYY_wv8) - Amigoscode
* [Docker Tutorial Videos \| DevOps Tool](https://www.youtube.com/playlist?list=PL9ooVrP1hQOHUKuqGuiWLQoJ-LD25KxI5) - edureka!
* [IIEC RISE 1.0 Docker](https://www.youtube.com/playlist?list=PLAi9X1uG6jZ30QGz7FZ55A27jPeY8EwkE)


### Flutter

* [Flutter Crash Course](https://fluttercrashcourse.com/courses/basics/lessons/materialapp-scaffold-appbar-text) - Nick Manning *(account required)*
* [Flutter State Management Course](https://www.youtube.com/playlist?list=PL6yRaaP0WPkUf-ff1OX99DVSL1cynLHxO) - Vandad Nahavandipoor (YouTube)
* [Flutter Tutorial](https://www.udacity.com/course/build-native-mobile-apps-with-flutter--ud905) - Matt Sullivan, James Williams, Mary Xia (Udacity)
* [Flutter Tutorial for Beginners](https://www.udemy.com/course/learn-flutter-beginners-course) - Mayuresh Wankhede (Udemy)
* [Free Flutter Course](https://www.youtube.com/playlist?list=PL6yRaaP0WPkVtoeNIGqILtRAgd3h2CNpT) - Vandad Nahavandipoor (YouTube)


### Game Development

* [[Beginner] Make an RPG](https://www.youtube.com/playlist?list=PL9FzW-m48fn2ug_FSNnfozQs3qYlBNyTd) - HeartBeast
* [2D Hack-n-Slash Course (Complete Course) - GameMaker Studio 2](https://www.youtube.com/playlist?list=PL9FzW-m48fn0mblTG_KFDg81AMXDPKBE5) - HeartBeast
* [CS50 2019 - Games Track](https://www.youtube.com/playlist?list=PLhQjrBD2T382mHvZB-hSYWvoLzYQzT_Pb) - David J. Malan (Harvard OpenCourseWare)
* [GameMaker Studio 2](https://www.youtube.com/playlist?list=PL9FzW-m48fn1CFiBHB1liGKIyVO9j3A-I) - HeartBeast
* [GameMaker Studio 2 - Action RPG Tutorial](https://www.youtube.com/playlist?list=PLPRT_JORnIuosvhfax2TQTEmN7OYTcSvK) - Shaun Spalding
* [Getting started with the Godot game engine in 2021](https://www.youtube.com/playlist?list=PLhqJJNjsQ7KEcm-iYJ2a8UCRN62bTneKa) - GDQuest
* [Godot 3 2D Platform Game](https://www.youtube.com/playlist?list=PL9FzW-m48fn2jlBu_0DRh7PvAt-GULEmd) - HeartBeast
* [Godot 3 Tutorial Series - Create a Simple 3D Game](https://www.youtube.com/playlist?list=PLda3VoSoc_TSBBOBYwcmlamF1UrjVtccZ) - BornCG
* [Godot Action RPG Series](https://www.youtube.com/playlist?list=PL9FzW-m48fn2SlrW0KoLT4n5egNdX-W9a) - HeartBeast
* [Godot Space Sidescroller Tutorial Series](https://www.youtube.com/playlist?list=PL6bQeQE-ybqAzXZlZCiRKCtu6RbkXLgmh) - PlugWorld
* [Godot Wave Shooter Tutorials](https://www.youtube.com/playlist?list=PL6bQeQE-ybqAYoaWz_ZEE2X4wX6PhwCWR) - PlugWorld
* [Make a Platform Shooter - GameMaker Studio 2](https://www.youtube.com/playlist?list=PL9FzW-m48fn3Ya8QUTsqU-SU6-UGEqhx6) - HeartBeast
* [Multiplayer Shooter Tutorials - Godot](https://www.youtube.com/playlist?list=PL6bQeQE-ybqDmGuN7Nz4ZbTAqyCMyEHQa) - PlugWorld
* [Unity Beginner Fundamentals](https://learn.unity.com/course/unity-beginner-fundamentals) - Pluralsight Company (Unity Learn)
* [Unity Beginner Tutorials](https://www.youtube.com/playlist?list=PLPV2KyIb3jR5QFsefuO2RlAgWEz6EvVi6) (Brackeys)
* [Unity User Manual](https://docs.unity3d.com/Manual/)


### Git

* [Bento Git Learning Track](https://bento.io/topic/git) (Bento)
* [Bento GitHub Learning Track](https://bento.io/topic/github) (Bento)
* [Git](https://www.youtube.com/playlist?list=PLFBirL3MAv29Vy_L7MmV2QaZLvAadFPHR) - Gwendolyn Faraday
* [Git & GitHub](https://www.youtube.com/playlist?list=PLWKjhJtqVAbkFiqHnNaxpOPhh9tSWMXIF) - Briana Marie, freeCodeCamp.org (YouTube)
* [Git & GitHub](https://www.youtube.com/playlist?list=PLhW3qG5bs-L8OlICbNX9u4MZ3rAt5c5GG) - Raghav Pal, Automation Step by Step
* [Git & GitHub Crash Course](https://www.udemy.com/course/git-and-github-crash-course-creating-a-repository-from-scratch/) - Kalob Taulien (Udemy)
* [Git & GitHub Tutorial for Beginners](https://www.youtube.com/playlist?list=PL4cUxeGkcC9goXbgTDQ0n_4TBzOO0ocPR) (The Net Ninja)
* [Git and GitHub for Poets](https://www.youtube.com/playlist?list=PLRqwX-V7Uu6ZF9C0YMKuns9sLDzK6zoiV)
* [GIT for beginners](https://www.eduonix.com/git-for-beginners) - Maksym Rudnyi (Eduonix Learning Solutions) *(account or email address required)*
* [Git How To](https://githowto.com) - Alexander Shvets
* [Git Tutorial - Learn Command-line Git & GitHub](https://www.youtube.com/playlist?list=PLpcSpRrAaOarEpNz71TSfNVd0eQmsZSgN) - LearnWebCode (YouTube)
* [Git Tutorial for Beginners: Learn Git in 1 Hour](https://www.youtube.com/watch?v=8JJ101D3knE) - Moshfegh Hamedani (Programming with Mosh)
* [How to Use Git and GitHub](https://www.udacity.com/course/how-to-use-git-and-github--ud775) (Udacity)
* [Introduction to Git and GitHub](https://www.coursera.org/learn/introduction-git-github) - Google (Coursera)
* [Learn Git with Bitbucket Cloud](https://www.atlassian.com/git/tutorials/learn-git-with-bitbucket-cloud) - Atlassian


### Go

* [A Tour Of Go](https://tour.golang.org/welcome/1)
* [DevOps BootCamp](https://github.com/jeffotoni/goworkshopdevops) - Jefferson Otoni Lima et al.
* [Golang \| Gin HTTP Framework](https://www.youtube.com/playlist?list=PL3eAkoh7fypr8zrkiygiY1e9osoqjoV9w) - Pragmatic Reviews
* [Golang basics](https://www.youtube.com/playlist?list=PLve39GJ2D71xX0Ham0WoPaYfl8oTzZfN6) - Golang dojo
* [Golang in under an hour](https://www.youtube.com/watch?v=N0fIANJkwic) - Eli Goldberg
* [Golang Tutorial - Learn Go Programming Language](https://www.geeksforgeeks.org/golang-tutorial-learn-go-programming-language/) - GeeksforGeeks
* [Gophercises: Free Coding Exercises for Budding Gophers](https://gophercises.com) - Jon Calhoun (email address *required*)
* [Learn Go \| Learn Go Programming](https://golangr.com) - golangr.com
* [Learn Go Programming - Golang Tutorial for Beginners](https://www.youtube.com/watch?v=YS4e4q9oBaU) - FreeCodeCamp
* [Let's go with golang](https://www.youtube.com/playlist?list=PLRAV69dS1uWQGDQoBYMZWKjzuhCaOnBpa) - Hitesh Choudhary


### Haskell

* [C9 : Functional Programming Fundamentals](http://channel9.msdn.com/Series/C9-Lectures-Erik-Meijer-Functional-Programming-Fundamentals) - Erik Meijer
* [CIS 194: Introduction to Haskell](http://www.seas.upenn.edu/~cis194/) - Brent Yorgey
* [CS240h: Functional Systems in Haskell](http://www.scs.stanford.edu/11au-cs240h/notes/) - Bryan O'Sullivan
* [edX: Introduction to Functional Programming](https://www.edx.org/course/introduction-functional-programming-delftx-fp101x-0) - Erik Meijer
* [RWTH Aachen University: Functional Programming](https://videoag.fsmpi.rwth-aachen.de/?course=12ss-funkprog) - Jürgen Giesl


### HTML and CSS

* [Bento CSS Learning Track](https://bento.io/topic/css) (Bento)
* [Bento HTML Learning Track](https://bento.io/topic/html) (Bento)
* [Build a Personal Website with Dash](https://dash.generalassemb.ly)
* [Build a responsive website with Webflow](https://www.bloc.io/tutorials/webflow-tutorial-design-responsive-sites-with-webflow)
* [Build a SaaS landing page using Skeleton](https://www.bloc.io/tutorials/jottly-a-beginner-s-guide-to-html-css-skeleton-and-animate-css)
* [Build Dynamic Websites](https://web.archive.org/web/20210812200413/http://cs75.tv/2010/fall/) - David J. Malan [(YouTube)](https://www.youtube.com/playlist?list=PLvJoKWRPIu8GhAhDBAH0BFB9BS7YxM1WT)
* [Code Your First Game: Arcade Classic in JavaScript on Canvas](https://www.udemy.com/code-your-first-game/) - Chris DeLeon (Udemy)
* [Complete HTML/CSS BootCamp](https://frontendmasters.com/bootcamp/) - FrontEnd Masters
* [Conquering freeCodeCamp's Curriculum](https://youtube.com/playlist?list=PLgBH1CvjOA62oNEVgz-dECiCZCE_Q3ZFH) - Florin Pop (YouTube)
* [CSS Flexbox - Mastering the Basics](https://www.udemy.com/css-flexbox-mastering-the-basics/) - Vishwas Gopinath (Udemy)
* [CSS Grid](https://cssgrid.io) - Wesbos
* [CSS Tutorial](https://www.youtube.com/playlist?list=PL_RGaFnxSHWqMH9a9DY8LFKrJ5NJCFHHe)
* [CSS Tutorials](https://youtube.com/playlist?list=PLDyQo7g0_nsUjf046cCHKJ16U1SoXrElZ) - Dev Ed (YouTube)
* [CSS3 tutorial for beginners \| Learn CSS3](https://www.udemy.com/course/css3-tutorial-for-beginners-learn-css3/) - Udemy
* [Flexbox in 30 Days](https://github.com/samanthaming/Flexbox30) - Samantha Ming
* [HTML & CSS](https://www.youtube.com/playlist?list=PLillGF-RfqbZTASqIqdvm1R5mLrQq79CU) - Brad Traversy, Traversy Media (YouTube)
* [HTML & CSS Crash Course](https://www.youtube.com/playlist?list=PL4cUxeGkcC9ivBf_eKCPIAYXWzLlPAm6G) - The Net Ninja (Shaun Pelling)
* [HTML and CSS Crash Course](https://scrimba.com/learn/htmlcss) - Kevin Powell (scrimba)
* [HTML and CSS Crash For Beginner](https://youtube.com/playlist?list=PL4-IK0AVhVjM0xE0K2uZRvsM7LkIhsPT-) - Kevin Powell (YouTube)
* [HTML and CSS Tutorials](https://www.youtube.com/playlist?list=PL0eyrZgxdwhwNC5ppZo_dYGVjerQY3xYU) - Dani Krossing
* [HTML Tutorial](https://www.youtube.com/playlist?list=PL_RGaFnxSHWr_FB-hVEgEGUESZL1TOiJ6)
* [HTML5 and CSS3 Fundamentals](https://www.udemy.com/course/html5-fundamentals-for-beginners/) - Stone River eLearning (Udemy)
* [Learn how to program: CSS](https://www.learnhowtoprogram.com/css) - Epicodus Inc.
* [Learn HTML and CSS](https://www.bitdegree.org/courses/coding-for-beginners-space-doggos) (BitDegree)
* [Learn HTML5 Programming From Scratch](https://www.udemy.com/learn-html5-programming-from-scratch/)
* [Learn to style HTML using CSS](https://developer.mozilla.org/en-US/docs/Learn/CSS)
* [Responsive Web Design with HTML5 and CSS3 - Advanced](https://www.udemy.com/course/responsive-web-design-with-html5-and-css3-advanced/) - Udemy
* [Structuring the web with HTML](https://developer.mozilla.org/en-US/docs/Learn/HTML)
* [Web Development By Doing: HTML / CSS From Scratch](https://www.udemy.com/course/web-development-learn-by-doing-html5-css3-from-scratch-introductory/) - Udemy
* [What the Flexbox](https://flexbox.io) - Wesbos


#### Bootstrap

* [Bootstrap 4 Quick Start: Code Modern Responsive Websites](https://www.udemy.com/course/bootstrap-4) - Brad Hussey (Udemy)
* [Bootstrap 5 Tutorial for Beginners](https://www.youtube.com/playlist?list=PL4cUxeGkcC9joIM91nLzd_qaH_AimmdAR) - The Net Ninja
* [Bootstrap tutorial for beginners](https://www.youtube.com/playlist?list=PL6n9fhu94yhXd4xnk-j5FGhHjUv1LsF0V) - kudvenkat
* [Complete Bootstrap 4 course - build 3 projects](https://www.udemy.com/course/bootstrap-4-tutorials) - Igneus Technologies (Udemy)
* [Complete Bootstrap Crash Course \| Bootstrap 4 Tutorial](https://www.youtube.com/watch?v=ZfRn9VJzdGA) - Julio Codes
* [Introduction to Bootstrap - A Tutorial](https://www.classcentral.com/course/edx-introduction-to-bootstrap-a-tutorial-3338) - Microsoft via edX (Class Central)
* [Learn Bootstrap 4 for free](https://scrimba.com/learn/bootstrap4) - Neil Rowe (Scrimba)
* [Learn Bootstrap 4 in this free 10-part course](https://www.freecodecamp.org/news/want-to-learn-bootstrap-4-heres-our-free-10-part-course-happy-easter-35c004dc45a4/) - Per Harald Borgen (Freecodecamp)
* [Learn Bootstrap 5 and SASS by Building a Portfolio Website - Full Course](https://www.youtube.com/watch?v=iJKCj8uAHz8) - Patrick Muriungi, freeCodeCamp (YouTube)
* [Rapid website design with Bootstrap](https://www.udemy.com/course/responsive-website-design) - Laurence Svekis (Udemy)


### iOS

* [AppCoda Complete iOS Tutorial](http://www.appcoda.com/ios-programming-course/)
* [CS193p Developing Apps for IOS](https://cs193p.sites.stanford.edu) - Stanford
* [CS50 2019 - iOS Track](https://www.youtube.com/playlist?list=PLhQjrBD2T3810ZX79Xrgj8X382QaWbk_J) - David J. Malan (Harvard OpenCourseWare)
* [Developing iOS 11 Apps with Swift](https://itunes.apple.com/us/course/developing-ios-11-apps-with-swift/id1309275316)
* [Ray Wenderlich iOS Tutorial](https://www.raywenderlich.com/category/ios)
* [SwiftUI Tutorials](https://www.youtube.com/playlist?list=PL8seg1JPkqgHyWCBHwXGmfysQpEQTfC3z) - Sean Allen
* [SwiftUI Tutorials for Beginners](https://www.youtube.com/playlist?list=PLMRqhzcHGw1Z-lZaaun3A3mV9PbEfHANI) - CodeWithChris
* [The Complete Swift iOS Developer - Create Real Apps in Swift](https://www.udemy.com/course/the-complete-ios-10-developer-course/) - Grant Klimaytys (Udemy)
* [Unit Testing in iOS](https://www.youtube.com/playlist?list=PLMRqhzcHGw1ZLLvLwuW8AP3n-A3nsRn9P) - CodeWithChris


### Java

* [Advanced Software Construction in Java](https://openlearninglibrary.mit.edu/courses/course-v1:MITx+6.005.2x+1T2017/about)
* [Central Connecticut State University, Introduction to CS Using Java](http://chortle.ccsu.edu/CS151/cs151java.html)
* [CS106A - Programming Methodology](https://see.stanford.edu/Course/CS106A) - (Stanford)
* [Introduction to Java](http://ocw.mit.edu/courses/electrical-engineering-and-computer-science/6-092-introduction-to-programming-in-java-january-iap-2010/)
* [Java Design Patterns and Architecture](https://www.udemy.com/course/java-design-patterns-tutorial) - John Purcell (Udemy)
* [Java for Complete Beginners](http://courses.caveofprogramming.com/courses/java-for-complete-beginners)
* [Java for Mobile Devices - Introducing Codename One](https://codenameone.teachable.com/p/java-for-mobile-devices-introducing-codename-one)
* [Java Online Training \| Edureka](https://www.youtube.com/watch?v=hBh_CC5y8-s) - (Edureka)
* [Java Programming](https://testautomationu.applitools.com/java-programming-course/) - Angie Jones (Applitools)
* [Java Programming](https://java-programming.mooc.fi) - University of Helsinki
* [Java Programming Basics](https://www.udacity.com/course/java-programming-basics--ud282) - Cezanne Camacho, Asser Samak (Udacity) (account *required*)
* [Java Programming: Solving Problems with Software](https://www.coursera.org/learn/java-programming) - (Coursera)
* [Java Server Tutorials - Happy Coding](https://happycoding.io/tutorials/java-server/) - Kevin Workman
* [Java tutorial for beginners](https://youtube.com/playlist?list=PLZPZq0r_RZOMhCAyywfnYLlrjiVOkdAI1) - Bro Code (YouTube)
* [Java Tutorial for Complete Beginners](https://www.udemy.com/course/java-tutorial/) - John Purcell (Udemy)
* [JSP (Java server pages) and servlet basics](https://www.udemy.com/course/jsp-servlet-free/) - StudyEasy Organisation, Chaand Sheikh (Udemy)
* [Learn how to program: Java](https://www.learnhowtoprogram.com/java-june-2017) - Epicodus Inc.
* [Learn Java](https://www.sololearn.com/learning/1068) - Sololearn *(email address required)*
* [Object Oriented Programming (OOP) In Java Course](https://www.youtube.com/playlist?list=PL9gnSGHSqcno1G3XjUbwzXHL8_EttOuKk) - Kunal Kushwaha (YouTube)
* [Object-Oriented programming with Java, part I](https://moocfi.github.io/courses/2013/programming-part-1/)
* [Object-Oriented programming with Java, part II](https://moocfi.github.io/courses/2013/programming-part-2/)
* [Princeton Algorithms, Part 1](https://www.coursera.org/course/algs4partI)
* [Problem Solving With Java](https://www.udacity.com/course/intro-to-java-programming--cs046) (Udacity)
* [Programming in Java](https://nptel.ac.in/courses/106/105/106105191/) - Prof. Debasis Samanta (NPTEL)
* [Software Construction in Java](https://openlearninglibrary.mit.edu/courses/course-v1:MITx+6.005.1x+3T2016/about)
* [Spring 5 Core - An Ultimate Guide](https://www.udemy.com/learn-spring-5-core-from-scratch/) - Somnath Musib (Udemy)


### JavaScript

* [Asynchronous Programming: The End of The Loop](https://egghead.io/courses/asynchronous-programming-the-end-of-the-loop) - Jafar Husain
* [Beginner's Series to: JavaScript](https://youtube.com/playlist?list=PLlrxD0HtieHhW0NCG7M536uHGOtJ95Ut2) - Microsoft Developer (YouTube)
* [Bento JavaScript Learning Track](https://bento.io/topic/javascript) (Bento)
* [Cycle.js Fundamentals](https://egghead.io/courses/cycle-js-fundamentals) - André Staltz
* [ES6 and Typescript Tutorial](https://www.youtube.com/playlist?list=PLC3y8-rFHvwhI0V5mE9Vu6Nm-nap8EcjV) - Codevolution, Vishwas Gopinath (YouTube)
* [Functional Programming in JavaScript](https://www.youtube.com/playlist?list=PL0zVEGEvSaeEd9hlmCXrk5yUyqUag-n84) - Mattias Petter Johansson «Fun Fun Function» (YouTube)
* [Intro to JavaScript ES6 programming](https://www.youtube.com/playlist?list=PL-xu4i_QDSxcoDNeh8rx5-pHCCTOg0XsI)
* [Intro To JavaScript Unit Testing & BDD](https://www.youtube.com/watch?v=u5cLK1UrFyQ) - Traversy Media
* [JavaScript Array Methods](https://youtube.com/playlist?list=PLgBH1CvjOA62PBFIDq55-S6Beivje30A2) - Florin Pop (YouTube)
* [JavaScript Coding Challenges](https://youtube.com/playlist?list=PLgBH1CvjOA63ROz8Wqd7RDD0qpvGXF8x5) - Florin Pop (YouTube)
* [Javascript course](https://www.youtube.com/playlist?list=PLRAV69dS1uWSxUIk5o3vQY2-_VKsOpXLD) - Hitesh Choudhary
* [Javascript Essentials](https://www.udemy.com/javascript-essentials/) - Lawrence Turton (Udemy)
* [JavaScript Mini Course 2020](https://www.udemy.com/course/javascript-essentials-mini-course/) - Kalob Taulien (Udemy)
* [JavaScript Tutorial for Beginners](https://www.youtube.com/playlist?list=PL4cUxeGkcC9i9Ae2D9Ee1RvylH38dKuET) - The Net Ninja
* [JavaScript Tutorial for beginners](https://www.youtube.com/watch?v=W6NZfCO5SIk) - Moshfegh Hamedani (Programming with Mosh)
* [JavaScript Tutorials](https://www.youtube.com/playlist?list=PLTjRvDozrdlxEIuOBZkMAK5uiqp8rHUax) - Moshfegh Hamedani (Programming with Mosh)
* [Javascript30](https://javascript30.com) - Wesbos
* [Learn how to program: JavaScript](https://www.learnhowtoprogram.com/javascript) - Epicodus Inc.
* [Learn JavaScript](https://youtube.com/playlist?list=PLgBH1CvjOA636I8hnHSyuOnX341XQrBth) -  Florin Pop (YouTube)
* [Learn JavaScript - Full Course for Beginners](https://www.youtube.com/watch?v=PkZNo7MFNFg) -  Beau Carnes, freeCodeCamp.org (YouTube)
* [Learn modern JavaScript](https://scrimba.com/learn/es6) - Beau Carnes (Scrimba) (Scrimba account *required*)
* [Learn to Program in Javascript: Beginner to Pro](https://www.udemy.com/course/programming-in-javascript) - Raghavendra Dixit (Udemy)
* [learn:query](https://learnquery.infinum.com)
* [Namaste 🙏 JavaScript: An In-Depth JavaScript Fundamentals Course](https://www.youtube.com/playlist?list=PLlasXeu85E9cQ32gLCvAvr9vNaUccPVNP) - Akshay Saini (YouTube)
* [npm - Mastering the Basics](https://www.udemy.com/course/npm-mastering-the-basics/) - Vishwas Gopinath (Udemy)
* [Object-Oriented JavaScript](https://www.udacity.com/course/object-oriented-javascript--ud711) - Richard Kalehoff (Udacity)
* [Offline Web Applications](https://www.udacity.com/course/offline-web-applications--ud899) - Google, Michael Wales (Udacity)
* [Programming Foundations with Javascript, HTML and CSS](https://www.coursera.org/learn/duke-programming-web) - Owen Astrachan, Robert Duvall, Andrew D. Hilton, Susan H. Rodger (Coursera)
* [The 10 Days of JavaScript](https://www.youtube.com/playlist?list=PLpcSpRrAaOaoIqHQddZOdbRrzr5dJtgSs) - Brad Schiff, LearnWebCode (YouTube)
* [Understanding RxJS](https://youtube.com/playlist?list=PL55RiY5tL51pHpagYcrN9ubNLVXF8rGVi) - Academind
* [Vanilla JavaScript](https://www.youtube.com/playlist?list=PLillGF-RfqbbnEGy3ROiLWk7JMCuSyQtX) - Brad Traversy, Traversy Media (YouTube)


#### AngularJS

> :information_source: See also &#8230; [Angular](#angular)

* [Egghead.io - AngularJS](https://www.youtube.com/playlist?list=PLP6DbQBkn9ymGQh2qpk9ImLHdSH5T7yw7) - John Lindquist (YouTube)
* [Learn AngularJS 1.X](https://www.codecademy.com/learn/learn-angularjs) - Codecademy (Codecademy account *required*)
* [Shaping up with Angular.js](https://www.codeschool.com/courses/shaping-up-with-angular-js) - Codeschool (Codeschool account *required*)


#### D3.js

* [D3 101](https://www.youtube.com/playlist?list=PL9yYRbwpkykvjkfuRslECO9c1qTq3GgUb) - Curran Kelleher
* [Learn D3](https://www.codecademy.com/learn/learn-d3) - Codecademy *(account required)*


#### Electron

* [Electron js Tutorials](https://youtube.com/playlist?list=PLC3y8-rFHvwiCJD3WrAFUrIMkGVDE0uqW) - Codevolution (YouTube)


#### jQuery

* [Bento jQuery Track](https://bento.io/topic/jquery) (Bento)
* [Introduction to JQuery](https://www.udacity.com/course/intro-to-jquery--ud245) (Udacity)
* [jQuery Crash Course](https://www.youtube.com/playlist?list=PLillGF-RfqbYJVXBgZ_nA7FTAAEpp_IAc) - Brad Traversy, Traversy Media (YouTube)


#### Next.js

* [Mastering Next.js](https://masteringnextjs.com)
* [Next.js Tutorial for Beginners](https://youtube.com/playlist?list=PLC3y8-rFHvwgC9mj0qv972IO5DmD-H0ZH) - Codevolution


#### NodeJS

* [Beginner's Series to: Node.js](https://youtube.com/playlist?list=PLlrxD0HtieHje-_287YJKhY8tDeSItwtg) - Microsoft Developer (YouTube)
* [Building a RESTful API with Node.js](https://www.youtube.com/playlist?list=PL55RiY5tL51q4D-B63KBnygU6opNPFk_q) - Academind (YouTube)
* [Data brokering with Node.js: Process data at the speed of technology](https://heynode.com) - Osio Labs Inc. *(signup requested, not required)*
* [Express JS Crash Course](https://www.youtube.com/watch?v=L72fhGm1tfE) - Brad Traversy, Traversy Media (YouTube)
* [ExpressJS Fundamentals](https://www.udemy.com/course/expressjs-fundamentals/) - Patrick Schroeder (Udemy)
* [Node and Express Tutorial](https://www.youtube.com/watch?v=TNV0_7QRDwY) - John Smilga, Coding Addict (YouTube)
* [Node.js API Development for Beginners](https://www.udemy.com/course/node-js-api-tutorial/) (Udemy)
* [Node.js Basics](https://www.youtube.com/playlist?list=PLqq-6Pq4lTTa-d0iZg41U2RDqECol9C5B) - Java Brains (YouTube)
* [Node.js Crash Course Tutorial](https://www.youtube.com/playlist?list=PL4cUxeGkcC9jsz4LDYc6kv3ymONOKxwBU) - The Net Ninja
* [Node.js Tutorial for Beginners](https://www.youtube.com/playlist?list=PLsyeobzWxl7occsESx2X1E2R2Uw5wCoeG) - Telusko (YouTube)
* [Node.js Tutorial for Beginners: Learn Node in 1 Hour](https://www.youtube.com/watch?v=TlB_eWDSMt4) - Moshfegh Hamedani (Programming with Mosh)


#### React

* [Full Modern React Tutorial](https://www.youtube.com/playlist?list=PL4cUxeGkcC9gZD-Tvwfod2gaISzfRiP9d) - The Net Ninja (with practical)
* [Full-Stack Web Development with React Specialization](https://www.coursera.org/specializations/full-stack-react) - Jogesh K. Muppala (Coursera)
* [React](https://progate.com/languages/react) (progate) *(account required)*
* [React basic in just 1 hour](https://www.udemy.com/course/react-basic-in-just-1-hour/) (Udemy)
* [React Crash Course 2020](https://www.youtube.com/watch?v=4UZrsTqkcW4) - freecodecamp
* [React Hooks](https://www.youtube.com/playlist?list=PLZlA0Gpn_vH8EtggFGERCwMY5u5hOjf-h) - WebDevSimplified
* [ReactJS Basics](https://www.youtube.com/playlist?list=PLe30vg_FG4OSw8SIcLVci-jB_-W1ZkLYp) - Bitfumes
* [ReactJS Frontend Web Development For Beginners](https://www.udemy.com/course/react-tutorial/) - Ryan Dhungel (Udemy)
* [ReactJS Tutorial for Beginners](https://www.youtube.com/playlist?list=PLC3y8-rFHvwgg3vaYJgHGnModB54rxOk3) - Codevolution
* [Start Using React to Build Web Applications](https://egghead.io/courses/react-fundamentals)


#### React Native

* [CS50's Mobile App Development with React Native](https://www.edx.org/course/cs50s-mobile-app-development-with-react-native) - edX
* [Introduction to React Native](https://fullstackopen.com/en/part10/introduction_to_react_native) - Full Stack Open
* [React Native for Beginners](https://www.youtube.com/playlist?list=PL4cUxeGkcC9ixPU-QkScoRBVxtPPzVjrQ) - The Net Ninja
* [React Native Tutorial (2021)](https://youtube.com/playlist?list=PL8kfZyp--gEXs4YsSLtB3KqDtdOFHMjWZ) - Programming with Mash, MAhdi SHarifimehr (YouTube)
* [React Tutorial for Beginners](https://www.youtube.com/playlist?list=PLC3y8-rFHvwgg3vaYJgHGnModB54rxOk3) - codevolution


#### Redux

* [Getting Started with Redux](https://egghead.io/courses/fundamentals-of-redux-course-from-dan-abramov-bd5cc867)
* [Learn Redux](https://learnredux.com) - Wes Bos (email address *requested*)


#### Svelte

* [Learn the Svelte JavaScript Framework](https://www.youtube.com/watch?v=ujbE0mzX-CU) - Noah Glaser, freeCodeCamp (YouTube)
* [Svelte Tutorial](https://www.youtube.com/watch?v=vhGiGqZ78Rs) - Beau Carnes, freeCodeCamp (YouTube)


#### Vue.js

* [Full Stack Vue.js, Express & MongoDB](https://www.youtube.com/playlist?list=PLillGF-RfqbYSx-Ab1xWVanGKtowTsnNm) - Traversy Media (YouTube)
* [Get Started with Nuxt](https://explorers.netlify.com/learn/get-started-with-nuxt) - Debbie O'Brien (Netlify)
* [Internationalization with vue-i18n](https://vueschool.io/courses/internationalization-with-vue-i18n)
* [Intro to Vue 2](https://www.vuemastery.com/courses/intro-to-vue-js/vue-instance)
* [Intro to Vue 3](https://www.vuemastery.com/courses/intro-to-vue-3/intro-to-vue3)
* [JavaScript Testing Fundamentals](https://vueschool.io/courses/javascript-testing-fundamentals)
* [Nuxt.js Fundamentals](https://vueschool.io/courses/nuxtjs-fundamentals)
* [Vue Router for Everyone](https://vueschool.io/courses/vue-router-for-everyone)
* [Vue.js Components Fundamentals](https://vueschool.io/courses/vuejs-components-fundamentals)
* [Vue.js Fundamentals](https://vueschool.io/courses/vuejs-fundamentals)
* [Vue.js Tutorial](https://www.youtube.com/playlist?list=PL4cUxeGkcC9hYYGbV60Vq3IXYNfDk8At1) - The Net Ninja (YouTube)
* [Vuex for Everyone](https://vueschool.io/courses/vuex-for-everyone)


### Kotlin

* [Advanced Android with Kotlin](https://www.udacity.com/course/advanced-android-with-kotlin--ud940) (Udacity)
* [Android Kotlin Tutorial: Create Android Apps using Kotlin](https://www.youtube.com/playlist?list=PLlxmoA0rQ-Lw5k_QCqVl3rsoJOnb_00UV) - Sriyank Siddhartha (YouTube)
* [Developing Android Apps with Kotlin](https://www.udacity.com/course/developing-android-apps-with-kotlin--ud9012) (Udacity)
* [Kotlin Bootcamp for Programmers](https://www.udacity.com/course/kotlin-bootcamp-for-programmers--ud9011) - Aleks Haecky, Asser Samak, Sean McQuillan (Udacity)
* [Track: Kotlin Basics](https://hyperskill.org/tracks/18) - Hyperskill, JetBrains (Hyperskill)


### Kubernetes

* [Kubernetes Core Concepts](https://kube.academy/paths/kubernetes-core-concepts) - KubeAcademy (VMware)
* [Kubernetes Tutorial for Beginners](https://www.youtube.com/playlist?list=PLy7NrYWoggjziYQIDorlXjTvvwweTYoNC) - TechWorld with Nana
* [Learn Kubernetes](https://www.katacoda.com/courses/kubernetes) - Katacoda


### Linux

* [Introduction To Linux](https://www.edx.org/course/introduction-to-linux/) - The Linux Foundation (edx)
* [Linux Administration Tutorial Videos](https://www.youtube.com/playlist?list=PL9ooVrP1hQOH3SvcgkC4Qv2cyCebvs0Ik) - edureka!
* [Linux Command Line](https://www.udemy.com/course/command-line/) - Adam Eubankas (Udemy)
* [Linux Tutorials and Projects](https://www.udemy.com/course/linux-tutorials/) - Jason Cannon (Udemy)
* [Red Hat Enterprise Linux Technical Overview](https://www.udemy.com/course/red-hat-enterprise-linux-technical-overview/) - Red Hat, Inc. (Udemy)
* [The Linux Basics: Beginner to Sysadmin, Step by Step](https://www.youtube.com/playlist?list=PLtK75qxsQaMLZSo7KL-PmiRarU7hrpnwK)


### Lua

* [Learn Lua in 15 Minutes](http://tylerneylon.com/a/learn-lua/) - Tyler Neylon (HTML)
* [Lua Interactive Crash Course](https://web.archive.org/web/20201111225216/luatut.com/crash_course.html)


### Machine Learning

* [AWS Machine Learning Foundations Course](https://www.udacity.com/course/aws-machine-learning-foundations--ud065) - AWS (Udacity)
* [Caltech's Learning From data](https://work.caltech.edu/telecourse.html)
* [Complete Machine Learning in Python playlist](https://www.youtube.com/playlist?list=PLZoTAELRMXVPBTrWtJkn3wWQxZkmTXGwe) - Krish Naik (YouTube)
* [Deep Learning Fundamentals by DeepLearning.TV](https://cognitiveclass.ai/courses/introduction-deep-learning) (cognitiveclass.ai)
* [Google's Machine Learning Crash Course](https://developers.google.com/machine-learning/crash-course/)
* [Intro to Machine Learning](https://www.kaggle.com/learn/intro-to-machine-learning) (Kaggle)
* [Intro to Machine Learning Udacity](https://www.udacity.com/course/intro-to-machine-learning--ud120) (Udacity)
* [Intro to Machine Learning using Microsoft Azure](https://www.udacity.com/course/introduction-to-machine-learning-using-microsoft-azure--ud00333) - Microsoft (Udacity)
* [Intro to Self-Driving Cars Nanodegree](https://www.udacity.com/course/intro-to-self-driving-cars--nd113) - Cezanne Camacho, Andrew Paster, Anthony Navarro, Tarin Ziyaee et al. (Udacity)
* [Machine Learning](https://www.sololearn.com/Course/machine-learning) (SoloLearn) *(account required)*
* [Machine Learning Recipes with Josh Gordon](https://www.youtube.com/playlist?list=PLOU2XLYxmsIIuiBfYad6rFYQU_jL2ryal)
* [Machine Learning Tutorial Python \| Machine Learning For Beginners](https://www.youtube.com/playlist?list=PLeo1K3hjS3uvCeTYTeyfe0-rN5r8zn9rw) - Dhaval Patel
* [Machine Learning with Python by Saeed Aghabozorgi](https://cognitiveclass.ai/courses/machine-learning-with-python) (cognitiveclass.ai)
* [Machine Learning with Python: Zero to GBMs](https://jovian.ai/learn/machine-learning-with-python-zero-to-gbms) (Jovian)
* [Made with ML](https://madewithml.com) - Goku Mohandas (Applied ML · MLOps · Production)
* [Mathematics for Machine Learning - Linear Algebra](https://www.youtube.com/playlist?list=PLiiljHvN6z1_o1ztXTKWPrShrMrBLo5P3) - Imperial College London, Dr David Dye, Dr Sam Cooper
* [Mathematics for Machine Learning - Multivariate Calclus](https://www.youtube.com/playlist?list=PLiiljHvN6z193BBzS0Ln8NnqQmzimTW23) - Imperial College London, Dr David Dye, Dr Sam Cooper
* [Pattern Recognition and Machine Learning](https://www.microsoft.com/en-us/research/people/cmbishop/#!prml-book)
* [PyTorch tutorials by PyTorch.org](https://pytorch.org/tutorials)
* [Stanford SEE 229 - Machine Learning](https://see.stanford.edu/Course/CS229)
* [Stanford University Machine Learning](https://www.coursera.org/learn/machine-learning)


### Markdown

* [Communicating using Markdown](https://lab.github.com/githubtraining/communicating-using-markdown) - GitHub Learning Lab *(GitHub account or email address required)*
* [MasteringMarkdown](https://masteringmarkdown.com) - Wesbos


### MATLAB

* [Data Processing and Feature Engineering with MATLAB](https://www.coursera.org/learn/feature-engineering-matlab) (coursera)
* [Introduction to Matlab in English](https://www.youtube.com/playlist?list=PLGED90Y_uL1KLpdRmVtwfpNoYCWU9RPkK) - Mohammed Mohammed
* [MATLAB and Simulink Training](https://matlabacademy.mathworks.com)
* [MATLAB Programming for Numerical Computation NPTEL](https://www.youtube.com/playlist?list=PLRWKj4sFG7-6_Xr9yqg6SMr_F80KdFVhN) - Niket Kaisare NPTEL (YouTube)
* [MIT 18.S997 Introduction to MATLAB Programming](http://ocw.mit.edu/courses/mathematics/18-s997-introduction-to-matlab-programming-fall-2011/)


### Misc

* [Advanced Adobe XD (Web Design)](https://webdesign.tutsplus.com/courses/advanced-adobe-xd-for-everyone) - Adi Purdila
* [Computer Graphics](http://nptel.ac.in/courses/106106090/)
* [FindLectures.com](https://web.archive.org/web/20161219180842/https://www.findlectures.com/?class1=Technology) - Index of conference talks by language / topic (:card_file_box: *archived*)
* [Introduction to Quantum Computing and Quantum Hardware](https://qiskit.org/learn/intro-qc-qh) - Qiskit
* [Introduction to Reinforcement Learning with David Silver](https://deepmind.com/learning-resources/-introduction-reinforcement-learning-david-silver) - David Silver
* [MIT Numerical Methods (2014)](http://www.iitg.ernet.in/kartha/CE601-14/CourseSchedule.htm)


### .NET

> :information_source: See also &#8230; [C#](#csharp)


### Objective-C

* [Objective-C for Swift Developers](https://www.udacity.com/course/objective-c-for-swift-developers--ud1009) - Gabrielle Miller-Messner (Udacity)


### OCaml

* [Cornell's Data Structures and Functional Programming](http://www.cs.cornell.edu/courses/cs3110/2015fa/)
* [Introduction to Functional Programming in OCaml](https://www.fun-mooc.fr/courses/parisdiderot/56002S02/session02/about)


### Operating Systems

* [Berkeley's CS 162: Operating Systems and Systems Programming](https://www.youtube.com/watch?v=feAOZuID1HM)
* [Berkeley's CS 194: What is an Operating System?](http://www.infocobuild.com/education/audio-video-courses/computer-science/cs194-spring2013-berkeley.html)


### Perl

* [Perl Tutorial](https://www.youtube.com/playlist?list=PL_RGaFnxSHWpqRBcStwV0NwMA3nXMh5GC)
* [Perl Tutorial: Basics to Advanced](https://youtube.com/playlist?list=PL1h5a0eaDD3rTG1U7w9wmff6ZAKDN3b16) - VLSI Academy


### Pharo

* [The Pharo MOOC](https://mooc.pharo.org) - Damien Cassou, Stéphane Ducasse, Luc Fabresse


### PHP

* [Laravel 5.8 Tutorial From Scratch](https://www.youtube.com/playlist?list=PLpzy7FIRqpGD0kxI48v8QEVVZd744Phi4) - Coder's Tape (2019)
* [Learn how to program: PHP](https://www.learnhowtoprogram.com/php) - Epicodus Inc.
* [Learn Top Ten Frameworks In PHP By Building Projects](https://www.eduonix.com/courses/Web-Development/learn-top-ten-frameworks-in-php-by-building-projects) - Eduonix Learning Solutions *(account or email address required)*
* [Object-Oriented PHP For Beginners](https://www.youtube.com/playlist?list=PLFHz2csJcgk-7hgKrjUa_IP5YCLE4vJhV) - Dary Nazar (Code with Dary)
* [Object Oriented PHP Tutorial](https://www.youtube.com/playlist?list=PL4cUxeGkcC9hNpT-yVAYxNWOmxjxL51Hy) - Shaun Pelling (The Net Ninja)
* [PHP (\& MySQL) Tutorial for Beginners](https://www.youtube.com/playlist?list=PL4cUxeGkcC9gksOX3Kd9KPo-O68ncT05o) - Shaun Pelling (The Net Ninja)
* [PHP & MySQL Tutorial](https://www.youtube.com/playlist?list=PL_RGaFnxSHWrjkpK2zD4TWKWMWVfeYK-b) - The Bad Tutorials (2015)
* [PHP Courses for Beginner](https://www.learn-php.org) - Learn-PHP.org
* [PHP for beginners](https://www.youtube.com/playlist?list=PLFHz2csJcgk_fFEWydZJLiXpc9nB1qfpi) - Dary Nazar (Code with Dary)
* [PHP OOP Tutorials](https://www.youtube.com/playlist?list=PL0eyrZgxdwhypQiZnYXM7z7-OTkcMgGPh) - Dani Krossing
* [PHP Programming Language Tutorial - Full Course](https://www.youtube.com/watch?v=OK_JCtrrv-c) - freeCodeCamp.org (2018)
* [PHP Tutorial](https://www.tutorialrepublic.com/php-tutorial/) - TutorialRepublic
* [PHP Tutorials](https://www.youtube.com/playlist?list=PL0eyrZgxdwhwBToawjm9faF1ixePexft-) - Dani Krossing
* [Use PHP to Create an MVC Framework - Full Course](https://www.youtube.com/watch?v=6ERdu4k62wI) - Zura Sekhniashvili (freeCodeCamp.org)


### PLC - Programmable logic controllers

* [Learning motion control and IO with Beckhoff TwinCAT PLCs](https://www.youtube.com/playlist?list=PLE1CU6EebvTD29gsHo1djsKU7J5Dtp0Bn) - Evan Jensen (YouTube)
* [Learning PLCs with Structured Text](https://www.youtube.com/playlist?list=PLE1CU6EebvTCJCMIUOSWgMseMaW-2k5zH) - Evan Jensen (YouTube)
* [PLC programming using TwinCAT 3](https://www.youtube.com/playlist?list=PLimaF0nZKYHz3I3kFP4myaAYjmYk1SowO) - Jakob Sagatowski (YouTube)


### Processing

* [Learning Processing: A Beginner's Guide to Programming Images, Animation, and Interaction](https://www.youtube.com/c/TheCodingTrain/playlists?view=50&sort=dd&shelf_id=10) - The Coding Train


### Python

* [An Introduction to Interactive Programming in Python (Part 1)](https://www.coursera.org/learn/interactive-python-1) (Coursera)
* [An Introduction to Interactive Programming in Python (Part 2)](https://www.coursera.org/learn/interactive-python-2) (Coursera)
* [Bento Python Learning Track](https://bento.io/topic/python) (Bento)
* [Berkeley's Structure and Interpretation of Computer Programs](https://cs61a.org)
* [Codesdope](https://www.codesdope.com/python-introduction)
* [Fork Python](https://practice.geeksforgeeks.org/courses/fork-python) (GeeksForGeeks)
* [Google's Python Course](https://developers.google.com/edu/python/)
* [Introduction to Computer Science and Programming](https://ocw.mit.edu/courses/electrical-engineering-and-computer-science/6-00sc-introduction-to-computer-science-and-programming-spring-2011/) (MIT's opencourseware)
* [Introduction to Programming Using Python](https://www.edx.org/course/introduction-to-programming-using-python) (edX)
* [Introduction to Python](https://docs.microsoft.com/en-us/learn/modules/intro-to-python) (Microsoft Docs)
* [Introduction to Python Basics for Data Science](https://dphi.tech/learn/introduction-to-python-basics-for-data-science) (DPhi)
* [Introduction to Python Programming](https://www.udacity.com/course/introduction-to-python--ud1110) (Udacity)
* [Introduction To Python Programming](https://www.udemy.com/course/pythonforbeginnersintro/) - Avinash Jain, The Codex (Udemy)
* [Introduction to Scripting in Python Specialization](https://www.coursera.org/specializations/introduction-scripting-in-python) (Coursera)
* [Learn Python](https://pythonspot.com)
* [Learn Python - Free Interactive Python Tutorial](https://www.learnpython.org)
* [Learn Python From Scratch](https://www.udemy.com/learn-python-from-scratch-w/) - MD. Hasanur Rahaman Hasib (Udemy)
* [Learn Python Tutorial](https://www.kaggle.com/learn/python) (Kaggle)
* [Learn to program in Python](https://www.codecademy.com/learn/python)
* [Learn to Program: The Fundamentals](https://www.coursera.org/learn/learn-to-program) (Coursera)
* [Practical Python: An Immersive Python Course](https://practical.learnpython.dev) - Nina Zakharenko
* [Practical Python Programming](https://dabeaz-course.github.io/practical-python/) - David Beazley
* [Programming, Data Structures And Algorithms Using Python](https://nptel.ac.in/courses/106/106/106106145/) - Prof. Madhavan Mukund (NPTEL)
* [Programming Foundations with Python](https://www.udacity.com/course/programming-foundations-with-python--ud036) (Udacity)
* [Python 101 – Introduction to Programming](https://www.tutorialspoint.com/python_101_andndash_introduction_to_programming/index.asp) - Zenva (Tutorials Point)
* [Python 3](https://www.sololearn.com/Course/Python/) (SoloLearn)
* [Python And Cryptocurrency: Build 5 Real World Applications](https://www.udemy.com/course/coinmarketcap/) Ian Annase (Udemy)
* [Python Built in Functions A to Z Tutorial and Examples](https://www.youtube.com/playlist?list=PLrJGwAG1U62RW_hGGnk7xXG0LciHkT54X) - Brainy Things
* [Python Course](https://www.python-course.eu)
* [Python Course from scratch](https://scrimba.com/playlist/pNpZMAB) - Olaf Paulson (scrimba)
* [Python Data Analysis](https://www.coursera.org/learn/python-analysis) - Scott Rixner, Joe Warren (Coursera)
* [Python for Data Science, AI & Development](https://www.coursera.org/learn/python-for-applied-data-science-ai) - Joseph Santarcangelo (Coursera)
* [Python for Everybody](https://www.py4e.com/lessons) (Coursera Reading Materials with YouTube Videos)
* [Python in 80 minutes](https://www.udemy.com/course/learn-python-in-80-minutes/) - Muhammed Ali Dilek (Udemy)
* [Python Learn Course](https://www.kaggle.com/learn/python) - Colin Morris (Kaggle)
* [Python OOP Tutorials - Working with Classes](https://www.youtube.com/playlist?list=PL-osiE80TeTsqhIuOqKhwlXsIBIdSeYtc) - Corey Schafer
* [Python Pandas For Your Grandpa](https://www.gormanalysis.com/blog/python-pandas-for-your-grandpa/) - Ben Gorman
* [Python Programming Essentials](https://www.coursera.org/learn/python-programming) - Scott Rixner, Joe Warren (Coursera)
* [Python Programming From Scratch With Practicals](https://www.tutorialspoint.com/python_programming_from_scratch_with_practicals/index.asp) - Sundeep Saradhi Kanthety (Tutorials Point)
* [Python Programming Language](https://www.geeksforgeeks.org/python-programming-language/) (Geeks for Geeks)
* [Python Programming Tutorial](https://www.youtube.com/playlist?list=PL_RGaFnxSHWpX_byHyTEj9hecPngl2DqR)
* [Python Programming Tutorials](https://www.youtube.com/playlist?list=PLzMcBGfZo4-mFu00qxl0a67RhjjZj3jXm) - Tech With Tim
* [Python Tutorial - Python for Beginners [Full Course]](https://www.youtube.com/watch?v=_uQrJ0TkZlc) - Moshfegh Hamedani (Programming with Mosh)
* [Python Tutorials](https://www.youtube.com/playlist?list=PLTjRvDozrdlxj5wgH4qkvwSOdHLOCx10f) - Programming with Mosh (YouTube)
* [Python Tutorials](https://www.youtube.com/playlist?list=PL-osiE80TeTt2d9bfVyTiXJA-UTHn6WwU) - Corey Schafer
* [SoloLearn](https://www.sololearn.com/Course/Python/)
* [The Python Tutorial](https://docs.python.org/3/tutorial/)
* [Using Python for Research](https://www.edx.org/course/using-python-for-research) (edX Harvard)


#### Django

* [Django 3.0 Crash Course Tutorials \| Customer Management App](https://www.youtube.com/playlist?list=PL-51WBLyFTg2vW-_6XBoUpE7vpmoR3ztO) - Dennis Ivy
* [Django for Everybody](https://www.dj4e.com) - Charles R. Severence
* [Django Tutorial for Beginners](https://www.youtube.com/playlist?list=PLsyeobzWxl7r2ukVgTqIQcl-1T0C2mzau) - Navin Reddy
* [Django Tutorial for Beginners (2021)](https://www.youtube.com/watch?v=rHux0gMZ3Eg) - Moshfegh Hamedani (Programming with Mosh)
* [Django Tutorials](https://www.youtube.com/playlist?list=PL-osiE80TeTtoQCKZ03TU5fNfx2UY6U4p) - Corey Schafer
* [Django Tutorials for Beginners](https://www.youtube.com/playlist?list=PLK8cqdr55Tsv-D2HMdrnD32oOVBNvmxjr) - Programming With Harry(English)
* [Django Wedensdays](https://www.youtube.com/playlist?list=PLCC34OHNcOtqW9BJmgQPPzUpJ8hl49AGy) - Codemy.com (YouTube)
* [Python Django Tutorial 2018 for Beginners](https://www.youtube.com/playlist?list=PL-J2q3Ga50oOpni_xS2PPUe4mf9lM96dD) - Clever Programmer
* [Python Django Tutorial 2021](https://www.youtube.com/playlist?list=PL-51WBLyFTg1pUMaTJ4WSgnyvWfLGmwDm) - Dennis Ivy
* [Try Django 3.2 - Python Web Development Tutorial Series](https://www.youtube.com/playlist?list=PLEsfXFp6DpzRMby_cSoWTFw8zaMdTEXgL) - Justin Mitchel, CodingEntrepreneurs


#### Flask

* [Flask Fridays](https://www.youtube.com/playlist?list=PLCC34OHNcOtolz2Vd9ZSeSXWc8Bq23yEz) - Codemy.com (YouTube)
* [Flask Tutorials](https://www.youtube.com/playlist?list=PL-osiE80TeTs4UjLw5MM6OjgkjFeUxCYH) - Corey Schafer


### QB64

* [Game Programming with QB64](http://qb64sourcecode.com) - Terry Ritchie


### R

* [R Basics - R Programming Language Introduction](https://www.udemy.com/course/r-basics/) - R-Tutorials Training (Udemy)
* [R Programming](https://www.coursera.org/course/rprog)
* [R Programming Tutorial](https://www.youtube.com/watch?v=_V8eKsto3Ug) - (Barton Poulson) - (freeCodeCamp)
* [R Tutorial For Beginners \| Edureka](https://www.youtube.com/watch?v=fDRa82lxzaU) - (Edureka)


### Robotics

* [Introduction to RTOS](https://www.youtube.com/playlist?list=PLEBQazB0HUyQ4hAPU1cJED6t3DU0h34bz) - Shawn Hymel, Digi-Key (YouTube)
* [Robotics 1](https://www.youtube.com/playlist?list=PLAQopGWlIcyaqDBW1zSKx7lHfVcOmWSWt) - A. De Luca


### Ruby

* [Agile Development Using Ruby on Rails - Advanced](https://www.edx.org/course/agile-development-using-ruby-rails-uc-berkeleyx-cs169-2x#!)
* [Agile Development Using Ruby on Rails - Basics](https://www.edx.org/course/agile-development-using-ruby-rails-uc-berkeleyx-cs169-1x#!)
* [An Introduction to Ruby Programming Language](https://www.researchgate.net/publication/322222154_An_Introduction_to_Ruby_Programming_Language) - Ali Tourani (HTML, PDF)
* [Learn how to program: Ruby](https://www.learnhowtoprogram.com/ruby) - Epicodus Inc.
* [Learn Ruby](https://www.learnrubyonline.org)
* [RESTful API with Ruby On Rails 5](https://www.udemy.com/course/restful-api-with-ruby-on-rails-5/) - Udemy
* [Ruby Tutorial](https://www.w3resource.com/ruby/)
* [RubyMonk - Interactive Ruby tutorials](https://rubymonk.com)


### Rust

* [Intro to Rust](https://www.youtube.com/playlist?list=PLJbE2Yu2zumDF6BX6_RdPisRVHgzV02NW) - Tensor Programming
* [Rust Basics](https://www.youtube.com/playlist?list=PLlcnQQJK8SUjApd95LIcd3K9XXmE-IeCS) - Engineer Man
* [Rust Crash Course](https://www.youtube.com/watch?v=zF34dRivLOw) - Traversy Media
* [Rust Projects](https://www.youtube.com/playlist?list=PLJbE2Yu2zumDD5vy2BuSHvFZU0a6RDmgb) - Tensor Programming
* [Rust Tutorial](https://www.youtube.com/playlist?list=PLLqEtX6ql2EyPAZ1M2_C0GgVd4A-_L4_5) - Doug Milford


### Spark

* [Spark Tutorial \| Spark Tutorial for Beginners \| Apache Spark Full Course - Learn Apache Spark 2020](https://www.youtube.com/watch?v=zC9cnh8rJd0) Great Learning


### Scala

* [Functional Programming in Scala Specialization](https://www.coursera.org/course/reactive)


### Security

* [Computer Systems Security](https://ocw.mit.edu/courses/electrical-engineering-and-computer-science/6-858-computer-systems-security-fall-2014) - Prof. Nickolai Zeldovich (MIT OpenCourseWare)
* [Ethical Hacking](https://www.hacker101.com/videos) - Hacker101
* [Introduction to Information Security](https://www.udacity.com/course/intro-to-information-security--ud459) - Wenke Lee, Mustaque Ahamad, Catherine Gamboa (Udacity)
* [Stanford Cryptography I](https://www.coursera.org/course/crypto) - Dan Boneh
* [Stanford Cryptography II](https://www.coursera.org/course/crypto2) - Dan Boneh
* [The Complete Cyber Security & Hacking Course](https://academy.ehacking.net/p/cyber-security-training-hacking-course) - INSEC-TECHS (EH Academy)
* [Zero to Hero: A Practical Network Penetration Testing Course](https://www.youtube.com/playlist?list=PLLKT__MCUeiwBa7d7F_vN1GUwz_2TmVQj) - The Cyber Mentor


### Solidity

* [Learn Solidity](https://youtube.com/playlist?list=PL16WqdAj66SCOdL6XIFbke-XQg2GW_Avg) - Will it Scale (YouTube)
* [MASTER Solidity for Blockchain](https://youtube.com/playlist?list=PLS5SEs8ZftgVnWHv2_mkvJjn5HBOkde3g) - Dapp University (YouTube)
* [Solidity Tutorial - A Full Course on Ethereum, Blockchain Development, Smart Contracts, and the EVM](https://www.youtube.com/watch?v=ipwxYa-F1uY) - Gregory McCubbin @ freeCodeCamp.org & Dapp University (YouTube)


### Swift

* [100 days of Swift](https://www.hackingwithswift.com/100) - Hacking With Swift
* [Data Structures and Algorithms in Swift](https://www.udacity.com/course/data-structures-and-algorithms-in-swift--ud1011) - Udacity
* [How To Make An App For Beginners (iOS/Swift - 2019)](https://www.udemy.com/how-to-make-an-app-for-beginners-iosswift-2019/) - Chris Ching (Udemy)
* [Learn Swift](https://www.youtube.com/playlist?list=PLMRqhzcHGw1ZqzYnpIuQAn2rcjhOtbqGX) - CodeWithChris
* [Swift 5 for Beginners](https://www.youtube.com/playlist?list=PL5PR3UyfTWvfacnfUsvNcxIiKIgidNRoW) - iOS Academy
* [Swiftris - Build an iOS Tetris app from scratch](https://www.bloc.io/swiftris-build-your-first-ios-game-with-swift)


#### Vapor

* [Vapor University](https://vapor.university)


### Theory

* [Automata Theory](https://online.stanford.edu/courses/soe-ycsautomata-automata-theory)
* [Intro to Theoretical Computer Science](https://www.udacity.com/course/intro-to-theoretical-computer-science--cs313) (Udacity)


### TypeScript

* [ES6 and Typescript Tutorial](https://www.youtube.com/playlist?list=PLC3y8-rFHvwhI0V5mE9Vu6Nm-nap8EcjV) - Codevolution, Vishwas Gopinath (YouTube)
* [Introduction to TypeScript](https://www.udemy.com/typescript/) - Daniel Stern (Udemy)
* [TypeScript Fast Crash Course](https://www.udemy.com/typescript-fast-crash-course/) - Edwin Diaz, Coding Faculty Solutions (Udemy)


#### Angular

> :information_source: See also &#8230; [AngularJS](#angularjs)

* [Angular 12 Course](https://www.youtube.com/playlist?list=PLjsBk8SIQEi-RqkglLcn19TaeeopcuDXV) - Slobodan Gajic
* [Angular 6 Tutorials](https://www.youtube.com/playlist?list=PLYxzS__5yYQlqCmHqDyW3yo5V79C7eaTe) - codedamn (YouTube)
* [Angular Courses](https://www.youtube.com/playlist?list=PLTjRvDozrdlxAhsPP4ZYtt3G8KbJ449oT) - Moshfegh Hamedani (Programming with Mosh)
* [Angular Crash Course 2021](https://www.youtube.com/watch?v=3dHNOWTI7H8) - Brad Traversy, Traversy Media (YouTube)
* [Angular Fast Crash Course](https://www.udemy.com/angular-fast-crash-course/) - Edwin Diaz, Coding Faculty Solutions (Udemy)
* [Angular for Beginners](https://www.udemy.com/course/angular-for-beginners-course/) - Angular University (Udemy)
* [Angular Tutorial For Beginners](https://www.youtube.com/playlist?list=PLC3y8-rFHvwhBRAgFinJR8KHIrCdTkZcZ) - Codevolution (YouTube)
* [Angular Tutorial for Beginners - Web Framework with Typescript Course](https://www.youtube.com/watch?v=AAu8bjj6-UI) - Slobodan Gajic, freeCodeCamp
* [Learn Angular 5 from Scratch](https://www.udemy.com/course/angular-5/) - Gary Simon (Udemy)


#### Deno

* [Deno Beginner](https://denobeginner.com) - Ahmad Awais (email address *required*)
* [Deno Course - Better than Node.js?](https://www.youtube.com/watch?v=TQUy8ENesGY) - The Codeholic, freeCodeCamp (YouTube)


### Verilog / VHDL / SystemVerilog

* [nand2tetris](https://www.nand2tetris.org) - Shimon Schocken, Noam Nisan (Coursera)
* [SOC Verification Using SystemVerilog](http://verificationexcellence.in/online-courses/soc-verification-using-systemverilog)
* [SystemVerilog - Learn basics of SystemVerilog for Hardware Verification](https://verificationexcellence.teachable.com/p/learn-systemverilog)
* [SystemVerilog based UVM Methodology - Learn to build UVM based Testbenches in SystemVerilog](https://verificationexcellence.teachable.com/p/learn-ovm-uvm)


### Web Development

* [ASP.NET Core Tutorial For Beginners](https://www.youtube.com/playlist?list=PL6n9fhu94yhVkdrusLaQsfERmL_Jh4XmU) - Venkat (Pragim Technologies)
* [Command Line Power User - for web developers](https://commandlinepoweruser.com) - WesBos (email address *required*)
* [Create a Professional Website with Velo by Wix](https://www.codecademy.com/learn/create-a-professional-website-with-velo-by-wix) - Codecademy
* [CS50’s Web Programming with Python and JavaScript](https://cs50.harvard.edu/web/2020/) - Brian Yu, David J. Malan (edX Harvard CS50)
* [Discover Flask - Full Stack Web Development with Flask](https://github.com/realpython/discover-flask)
* [Essential Nextjs Typescript Tailwind Stack](https://www.youtube.com/playlist?list=PLKEkvhqFCRwL94nLP-TdIfNmbiZk5FCMx) - Fireship, Ben Awad, Traversy Media, Devs Force
* [Flask(A Python Microframework) Tutorial](http://blog.miguelgrinberg.com/post/the-flask-mega-tutorial-part-i-hello-world)
* [Foundations of Front End Web Development](https://www.udemy.com/course/foundations-of-front-end-development/) - Davide Molin (Udemy)
* [Free Code Camp](https://www.freecodecamp.org)
* [Frontend UI Development with React](https://www.youtube.com/playlist?list=PL0vfts4VzfNgUUEtEjxDVfh4iocVR3qIb) - Jeff Delaney, Fireship.io (YouTube)
* [Full Stack Foundations](https://www.udacity.com/course/full-stack-foundations--ud088) - by AWS on Udacity
* [Full stack open](https://fullstackopen.com/en/) - University of Helsinki, Houston Inc., Terveystalo, Elisa, K-ryhmä, Unity Technologies, Konecranes
* [Introduction to Professional Web Development in JavaScript](https://education.launchcode.org/intro-to-professional-web-dev/) - Chris Bay, Jim Flores, Blake Mills, Sally Steuterman, Paul Matthews, Carly Langlois (The LaunchCode Foundation)
* [Java Web Development](https://education.launchcode.org/java-web-development/) - Chris Bay, Jim Flores, Carly Langlois, Sally Steuterman (The LaunchCode Foundation)
* [Learn web development](https://developer.mozilla.org/en-US/docs/Learn) - Mozilla Contributors
* [Python Web Scraping & Crawling using Scrapy](https://www.youtube.com/playlist?list=PLhTjy8cBISEqkN-5Ku_kXG4QW33sxQo0t)
* [The Odin Project - Learn Web Development for Free](http://www.theodinproject.com)
* [Web Development for Beginners - A Curriculum](https://github.com/microsoft/Web-Dev-For-Beginners) - Microsoft
* [Web Development Tutorials for Beginners](https://www.youtube.com/playlist?list=PLoYCgNOIyGAB_8_iq1cL8MVeun7cB6eNc) - LearnCode.academy
* [Web Information Retrieval](https://www.youtube.com/playlist?list=PLAQopGWlIcya-9yzQ8c8UtPOuCv0mFZkr) - L. Becchetti, A. Vitaletti (University of Sapienza Rome)<|MERGE_RESOLUTION|>--- conflicted
+++ resolved
@@ -64,11 +64,7 @@
 * [Python](#python)
     * [Django](#django)
     * [Flask](#flask)
-<<<<<<< HEAD
-* [QB64](#QB64)
-=======
 * [QB64](#qb64)
->>>>>>> 19a03ae8
 * [R](#r)
 * [Robotics](#robotics)
 * [Ruby](#ruby)
