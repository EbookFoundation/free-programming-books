--- conflicted
+++ resolved
@@ -1322,13 +1322,12 @@
 * [Web Programming](https://open.cs.uwaterloo.ca/web-programming/) - Centre for Education in Math and Computing (University of Waterloo)
 
 
-<<<<<<< HEAD
 ### Webpack
 
 * [Webpack basics](https://hackr.io/tutorials/learn-webpack) - hackr.io
 * [Webpack tutorial](https://www.classcentral.com/course/youtube-learn-webpack-course-45823/classroom) - Colt Steele
-=======
+
+
 ### YAML
 
-* [Complete YAML Course - Beginner to Advanced for DevOps and more!](https://www.youtube.com/watch?v=IA90BTozdow) - Kunal Kushwaha
->>>>>>> 02b9365f
+* [Complete YAML Course - Beginner to Advanced for DevOps and more!](https://www.youtube.com/watch?v=IA90BTozdow) - Kunal Kushwaha