### Index

* [Algorithms](#algorithms)
* [Android](#android)
* [Assembly](#assembly)
* [Bash and Shell](#bash-and-shell)
* [Blockchain](#blockchain)
* [C](#c)
* [C++](#cpp)
* [Compiler Design](#compiler-design)
* [Computer Organization and Architecture](#computer-organization-and-architecture)
* [Data Structures](#data-structures)
* [DevOps](#devops)
* [Flutter](#flutter)
* [Git and GitHub](#git-and-github)
* [HTML and CSS](#html-and-css)
    * [Bootstrap](#bootstrap)
* [Java](#java)
* [JavaScript](#javascript)
    * [jQuery](#jquery)
    * [Next.js](#nextjs)
    * [Node.js](#nodejs)
    * [React](#react)
<<<<<<< HEAD
    * [Vue.js](#vuejs)
=======
* [Kotlin](#kotlin)
>>>>>>> 22173cc6
* [Machine Learning](#machine-learning)
* [PHP](#php)
* [Python](#python)
    * [Django](#django)
    * [Flask](#flask)
* [R](#r)
* [Ruby](#ruby)
    * [Ruby on Rails](#ruby-on-rails)
* [Rust](#rust)


### Algorithms

* [Binary Search \| Interview Questions \| Coding \| Tutorials \| Algorithm](https://www.youtube.com/playlist?list=PL_z_8CaSLPWeYfhtuKHj-9MpYb6XQJ_f2) - Aditya Verma
* [Binary Trees - Level 1](https://www.youtube.com/playlist?list=PL-Jc9J83PIiHYxUk8dSu2_G7MR1PaGXN4) - Pepcoding
* [Dynamic Programming Playlist \| Coding \| Interview Questions \| Tutorials \| Algorithm](https://www.youtube.com/playlist?list=PL_z_8CaSLPWekqhdCPmFohncHwz8TY2Go) - Aditya Verma
* [Generic Trees - Level 1](https://www.youtube.com/playlist?list=PL-Jc9J83PIiEmjuIVDrwR9h5i9TT2CEU_) - Pepcoding
* [Graphs - Level 1](https://www.youtube.com/playlist?list=PL-Jc9J83PIiHfqDcLZMcO9SsUDY4S3a-v) - Pepcoding
* [Recursion & Backtracking - Level 1](https://www.youtube.com/playlist?list=PL-Jc9J83PIiFxaBahjslhBD1LiJAV7nKs) - Pepcoding
* [Recursion & Backtracking - Level 2](https://www.youtube.com/playlist?list=PL-Jc9J83PIiHO9SQ6lxGuDsZNt2mkHEn0) - Pepcoding
* [Recursion Playlist \| Coding \| Interview Questions \| Algorithm \| Tutorials](https://www.youtube.com/playlist?list=PL_z_8CaSLPWeT1ffjiImo0sYTcnLzo-wY) - Aditya Verma
* [Time and Space - Level 1](https://www.youtube.com/playlist?list=PL-Jc9J83PIiFc7hJ5eeCb579PS8p-en4f) - Pepcoding


### Android

* [Android Development Tutorial for Beginners](https://www.youtube.com/playlist?list=PLUcsbZa0qzu3Mri2tL1FzZy-5SX75UJfb) - Anuj Bhaiya
* [Android Development Tutorials in Hindi](https://www.youtube.com/playlist?list=PLu0W_9lII9aiL0kysYlfSOUgY5rNlOhUd) - CodeWithHarry
* [Complete Android Development Course in Hindi](https://www.youtube.com/playlist?list=PLUhfM8afLE_Ok-0Lx2v9hfrmbxi3GgsX1) - Neat Roots


### Assembly

* [x64 Assembly Language](https://www.youtube.com/playlist?list=PL-DxAN1jsRa-3KzeQeEeoL_XpUHKfPL1u) - The Cyber Expert


### Bash and Shell

* [Bash Basic Commands](https://youtube.com/playlist?list=PLzOLSdbK1deOKmOiiv-o4wn7xUj6ZYzrM) - Noob Coders
* [Bash Shell Scripting (NOOB)](https://youtube.com/playlist?list=PLzOLSdbK1deNuVMOw0EkKGSsES-rPeONe) - Noob Coders
* [shell scripting complete tutorial in hindi](https://youtube.com/playlist?list=PL9A0tISr5Ow5nZSY8-ICNAyXHJKesl_XL) - Cybersploit


### Blockchain

* [Blockchain Full Course in Hindi](https://www.youtube.com/playlist?list=PLgPmWS2dQHW-BRQCQCNYgmHUfCN115pn0) - Code Eater (YouTube)
* [Solidity ^0.8 | Blockchain | In Hindi](https://www.youtube.com/playlist?list=PL-Jc9J83PIiG6_thChXWzolj9BEG-Y0gh) - Pepcoding (YouTube)


### <a id="c"></a>C

* [All C Concepts \| Hindi](https://www.youtube.com/playlist?list=PL7ersPsTyYt1d8g5qaxbE6sjWDzs4D_1v) - Saurabh Shukla
* [C Language Tutorial For Beginners In Hindi (With Notes)](https://www.youtube.com/watch?v=ZSPZob_1TOk) - CodeWithHarry
* [C Language Tutorials In Hindi](https://www.youtube.com/playlist?list=PLu0W_9lII9aiXlHcLx-mDH1Qul38wD3aR) - CodeWithHarry
* [C Programming Tutorials](https://www.youtube.com/playlist?list=PLiOa6ike4WAHH3HyPUu6pUG-r0LApvW-l) - Vikas Pandey, easytuts4you


### <a id="cpp"></a>C++

* [C++ Full Course \| C++ Tutorial \| Data Structures & Algorithms](https://www.youtube.com/playlist?list=PLfqMhTWNBTe0b2nM6JHVCnAkhQRGiZMSJ) - Apna College
* [C++ Full Course \|Complete C++ Placement DSA Course\| Data Structures & Algorithms](https://www.youtube.com/playlist?list=PLDzeHZWIZsTryvtXdMr6rPh4IDexB5NIA) - CodeHelp - by Babbar (YouTube)
* [C++ Programming in Hindi](https://www.youtube.com/playlist?list=PLDA2q3s0-n15yszaZ2yRKEoxY-WWkuAt4) - Sumit Bisht (Edutainment 1.0)
* [C++ Programming in Hindi](https://www.youtube.com/playlist?list=PLbGui_ZYuhijXuOfBSdQgK296Y7wUDWLn) - Rajesh Kumar, Geeky Shows
* [C++ Programming Tutorial in Hindi](https://www.youtube.com/playlist?list=PLoVVmGDgrrnS5_TiSg193ezTPd-Ukb25k) - Rakesh Roshan, Learn TechToTech
* [C++ Tutorial For Begineers In Hindi](https://www.youtube.com/playlist?list=PLnSDvcENZlwA6YDSfoieM1bl-Y3ALcnL5) - Abhishek Shrivastava, Micro Solution
* [C++ Tutorial for Beginners \| C++ Tutorials In Hindi](https://www.youtube.com/playlist?list=PLmGElG-9wxc8VMy1nNHDQldH2dU8Y08s7) - Manish Gehlot, WsCube Tech Programming Concepts
* [C++ Tutorials In Hindi](https://www.youtube.com/playlist?list=PLu0W_9lII9agpFUAlPFe_VNSlXW5uE0YL) - CodeWithHarry
* [The Complete C++ Course \| Hindi](https://www.youtube.com/playlist?list=PLLYz8uHU480j37APNXBdPz7YzAi4XlQUF) - Saurabh Shukla


### Compiler Design

* [Compiler Design (Complete Playlist)](https://www.youtube.com/playlist?list=PLxCzCOWd7aiEKtKSIHYusizkESC42diyc) - Gate Smashers (YouTube)


### Computer Organization and Architecture

* [Computer Organization and Architecture](https://www.youtube.com/playlist?list=PLxCzCOWd7aiHMonh3G6QNKq53C6oNXGrX) - Gate Smashers (YouTube)


### Data Structures

* [2-D Arrays - Level 1](https://www.youtube.com/playlist?list=PL-Jc9J83PIiFkOETg2Ybq-FMuJjkZSGeH) - Pepcoding
* [All Data Structure Concepts \| Hindi](https://www.youtube.com/playlist?list=PLsFNQxKNzefJNztGGoQC-59UhSwIaiIW3) - Saurabh Shukla
* [All Sorting algorithms and Programs \| Hindi](https://www.youtube.com/playlist?list=PLsFNQxKNzefJU-Sj__mljvrmJHZVKWbEm) - Saurabh Shukla
* [C++ Full Course \| C++ Tutorial \| Data Structures & Algorithms](https://www.youtube.com/playlist?list=PLfqMhTWNBTe0b2nM6JHVCnAkhQRGiZMSJ) - Apna College
* [Data Structure Programs \| Hindi](https://www.youtube.com/playlist?list=PLsFNQxKNzefK_DAUwnQwBizOmcY7aDLoY) - Saurabh Shukla
* [Data Structures and Algorithms Course in Hindi](https://www.youtube.com/playlist?list=PLu0W_9lII9ahIappRPN0MCAgtOu3lQjQi) - CodeWithHarry
* [DSA-One Course- The Complete Data Structure and Algorithms Course](https://www.youtube.com/playlist?list=PLUcsbZa0qzu3yNzzAxgvSgRobdUUJvz7p) - Anuj Bhaiya (YouTube)
* [Dynamic Programming Playlist](https://www.youtube.com/playlist?list=PL_z_8CaSLPWekqhdCPmFohncHwz8TY2Go) - Aditya Verma
* [Dynamic Programming Workshop](https://www.youtube.com/playlist?list=PLqf9emQRQrnKA_EeveiXQj_uP25w8_5qL) - Vivek Gupta
* [Functions and Arrays - Level 1](https://www.youtube.com/playlist?list=PL-Jc9J83PIiHOV7lm2uSw4ZiVsIRsGS6r) - Pepcoding
* [Graph Series by Striver \| C++ \| Java \| Interview Centric \| Algorithms \| Problems](https://www.youtube.com/playlist?list=PLgUwDviBIf0oE3gA41TKO2H5bHpPd7fzn) - take U forward
* [Java + Data Structures + Algorithms](https://www.youtube.com/playlist?list=PLKKfKV1b9e8ps6dD3QA5KFfHdiWj9cB1s) - Apni Kaksha
* [Java + DSA](https://www.youtube.com/playlist?list=PLfqMhTWNBTe3LtFWcvwpqTkUSlB32kJop) - Apna College (YouTube)
* [Linked Lists - Level 1](https://www.youtube.com/playlist?list=PL-Jc9J83PIiF5VZmktfqW6WVU1pxBF6l_) - Pepcoding
* [Stack Playlist \| Interview Questions \| Coding \| Tutorials \| Data Structures](https://www.youtube.com/playlist?list=PL_z_8CaSLPWdeOezg68SKkeLN4-T_jNHd) - Aditya Verma


### DevOps

* [DevOps Training Videos in Hindi](https://www.youtube.com/playlist?list=PLQbQOmlGYH3sxlq9ugoq1ipNFP7tus5Gd) - edureka! Hindi
* [DevOps Tutorials in Hindi/Urdu \| Devops सीखने का सबसे आसान तरीका \| Complete Devops including Git,Jenkins,Maven,Chef,docker,Ansible and Kubernetes](https://www.youtube.com/playlist?list=PLBGx66SQNZ8aPsFDwb79JrS2KQBTIZo10) - Bhupinder Rajput, Technical Guftgu


### Flutter

* [Complete Flutter Tutorial In Hindi By Desi Programmer](https://youtube.com/playlist?list=PLlFwzkUNmr94BF0KH7BYPL7DsZjhJRdTm) - Desi Programmer
* [Flutter 3 tutorial in Hindi](https://youtube.com/playlist?list=PLB97yPrFwo5g-XcPlfSXSOeeby23jVAcp) - CODERS NEVER QUIT
* [Flutter Essential Course](https://www.youtube.com/watch?v=Wdx8vwN_nWI) - freecodecamp (YouTube)
* [Flutter Series 2020](https://www.youtube.com/playlist?list=PLDzeHZWIZsTo3Cs115GXkot28i406511Y) - CodeHelp - by Babbar (YouTube)
* [Flutter Tutorial For Beginners in Hindi](https://youtube.com/playlist?list=PLMkkZSS5OjPIwDyHHKVex6zr008U1-sWM) - Geeks Rank


### Git and GitHub

* [Complete Git Tutorials For Beginners In Hindi](https://youtube.com/playlist?list=PLu0W_9lII9agwhy658ZPA0MTStKUJTWPi) - CodeWithHarry
* [Git & GitHub Tutorial For Beginners In Hindi](https://www.youtube.com/watch?v=gwWKnnCMQ5c) - CodeWithHarry
* [GitHub with Visual Studio (Hindi)](https://www.youtube.com/playlist?list=PLbGui_ZYuhigWA1mNWzwErSBIZvgOJbNc) - Rajesh Kumar, Geeky Shows


### HTML and CSS

* [HTML CSS & Browser APIs](https://www.youtube.com/playlist?list=PL-Jc9J83PIiHU9RkY9sfh3G64-bd0ptvC) - Pepcoding
* [Web Development Course](https://www.youtube.com/playlist?list=PLfqMhTWNBTe3H6c9OGXb5_6wcc1Mca52n) - Apna College
* [Web Development Tutorials for Beginners in Hindi: HTML, CSS, JavaScript and more](https://www.youtube.com/playlist?list=PLu0W_9lII9agiCUZYRsvtGTXdxkzPyItg) - CodeWithHarry


#### Bootstrap

* [Bootstrap 3 Tutorial](https://youtube.com/playlist?list=PLjVLYmrlmjGciJ5_Ze6jDIfJpEeMYtsSe) - WsCube Tech
* [Bootstrap Tutorial for Beginners(Hindi)](https://youtube.com/playlist?list=PLgPJX9sVy92wc38jA6JtvkA4l1xmJcKKH) - CS Geeks
* [Bootstrap Tutorial In Hindi](https://youtube.com/playlist?list=PLdPwRNmUlk0k91-qAXTHFqMScNEuo8E5d) - CODE4EDUCATION
* [Bootstrap Tutorial In Hindi](https://youtube.com/watch?v=vpAJ0s5S2t0) - CodeWithHarry
* [Bootstrap tutorial in Hindi \| Best Course](https://youtube.com/playlist?list=PL7akPJI4biSIQmT7fSHWoMRaNUcRbXHFN) - CodinGyaan
* [Bootstrap Tutorial in Hindi With 2 Projects for Beginners \| Complete Bootstrap 5 Tutorial in Hindi](https://youtube.com/watch?v=QE5oQh63gGE) - Tech Gun


### Java

* [Complete Java Programming in Hindi](https://www.youtube.com/playlist?list=PLmRclvVt5DtnqhXTJwd-oqVRwO3bLZCGV) - Anand Kumar, CodeitUp
* [Core Java Programming (Hindi)](https://www.youtube.com/playlist?list=PLbGui_ZYuhij8Oplrvjt_RlDliZQgdxoV) - Rajesh Kumar, Geeky Shows
* [Java + DS + Algorithms](https://www.youtube.com/playlist?list=PLKKfKV1b9e8ps6dD3QA5KFfHdiWj9cB1s) - Apni Kaksha (Anuj)
* [Java + DSA](https://www.youtube.com/playlist?list=PLfqMhTWNBTe3LtFWcvwpqTkUSlB32kJop) - Apna College
* [Java Foundation Course \| Hindi](https://www.youtube.com/playlist?list=PL-Jc9J83PIiFj7YSPl2ulcpwy-mwj1SSk) - Pepcoding
* [Java Programming Tutorial (HINDI/URDU)](https://www.youtube.com/playlist?list=PLiOa6ike4WAHljIOitb3vR0nXQgneUedR) - Vikas Pandey, Easytuts4you
* [Java Tutorial](https://youtube.com/playlist?list=PLX9Zi6XTqOKQ7TdRz0QynGIKuMV9Q2H8E) - Saurabh Shukla Sir
* [Java Tutorials for Beginners](https://www.youtube.com/playlist?list=PLlhM4lkb2sEhfuXL-2BDrJ67WkUdQ2v9b) - Deepak Panwar, Smart Programming
* [Java Tutorials For Beginners In Hindi](https://www.youtube.com/playlist?list=PLu0W_9lII9agS67Uits0UnJyrYiXhDS6q) - CodeWithHarry
* [Spring Boot Tutorial For Beginners (in Hindi)](https://www.youtube.com/playlist?list=PL5mjp3QjkuoLPS-L28yKCKyzCMX8WRVno) - ProgRank


### JavaScript

* [JavaScript \| Beginning to Mastery Complete Tutorial](https://www.youtube.com/watch?v=chx9Rs41W6g&list=PLwgFb6VsUj_n15Cg_y2ULKfsOR1XiQqPx) - Harshit Vashisth
* [JavaScript Tutorial \| Hindi](https://www.youtube.com/playlist?list=PLu0W_9lII9ajyk081To1Cbt2eI5913SsL) - CodeWithHarry
* [JavaScript Tutorial for Beginners](https://www.youtube.com/playlist?list=PLsyeobzWxl7rrvgG7MLNIMSTzVCDZZcT4) - Telusko
* [JavaScript Tutorial for Beginners (In Hindi)](https://www.youtube.com/playlist?list=PLwGdqUZWnOp1hqyT6h7pY0RlXIIGlE5U0) - Vinod Bahadur Thapa (Thapa Technical)
* [RxJS Series (In Hindi)](https://youtube.com/playlist?list=PLLhsXdvz0qjI68a8tLUUMyXmNhl608mcn) - UX Trendz
* [Web Development Course](https://www.youtube.com/playlist?list=PLfqMhTWNBTe3H6c9OGXb5_6wcc1Mca52n) - Apna College


#### jQuery

* [jQuery Tutorial for beginners in Hindi 2020](https://youtube.com/playlist?list=PL-6FWL4WVVWXmWe_HnPG0rBQmmJfGsTKS) - CSEtutorials
* [jQuery Tutorial in Hindi](https://youtube.com/playlist?list=PLvQjNLQMdagPRDnMQPMs5-vQL_IyAB0St) - Teaching Web
* [jQuery Tutorials in Hindi 2018](https://youtube.com/playlist?list=PLwGdqUZWnOp0X4dVwSsEd6dV49TLLCooI) - Vinod Bahadur Thapa (Thapa Technical)


#### Next.js

* [Next.js Tutorials for Beginners in Hindi](https://www.youtube.com/playlist?list=PLu0W_9lII9agtWvR_TZdb_r0dNI8-lDwG) - CodeWithHarry
* [NextJS Tutorial In Hindi](https://www.youtube.com/playlist?list=PLwGdqUZWnOp2rDbpfKAeUi9f8qZMS7_cv) - Vinod Bahadur Thapa (Thapa Technical)


#### Node.js

* [NodeJS Tutorial in Hindi 2020](https://youtube.com/playlist?list=PLwGdqUZWnOp00IbeN0OtL9dmnasipZ9x8) - Vinod Bahadur Thapa (Thapa Technical)


#### React

* [React JS (Hindi)](https://www.youtube.com/playlist?list=PLbGui_ZYuhignjLLXTJWkRJKN-SgAqClL) - Rajesh Kumar, Geeky Shows
* [React JS Tutorial in Hindi \| React JS for Beginner to Advanced \| Step by Step Video Tutorials](https://www.youtube.com/playlist?list=PLjVLYmrlmjGdnIQKgnTeR1T9-1ltJEaJh) - WsCubeTech
* [React Js Tutorials in Hindi](https://youtube.com/playlist?list=PLu0W_9lII9agx66oZnT6IyhcMIbUMNMdt) - Haris Ali Khan, CodeWithHarry
* [React Tutorial for beginners in Hindi](https://www.youtube.com/playlist?list=PL8p2I9GklV47BCAjiCtuV_liN9IwAl8pM) - Code Step By Step
* [React Tutorial in Hindi](https://www.youtube.com/watch?v=RGKi6LSPDLU) - CodeWithHarry
* [ReactJS Tutorial in Hindi 2020](https://www.youtube.com/playlist?list=PLwGdqUZWnOp3aROg4wypcRhZqJG3ajZWJ) - Vinod Bahadur Thapa (Thapa Technical)
* [ReactJS Tutorials for Beginners In Hindi](https://www.youtube.com/playlist?list=PLUVqY59GNZQNTlOnGne0G7DXnmi7CeOtc) - Pradeep Maurya


<<<<<<< HEAD
#### Vue.js

* [Vue JS Tutorials in Hindi](https://www.youtube.com/playlist?list=PLbGui_ZYuhih5ItBhn2cTncaS24_Kgeui) - Rajesh Kumar, Geeky Shows
=======
### Kotlin

* [Kotlin Programming Complete in one Video (Hindi)](https://www.youtube.com/watch?v=uoP4JKHgzDE) - Geeky Shows, `tch.:` Rajesh Kumar
>>>>>>> 22173cc6


### Machine Learning

* [Intro to Machine Learning](https://www.youtube.com/playlist?list=PL-Jc9J83PIiHioMKxmCxzpXdNfLE4TVjD) - Pepcoding (YouTube)
* [Machine Learning Full Course](https://www.youtube.com/watch?v=IoZGSQ07e8g) - Bharani Akella, Great Learning (YouTube)
* [Machine Learning in Hindi](https://www.youtube.com/playlist?list=PLPbgcxheSpE0aBsefANDYe2X_-tyJbBMr) - Codebasics Hindi
* [Machine Learning Tutorials For Beginners Using Python in Hindi](https://www.youtube.com/playlist?list=PLu0W_9lII9ai6fAMHp-acBmJONT7Y4BSG) - CodeWithHarry (YouTube)


### PHP

* [Core PHP (Hindi)](https://www.youtube.com/playlist?list=PLbGui_ZYuhigFdLdbSI2EM2MrJB7I0j-B) - Rajesh Kumar, Geeky Shows
* [PHP Tutorial in Hindi / Urdu](https://www.youtube.com/playlist?list=PL0b6OzIxLPbyrzCMJOFzLnf_-_5E_dkzs) - Yahoo Baba
* [PHP Tutorials in Hindi](https://youtube.com/playlist?list=PLu0W_9lII9aikXkRE0WxDt1vozo3hnmtR) - CodeWithHarry


### Python

* [Advance Python (Hindi)](https://www.youtube.com/playlist?list=PLbGui_ZYuhijd1hUF2VWiKt8FHNBa7kGb) - Rajesh Kumar, Geeky Shows
* [Class 12 Board \| Python \| Computer Science](https://www.youtube.com/playlist?list=PLKKfKV1b9e8oyESqu5mrGN-eDxHdNoi_j) - Apni Kaksha
* [Complete Python Tutorial in Hindi (2020)](https://www.youtube.com/playlist?list=PLwgFb6VsUj_lQTpQKDtLXKXElQychT_2j) - Harshit Vashisth
* [Core Python (Hindi)](https://www.youtube.com/playlist?list=PLbGui_ZYuhigZkqrHbI_ZkPBrIr5Rsd5L) - Rajesh Kumar, Geeky Shows
* [Python Programming in Hindi](https://www.greatlearning.in/academy/learn-for-free/courses/python-programming-in-hindi) (Great Learning) *(account required)*
* [Python Tutorial For Beginners \| Hindi (With Notes)](https://www.youtube.com/playlist?list=PLu0W_9lII9agICnT8t4iYVSZ3eykIAOME) - CodeWithHarry
* [Python Tutorial in Hindi](https://www.youtube.com/playlist?list=PLQbQOmlGYH3tC535nKa7xB7dd7pZtYMZX) - edureka! Hindi


#### Django

* [Django (Hindi)](https://www.youtube.com/playlist?list=PLbGui_ZYuhigchy8DTw4pX4duTTpvqlh6) - Rajesh Kumar, Geeky Shows
* [Django REST Framework (Hindi)](https://www.youtube.com/playlist?list=PLbGui_ZYuhijTKyrlu-0g5GcP9nUp_HlN) - Rajesh Kumar, Geeky Shows
* [Django Tutorial for Beginners(Hindi)](https://www.youtube.com/playlist?list=PLgPJX9sVy92yWUMgLpWrXtegKxrWLRnRv) - Vijay Manral, CS Geeks
* [Django(Hindi)](https://www.youtube.com/playlist?list=PLbGui_ZYuhigchy8DTw4pX4duTTpvqlh6) - Rajesh Kumar, GeekyShows
* [Python Django Tutorials In Hindi](https://www.youtube.com/playlist?list=PLu0W_9lII9ah7DDtYtflgwMwpT3xmjXY9) - CodeWithHarry


#### Flask

* [Web Development Using Flask and Python](https://www.youtube.com/playlist?list=PLu0W_9lII9agAiWp6Y41ueUKx1VcTRxmf) - CodeWithHarry


### R

* [R Programming](https://www.youtube.com/playlist?list=PLWPirh4EWFpEvN4ktS8LE0cvLCSfhD55t) (Tutorials Point (India) Ltd.)


### Ruby

* [Learn Ruby in 45 Minutes \| Hindi](https://www.youtube.com/watch?v=3V9a_WYEQPA) - CS Geeks


#### Ruby on Rails

* [Ruby on Rails 5 Tutorial(Hindi)](https://www.youtube.com/playlist?list=PLgPJX9sVy92yV7Qt6_8ElC9paGWdtdIbb) - CS Geeks


### Rust

* [Rust Complete Tutorial In Hindi](https://www.youtube.com/playlist?list=PLRuqvIc0eAmp8Lv6M4BKQWEinvCuqdVFP) - One Two Coding<|MERGE_RESOLUTION|>--- conflicted
+++ resolved
@@ -21,11 +21,8 @@
     * [Next.js](#nextjs)
     * [Node.js](#nodejs)
     * [React](#react)
-<<<<<<< HEAD
     * [Vue.js](#vuejs)
-=======
 * [Kotlin](#kotlin)
->>>>>>> 22173cc6
 * [Machine Learning](#machine-learning)
 * [PHP](#php)
 * [Python](#python)
@@ -217,15 +214,14 @@
 * [ReactJS Tutorials for Beginners In Hindi](https://www.youtube.com/playlist?list=PLUVqY59GNZQNTlOnGne0G7DXnmi7CeOtc) - Pradeep Maurya
 
 
-<<<<<<< HEAD
 #### Vue.js
 
 * [Vue JS Tutorials in Hindi](https://www.youtube.com/playlist?list=PLbGui_ZYuhih5ItBhn2cTncaS24_Kgeui) - Rajesh Kumar, Geeky Shows
-=======
+
+
 ### Kotlin
 
 * [Kotlin Programming Complete in one Video (Hindi)](https://www.youtube.com/watch?v=uoP4JKHgzDE) - Geeky Shows, `tch.:` Rajesh Kumar
->>>>>>> 22173cc6
 
 
 ### Machine Learning
