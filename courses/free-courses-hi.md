### Index

* [Algorithms](#algorithms)
* [Android](#android)
* [Bash and Shell](#bash-and-shell)
* [C](#c)
* [C++](#cpp)
* [Data Structures](#data-structures)
* [DevOps](#devops)
* [Flutter](#flutter)
* [Git and GitHub](#git-and-github)
* [HTML and CSS](#html-and-css)
    * [Bootstrap](#bootstrap)
* [Java](#java)
* [JavaScript](#javascript)
<<<<<<< HEAD
    * [Next.js](#nextjs)
=======
    * [jQuery](#jquery)
    * [Next.js](#nextjs)
    * [Node.js](#nodejs)
>>>>>>> 19a03ae8
    * [React](#react)
* [Machine Learning](#machine-learning)
* [PHP](#php)
* [Python](#python)
    * [Django](#django)
    * [Flask](#flask)
* [R](#r)
* [Ruby](#ruby)
    * [Ruby on Rails](#ruby-on-rails)


### Algorithms

* [Binary Search \| Interview Questions \| Coding \| Tutorials \| Algorithm](https://www.youtube.com/playlist?list=PL_z_8CaSLPWeYfhtuKHj-9MpYb6XQJ_f2) - Aditya Verma
* [Binary Trees - Level 1](https://www.youtube.com/playlist?list=PL-Jc9J83PIiHYxUk8dSu2_G7MR1PaGXN4) - Pepcoding
* [Dynamic Programming Playlist \| Coding \| Interview Questions \| Tutorials \| Algorithm](https://www.youtube.com/playlist?list=PL_z_8CaSLPWekqhdCPmFohncHwz8TY2Go) - Aditya Verma
* [Generic Trees - Level 1](https://www.youtube.com/playlist?list=PL-Jc9J83PIiEmjuIVDrwR9h5i9TT2CEU_) - Pepcoding
* [Graphs - Level 1](https://www.youtube.com/playlist?list=PL-Jc9J83PIiHfqDcLZMcO9SsUDY4S3a-v) - Pepcoding
* [Recursion & Backtracking - Level 1](https://www.youtube.com/playlist?list=PL-Jc9J83PIiFxaBahjslhBD1LiJAV7nKs) - Pepcoding
* [Recursion & Backtracking - Level 2](https://www.youtube.com/playlist?list=PL-Jc9J83PIiHO9SQ6lxGuDsZNt2mkHEn0) - Pepcoding
* [Recursion Playlist \| Coding \| Interview Questions \| Algorithm \| Tutorials](https://www.youtube.com/playlist?list=PL_z_8CaSLPWeT1ffjiImo0sYTcnLzo-wY) - Aditya Verma
* [Time and Space - Level 1](https://www.youtube.com/playlist?list=PL-Jc9J83PIiFc7hJ5eeCb579PS8p-en4f) - Pepcoding


### Android

* [Android Development Tutorial for Beginners](https://www.youtube.com/playlist?list=PLUcsbZa0qzu3Mri2tL1FzZy-5SX75UJfb) - Anuj Bhaiya
* [Android Development Tutorials in Hindi](https://www.youtube.com/playlist?list=PLu0W_9lII9aiL0kysYlfSOUgY5rNlOhUd) - CodeWithHarry
* [Complete Android Development Course in Hindi](https://www.youtube.com/playlist?list=PLUhfM8afLE_Ok-0Lx2v9hfrmbxi3GgsX1) - Neat Roots


### Bash and Shell

* [Bash Basic Commands](https://youtube.com/playlist?list=PLzOLSdbK1deOKmOiiv-o4wn7xUj6ZYzrM) - Noob Coders
* [Bash Shell Scripting (NOOB)](https://youtube.com/playlist?list=PLzOLSdbK1deNuVMOw0EkKGSsES-rPeONe) - Noob Coders
* [shell scripting complete tutorial in hindi](https://youtube.com/playlist?list=PL9A0tISr5Ow5nZSY8-ICNAyXHJKesl_XL) - Cybersploit


### C

* [All C Concepts \| Hindi](https://www.youtube.com/playlist?list=PL7ersPsTyYt1d8g5qaxbE6sjWDzs4D_1v) - Saurabh Shukla
* [C Language Tutorial For Beginners In Hindi (With Notes)](https://www.youtube.com/watch?v=ZSPZob_1TOk) - CodeWithHarry
* [C Language Tutorials In Hindi](https://www.youtube.com/playlist?list=PLu0W_9lII9aiXlHcLx-mDH1Qul38wD3aR) - CodeWithHarry
* [C Programming Tutorials](https://www.youtube.com/playlist?list=PLiOa6ike4WAHH3HyPUu6pUG-r0LApvW-l) - Vikas Pandey, easytuts4you


### <a id="cpp"></a>C++

* [C++ Full Course \| C++ Tutorial \| Data Structures & Algorithms](https://www.youtube.com/playlist?list=PLfqMhTWNBTe0b2nM6JHVCnAkhQRGiZMSJ) - Apna College
* [C++ Programming in Hindi](https://www.youtube.com/playlist?list=PLDA2q3s0-n15yszaZ2yRKEoxY-WWkuAt4) - Sumit Bisht (Edutainment 1.0)
* [C++ Programming in Hindi](https://www.youtube.com/playlist?list=PLbGui_ZYuhijXuOfBSdQgK296Y7wUDWLn) - Rajesh Kumar, Geeky Shows
* [C++ Programming Tutorial in Hindi](https://www.youtube.com/playlist?list=PLoVVmGDgrrnS5_TiSg193ezTPd-Ukb25k) - Rakesh Roshan, Learn TechToTech
* [C++ Tutorial For Begineers In Hindi](https://www.youtube.com/playlist?list=PLnSDvcENZlwA6YDSfoieM1bl-Y3ALcnL5) - Abhishek Shrivastava, Micro Solution
* [C++ Tutorial for Beginners \| C++ Tutorials In Hindi](https://www.youtube.com/playlist?list=PLmGElG-9wxc8VMy1nNHDQldH2dU8Y08s7) - Manish Gehlot, WsCube Tech Programming Concepts
* [C++ Tutorials In Hindi](https://www.youtube.com/playlist?list=PLu0W_9lII9agpFUAlPFe_VNSlXW5uE0YL) - CodeWithHarry
* [The Complete C++ Course \| Hindi](https://www.youtube.com/playlist?list=PLLYz8uHU480j37APNXBdPz7YzAi4XlQUF) - Saurabh Shukla


### Data Structures

* [2-D Arrays - Level 1](https://www.youtube.com/playlist?list=PL-Jc9J83PIiFkOETg2Ybq-FMuJjkZSGeH) - Pepcoding
* [All Data Structure Concepts \| Hindi](https://www.youtube.com/playlist?list=PLsFNQxKNzefJNztGGoQC-59UhSwIaiIW3) - Saurabh Shukla
* [All Sorting algorithms and Programs \| Hindi](https://www.youtube.com/playlist?list=PLsFNQxKNzefJU-Sj__mljvrmJHZVKWbEm) - Saurabh Shukla
* [C++ Full Course \| C++ Tutorial \| Data Structures & Algorithms](https://www.youtube.com/playlist?list=PLfqMhTWNBTe0b2nM6JHVCnAkhQRGiZMSJ) - Apna College
* [Data Structure Programs \| Hindi](https://www.youtube.com/playlist?list=PLsFNQxKNzefK_DAUwnQwBizOmcY7aDLoY) - Saurabh Shukla
* [Data Structures and Algorithms Course in Hindi](https://www.youtube.com/playlist?list=PLu0W_9lII9ahIappRPN0MCAgtOu3lQjQi) - CodeWithHarry
* [DSA-One Course- The Complete Data Structure and Algorithms Course](https://www.youtube.com/playlist?list=PLUcsbZa0qzu3yNzzAxgvSgRobdUUJvz7p) - Anuj Bhaiya (YouTube)
* [Dynamic Programming Playlist](https://www.youtube.com/playlist?list=PL_z_8CaSLPWekqhdCPmFohncHwz8TY2Go) - Aditya Verma
* [Functions and Arrays - Level 1](https://www.youtube.com/playlist?list=PL-Jc9J83PIiHOV7lm2uSw4ZiVsIRsGS6r) - Pepcoding
* [Java + Data Structures + Algorithms](https://www.youtube.com/playlist?list=PLKKfKV1b9e8ps6dD3QA5KFfHdiWj9cB1s) - Apni Kaksha
* [Java + DSA](https://www.youtube.com/playlist?list=PLfqMhTWNBTe3LtFWcvwpqTkUSlB32kJop) - Apna College (YouTube)
* [Linked Lists - Level 1](https://www.youtube.com/playlist?list=PL-Jc9J83PIiF5VZmktfqW6WVU1pxBF6l_) - Pepcoding
* [Stack Playlist \| Interview Questions \| Coding \| Tutorials \| Data Structures](https://www.youtube.com/playlist?list=PL_z_8CaSLPWdeOezg68SKkeLN4-T_jNHd) - Aditya Verma


### DevOps

* [DevOps Training Videos in Hindi](https://www.youtube.com/playlist?list=PLQbQOmlGYH3sxlq9ugoq1ipNFP7tus5Gd) - edureka! Hindi
* [DevOps Tutorials in Hindi/Urdu \| Devops सीखने का सबसे आसान तरीका \| Complete Devops including Git,Jenkins,Maven,Chef,docker,Ansible and Kubernetes](https://www.youtube.com/playlist?list=PLBGx66SQNZ8aPsFDwb79JrS2KQBTIZo10) - Bhupinder Rajput, Technical Guftgu


### Flutter

* [Complete Flutter Tutorial In Hindi By Desi Programmer](https://youtube.com/playlist?list=PLlFwzkUNmr94BF0KH7BYPL7DsZjhJRdTm) - Desi Programmer
* [Flutter 3 tutorial in Hindi](https://youtube.com/playlist?list=PLB97yPrFwo5g-XcPlfSXSOeeby23jVAcp) - CODERS NEVER QUIT
* [Flutter Tutorial For Beginners in Hindi](https://youtube.com/playlist?list=PLMkkZSS5OjPIwDyHHKVex6zr008U1-sWM) - Geeks Rank


### Git and GitHub

* [Complete Git Tutorials For Beginners In Hindi](https://youtube.com/playlist?list=PLu0W_9lII9agwhy658ZPA0MTStKUJTWPi) - CodeWithHarry
* [Git & GitHub Tutorial For Beginners In Hindi](https://www.youtube.com/watch?v=gwWKnnCMQ5c) - CodeWithHarry
* [GitHub with Visual Studio (Hindi)](https://www.youtube.com/playlist?list=PLbGui_ZYuhigWA1mNWzwErSBIZvgOJbNc) - Rajesh Kumar, Geeky Shows


### HTML and CSS

* [HTML CSS & Browser APIs](https://www.youtube.com/playlist?list=PL-Jc9J83PIiHU9RkY9sfh3G64-bd0ptvC) - Pepcoding
* [Web Development Course](https://www.youtube.com/playlist?list=PLfqMhTWNBTe3H6c9OGXb5_6wcc1Mca52n) - Apna College
* [Web Development Tutorials for Beginners in Hindi: HTML, CSS, JavaScript and more](https://www.youtube.com/playlist?list=PLu0W_9lII9agiCUZYRsvtGTXdxkzPyItg) - CodeWithHarry


<<<<<<< HEAD
=======
#### Bootstrap

* [Bootstrap 3 Tutorial](https://youtube.com/playlist?list=PLjVLYmrlmjGciJ5_Ze6jDIfJpEeMYtsSe) - WsCube Tech
* [Bootstrap Tutorial for Beginners(Hindi)](https://youtube.com/playlist?list=PLgPJX9sVy92wc38jA6JtvkA4l1xmJcKKH) - CS Geeks
* [Bootstrap Tutorial In Hindi](https://youtube.com/playlist?list=PLdPwRNmUlk0k91-qAXTHFqMScNEuo8E5d) - CODE4EDUCATION
* [Bootstrap Tutorial In Hindi](https://youtube.com/watch?v=vpAJ0s5S2t0) - CodeWithHarry
* [Bootstrap tutorial in Hindi \| Best Course](https://youtube.com/playlist?list=PL7akPJI4biSIQmT7fSHWoMRaNUcRbXHFN) - CodinGyaan
* [Bootstrap Tutorial in Hindi With 2 Projects for Beginners \| Complete Bootstrap 5 Tutorial in Hindi](https://youtube.com/watch?v=QE5oQh63gGE) - Tech Gun


>>>>>>> 19a03ae8
### Java

* [Complete Java Programming in Hindi](https://www.youtube.com/playlist?list=PLmRclvVt5DtnqhXTJwd-oqVRwO3bLZCGV) - Anand Kumar, CodeitUp
* [Core Java Programming (Hindi)](https://www.youtube.com/playlist?list=PLbGui_ZYuhij8Oplrvjt_RlDliZQgdxoV) - Rajesh Kumar, Geeky Shows
* [Java + DS + Algorithms](https://www.youtube.com/playlist?list=PLKKfKV1b9e8ps6dD3QA5KFfHdiWj9cB1s) - Apni Kaksha (Anuj)
* [Java + DSA](https://www.youtube.com/playlist?list=PLfqMhTWNBTe3LtFWcvwpqTkUSlB32kJop) - Apna College
* [Java Foundation Course \| Hindi](https://www.youtube.com/playlist?list=PL-Jc9J83PIiFj7YSPl2ulcpwy-mwj1SSk) - Pepcoding
* [Java Programming Tutorial (HINDI/URDU)](https://www.youtube.com/playlist?list=PLiOa6ike4WAHljIOitb3vR0nXQgneUedR) - Vikas Pandey, Easytuts4you
* [Java Tutorial](https://youtube.com/playlist?list=PLX9Zi6XTqOKQ7TdRz0QynGIKuMV9Q2H8E) - Saurabh Shukla Sir
* [Java Tutorials for Beginners](https://www.youtube.com/playlist?list=PLlhM4lkb2sEhfuXL-2BDrJ67WkUdQ2v9b) - Deepak Panwar, Smart Programming
* [Java Tutorials For Beginners In Hindi](https://www.youtube.com/playlist?list=PLu0W_9lII9agS67Uits0UnJyrYiXhDS6q) - CodeWithHarry
* [Spring Boot Tutorial For Beginners (in Hindi)](https://www.youtube.com/playlist?list=PL5mjp3QjkuoLPS-L28yKCKyzCMX8WRVno) - ProgRank


### JavaScript

* [JavaScript Tutorial \| Hindi](https://www.youtube.com/playlist?list=PLu0W_9lII9ajyk081To1Cbt2eI5913SsL) - CodeWithHarry
* [JavaScript Tutorial for Beginners (In Hindi)](https://www.youtube.com/playlist?list=PLwGdqUZWnOp1hqyT6h7pY0RlXIIGlE5U0) - Vinod Bahadur Thapa (Thapa Technical)
* [RxJS Series (In Hindi)](https://youtube.com/playlist?list=PLLhsXdvz0qjI68a8tLUUMyXmNhl608mcn) - UX Trendz
* [Web Development Course](https://www.youtube.com/playlist?list=PLfqMhTWNBTe3H6c9OGXb5_6wcc1Mca52n) - Apna College


#### jQuery

* [jQuery Tutorial for beginners in Hindi 2020](https://youtube.com/playlist?list=PL-6FWL4WVVWXmWe_HnPG0rBQmmJfGsTKS) - CSEtutorials
* [jQuery Tutorial in Hindi](https://youtube.com/playlist?list=PLvQjNLQMdagPRDnMQPMs5-vQL_IyAB0St) - Teaching Web
* [jQuery Tutorials in Hindi 2018](https://youtube.com/playlist?list=PLwGdqUZWnOp0X4dVwSsEd6dV49TLLCooI) - Vinod Bahadur Thapa (Thapa Technical)


#### Next.js

* [Next.js Tutorials for Beginners in Hindi](https://www.youtube.com/playlist?list=PLu0W_9lII9agtWvR_TZdb_r0dNI8-lDwG) - CodeWithHarry
* [NextJS Tutorial In Hindi](https://www.youtube.com/playlist?list=PLwGdqUZWnOp2rDbpfKAeUi9f8qZMS7_cv) - Vinod Bahadur Thapa (Thapa Technical)


#### Node.js

* [NodeJS Tutorial in Hindi 2020](https://youtube.com/playlist?list=PLwGdqUZWnOp00IbeN0OtL9dmnasipZ9x8) - Vinod Bahadur Thapa (Thapa Technical)


#### React

* [React JS (Hindi)](https://www.youtube.com/playlist?list=PLbGui_ZYuhignjLLXTJWkRJKN-SgAqClL) - Rajesh Kumar, Geeky Shows
* [React JS Tutorial in Hindi \| React JS for Beginner to Advanced \| Step by Step Video Tutorials](https://www.youtube.com/playlist?list=PLjVLYmrlmjGdnIQKgnTeR1T9-1ltJEaJh) - WsCubeTech
* [React Js Tutorials in Hindi](https://youtube.com/playlist?list=PLu0W_9lII9agx66oZnT6IyhcMIbUMNMdt) - Haris Ali Khan, CodeWithHarry
* [React Tutorial for beginners in Hindi](https://www.youtube.com/playlist?list=PL8p2I9GklV47BCAjiCtuV_liN9IwAl8pM) - Code Step By Step
* [React Tutorial in Hindi](https://www.youtube.com/watch?v=RGKi6LSPDLU) - CodeWithHarry
* [ReactJS Tutorial in Hindi 2020](https://www.youtube.com/playlist?list=PLwGdqUZWnOp3aROg4wypcRhZqJG3ajZWJ) - Vinod Bahadur Thapa (Thapa Technical)
* [ReactJS Tutorials for Beginners In Hindi](https://www.youtube.com/playlist?list=PLUVqY59GNZQNTlOnGne0G7DXnmi7CeOtc) - Pradeep Maurya


### Machine Learning

* [Machine Learning Full Course](https://www.youtube.com/watch?v=IoZGSQ07e8g) - Bharani Akella, Great Learning (YouTube)
* [Machine Learning in Hindi](https://www.youtube.com/playlist?list=PLPbgcxheSpE0aBsefANDYe2X_-tyJbBMr) - Codebasics Hindi
* [Machine Learning Tutorials For Beginners Using Python in Hindi](https://www.youtube.com/playlist?list=PLu0W_9lII9ai6fAMHp-acBmJONT7Y4BSG) - CodeWithHarry (YouTube)


### PHP

* [Core PHP (Hindi)](https://www.youtube.com/playlist?list=PLbGui_ZYuhigFdLdbSI2EM2MrJB7I0j-B) - Rajesh Kumar, Geeky Shows
* [PHP Tutorial in Hindi / Urdu](https://www.youtube.com/playlist?list=PL0b6OzIxLPbyrzCMJOFzLnf_-_5E_dkzs) - Yahoo Baba
* [PHP Tutorials in Hindi](https://youtube.com/playlist?list=PLu0W_9lII9aikXkRE0WxDt1vozo3hnmtR) - CodeWithHarry


### Python

* [Advance Python (Hindi)](https://www.youtube.com/playlist?list=PLbGui_ZYuhijd1hUF2VWiKt8FHNBa7kGb) - Rajesh Kumar, Geeky Shows
* [Class 12 Board \| Python \| Computer Science](https://www.youtube.com/playlist?list=PLKKfKV1b9e8oyESqu5mrGN-eDxHdNoi_j) - Apni Kaksha
* [Complete Python Tutorial in Hindi (2020)](https://www.youtube.com/playlist?list=PLwgFb6VsUj_lQTpQKDtLXKXElQychT_2j) - Harshit Vashisth
* [Core Python (Hindi)](https://www.youtube.com/playlist?list=PLbGui_ZYuhigZkqrHbI_ZkPBrIr5Rsd5L) - Rajesh Kumar, Geeky Shows
* [Python Programming in Hindi](https://www.greatlearning.in/academy/learn-for-free/courses/python-programming-in-hindi) (Great Learning) *(account required)*
* [Python Tutorial For Beginners \| Hindi (With Notes)](https://www.youtube.com/playlist?list=PLu0W_9lII9agICnT8t4iYVSZ3eykIAOME) - CodeWithHarry
* [Python Tutorial in Hindi](https://www.youtube.com/playlist?list=PLQbQOmlGYH3tC535nKa7xB7dd7pZtYMZX) - edureka! Hindi


#### Django

* [Django (Hindi)](https://www.youtube.com/playlist?list=PLbGui_ZYuhigchy8DTw4pX4duTTpvqlh6) - Rajesh Kumar, Geeky Shows
* [Django REST Framework (Hindi)](https://www.youtube.com/playlist?list=PLbGui_ZYuhijTKyrlu-0g5GcP9nUp_HlN) - Rajesh Kumar, Geeky Shows
* [Django Tutorial for Beginners(Hindi)](https://www.youtube.com/playlist?list=PLgPJX9sVy92yWUMgLpWrXtegKxrWLRnRv) - Vijay Manral, CS Geeks
* [Django(Hindi)](https://www.youtube.com/playlist?list=PLbGui_ZYuhigchy8DTw4pX4duTTpvqlh6) - Rajesh Kumar, GeekyShows
* [Python Django Tutorials In Hindi](https://www.youtube.com/playlist?list=PLu0W_9lII9ah7DDtYtflgwMwpT3xmjXY9) - CodeWithHarry


#### Flask

* [Web Development Using Flask and Python](https://www.youtube.com/playlist?list=PLu0W_9lII9agAiWp6Y41ueUKx1VcTRxmf) - CodeWithHarry


### R

* [R Programming](https://www.youtube.com/playlist?list=PLWPirh4EWFpEvN4ktS8LE0cvLCSfhD55t) (Tutorials Point (India) Ltd.)


### Ruby

* [Learn Ruby in 45 Minutes \| Hindi](https://www.youtube.com/watch?v=3V9a_WYEQPA) - CS Geeks


#### Ruby on Rails

* [Ruby on Rails 5 Tutorial(Hindi)](https://www.youtube.com/playlist?list=PLgPJX9sVy92yV7Qt6_8ElC9paGWdtdIbb) - CS Geeks<|MERGE_RESOLUTION|>--- conflicted
+++ resolved
@@ -13,13 +13,9 @@
     * [Bootstrap](#bootstrap)
 * [Java](#java)
 * [JavaScript](#javascript)
-<<<<<<< HEAD
-    * [Next.js](#nextjs)
-=======
     * [jQuery](#jquery)
     * [Next.js](#nextjs)
     * [Node.js](#nodejs)
->>>>>>> 19a03ae8
     * [React](#react)
 * [Machine Learning](#machine-learning)
 * [PHP](#php)
@@ -122,8 +118,6 @@
 * [Web Development Tutorials for Beginners in Hindi: HTML, CSS, JavaScript and more](https://www.youtube.com/playlist?list=PLu0W_9lII9agiCUZYRsvtGTXdxkzPyItg) - CodeWithHarry
 
 
-<<<<<<< HEAD
-=======
 #### Bootstrap
 
 * [Bootstrap 3 Tutorial](https://youtube.com/playlist?list=PLjVLYmrlmjGciJ5_Ze6jDIfJpEeMYtsSe) - WsCube Tech
@@ -134,7 +128,6 @@
 * [Bootstrap Tutorial in Hindi With 2 Projects for Beginners \| Complete Bootstrap 5 Tutorial in Hindi](https://youtube.com/watch?v=QE5oQh63gGE) - Tech Gun
 
 
->>>>>>> 19a03ae8
 ### Java
 
 * [Complete Java Programming in Hindi](https://www.youtube.com/playlist?list=PLmRclvVt5DtnqhXTJwd-oqVRwO3bLZCGV) - Anand Kumar, CodeitUp
