### Index

* [Algorithms](#algorithms)
    * [Soft Computing](#soft-computing)
* [Android](#android)
* [Angular](#angular)
* [Arduino](#arduino)
* [Artificial Intelligence](#artificial-intelligence)
* [Assembly](#assembly)
* [Bash and Shell](#bash-and-shell)
* [Blockchain](#blockchain)
* [C](#c)
* [C#](#csharp)
    * [ASP.NET](#asp.net)
* [C++](#cpp)
<<<<<<< HEAD
* [cloud computing](#Cloud)
=======
* [Cloud Computing](#cloud-computing)
    * [AWS](#aws)
>>>>>>> 54737bb7
* [Competitive Programming](#competitive-programming)
* [Compiler Design](#compiler-design)
* [Computer Graphics](#computer-graphics)
* [Computer Organization and Architecture](#computer-organization-and-architecture)
* [Data Science](#data-science)
* [Data Structures](#data-structures)
* [Databases](#databases)
* [DevOps](#devops)
* [Figma](#figma)
* [Flutter](#flutter)
* [Game Development](#game-development)
* [Git and GitHub](#git-and-github)
* [Golang](#golang)
* [HTML and CSS](#html-and-css)
    * [Bootstrap](#bootstrap)
    * [Tailwind CSS](#tailwind-css)
* [iOS](#ios)
* [Java](#java)
    * [Spring Boot](#spring-boot)
* [JavaScript](#javascript)
    * [jQuery](#jquery)
    * [Next.js](#nextjs)
    * [Node.js](#nodejs)
    * [React](#react)
    * [React Native](#react-native)
    * [Redux](#redux)
    * [Vue.js](#vuejs)
* [Kotlin](#kotlin)
* [Linux](#linux)
* [Machine Learning](#machine-learning)
* [Mathematics](#mathematics)
* [Matlab](#matlab)
* [Mongo DB](#mongo-db)
* [Natural Language Processing](#natural-language-processing)
* [Networking](#networking)
* [Open Source](#open-source)
* [Operating Systems](#operating-systems)
* [PHP](#php)
    * [CodeIgniter](#codeigniter)
    * [Laravel](#laravel)
* [Python](#python)
    * [Django](#django)
    * [Flask](#flask)
    * [Jupyter](#jupyter)
* [R](#r)
* [Ruby](#ruby)
    * [Ruby on Rails](#ruby-on-rails)
* [Rust](#rust)
* [Security](#security)
* [Software Engineering](#software-engineering)
* [Swift](#swift)
* [System Design](#system-design)
* [TypeScript](#typescript)
* [WordPress](#wordpress)


### Algorithms

* [All Sorting algorithms and Programs](https://www.youtube.com/playlist?list=PLsFNQxKNzefK_DAUwnQwBizOmcY7aDLoY) - Saurabh Shukla
* [Binary Search \| Interview Questions \| Coding \| Tutorials \| Algorithm](https://www.youtube.com/playlist?list=PL_z_8CaSLPWeYfhtuKHj-9MpYb6XQJ_f2) - Aditya Verma
* [Binary Trees - by LoveBabbar](https://www.youtube.com/playlist?list=PLDzeHZWIZsTo87y1ytEAqp7wYlEP3nner) - CodeHelp - by Babbar
* [Binary Trees - Level 1](https://www.youtube.com/playlist?list=PL-Jc9J83PIiHYxUk8dSu2_G7MR1PaGXN4) - Pepcoding
* [Bit Manipulation - Level 2](https://youtube.com/playlist?list=PL-Jc9J83PIiFJRioti3ZV7QabwoJK6eKe) - Pepcoding
* [Complete C++ Placement DSA Course](https://www.youtube.com/playlist?list=PLDzeHZWIZsTryvtXdMr6rPh4IDexB5NIA) - CodeHelp by Babbar
* [Data Structures and Algorithms Course in Hindi](https://www.youtube.com/playlist?list=PLu0W_9lII9ahIappRPN0MCAgtOu3lQjQi) - CodeWithHarry
* [Data Structures and Algorithms for GATE — Complete Playlist](https://www.youtube.com/playlist?list=PLC36xJgs4dxFCQVvjMrrjcY3XrcMm2GHy) - Gate CSE lectures by Amit Khurana
* [Data Structures and Algorithms in Python](https://www.youtube.com/playlist?list=PLyMom0n-MBrpakdIZvnhd6PFUCKNAyKo1) - Jovian
* [Design And Analysis Of Algorithms](https://youtube.com/playlist?list=PLxCzCOWd7aiHcmS4i14bI0VrMbZTUvlTa) - Gate Smashers
* [DS & Algorithms Course Using Javascript](https://www.youtube.com/playlist?list=PL_HlKez9XCSOi5thYDzipbJ2pEdzop7vx) - Technical Suneja
* [Dynamic Programming Playlist \| Coding \| Interview Questions \| Tutorials \| Algorithm](https://www.youtube.com/playlist?list=PL_z_8CaSLPWekqhdCPmFohncHwz8TY2Go) - Aditya Verma
* [Dynamic Programming Workshop](https://www.youtube.com/playlist?list=PLqf9emQRQrnKA_EeveiXQj_uP25w8_5qL) - Vivek Gupta
* [Generic Trees - Level 1](https://www.youtube.com/playlist?list=PL-Jc9J83PIiEmjuIVDrwR9h5i9TT2CEU_) - Pepcoding
* [Graph Theory](https://www.youtube.com/playlist?list=PLxCzCOWd7aiG0M5FqjyoqB20Edk0tyzVt) - Gate Smashers
* [Graphs - Level 1](https://www.youtube.com/playlist?list=PL-Jc9J83PIiHfqDcLZMcO9SsUDY4S3a-v) - Pepcoding
* [Graphs - Level 2](https://www.youtube.com/playlist?list=PL-Jc9J83PIiEuHrjpZ9m94Nag4fwAvtPQ) - Pepcoding
* [Hindi Data Structures And Algorithms Tutorial Python](https://www.youtube.com/playlist?list=PLPbgcxheSpE3NlJ30EDpxNYU6P2Jylns8) - codebasics Hindi
* [Linked List - Level 1](https://youtube.com/playlist?list=PL-Jc9J83PIiF5VZmktfqW6WVU1pxBF6l_&si=S_MRPF7yyupBUCC6) - Pepcoding
* [Recursion & Backtracking - Level 1](https://www.youtube.com/playlist?list=PL-Jc9J83PIiFxaBahjslhBD1LiJAV7nKs) - Pepcoding
* [Recursion & Backtracking - Level 2](https://www.youtube.com/playlist?list=PL-Jc9J83PIiHO9SQ6lxGuDsZNt2mkHEn0) - Pepcoding
* [Recursion Playlist \| Coding \| Interview Questions \| Algorithm \| Tutorials](https://www.youtube.com/playlist?list=PL_z_8CaSLPWeT1ffjiImo0sYTcnLzo-wY) - Aditya Verma
* [Sliding Window Algorithm - Face to Face Interviews](https://youtube.com/playlist?list=PL_z_8CaSLPWeM8BDJmIYDaoQ5zuwyxnfj) - Aditya Verma
* [Time and Space - Level 1](https://www.youtube.com/playlist?list=PL-Jc9J83PIiFc7hJ5eeCb579PS8p-en4f) - Pepcoding


#### Soft Computing

* [Application of Soft Computing](https://www.youtube.com/playlist?list=PLLmJo5LKwNNiSl_a8II-0xyujwPfdXFHR) - AKTU TechQuantum
* [Application of soft computing](https://www.youtube.com/playlist?list=PL_obO5Qb5QTEM_GVn5E45F3Z8-SIRBDL-) - LS Academy for Technical Education
* [Introduction To Soft Computing](https://www.youtube.com/playlist?list=PLJ5C_6qdAvBFqAYS0P9INAogIMklG8E-9) - Computer Science and Engineering
* [Soft Computing \| University exams specific](https://www.youtube.com/playlist?list=PLuAADu3OvBt5-e5yXuIqBi1pttqw3RBeg) - Er Sahil ka Gyan
* [Soft Computing And Optimization Algorithms](https://www.youtube.com/playlist?list=PLYwpaL_SFmcCPUl8mAnb4g1oExKd0n4Gw) - 5 Minutes Engineering


### Android

* [Android App Development Course (Beginner to Advanced) \| WsCube Tech 2.0](https://www.youtube.com/playlist?list=PLjVLYmrlmjGdDps6HAwOOVoAtBPAgIOXL) - WsCube Tech
* [Android Development Tutorial for Beginners](https://www.youtube.com/playlist?list=PLUcsbZa0qzu3Mri2tL1FzZy-5SX75UJfb) - Anuj Bhaiya
* [Android Development Tutorials in Hindi](https://www.youtube.com/playlist?list=PLu0W_9lII9aiL0kysYlfSOUgY5rNlOhUd) - CodeWithHarry
* [Android Development With KOTLIN \| Android App Development Course In Hindi](https://www.youtube.com/playlist?list=PL6Fr59UplGvL7q7P3Hg6nYzS45gld-CCI) - Zain Farhan
* [App Development Course For School Students \| Certified Course By Coding Blocks Junior](https://youtube.com/playlist?list=PLhLbJ9UoJCvu4ktQMUJJq-D_6-Eoz8lOk) - Coding Blocks Junior
* [Complete Android Development Course in Hindi](https://www.youtube.com/playlist?list=PLUhfM8afLE_Ok-0Lx2v9hfrmbxi3GgsX1) - Neat Roots
* [The complete Android Application Development Course in Hindi/Urdu](https://www.youtube.com/playlist?list=PLtCBuHKmdxOe8IWZnA515lGPKaWx5WNOE) - Fahad Hussain


### Angular 

* [Angular 12 - 13 tutorial in Hindi](https://www.youtube.com/playlist?list=PL8p2I9GklV45--5t7_N4lveUI6Y31vQ6C) - Code Step By Step
* [Angular 13 Tutorial in Hindi](https://www.youtube.com/playlist?list=PL_qizAfcpJ-N2mRgfQxnDgsv20daqwlfN) - Sahosoft Solutions
* [Angular 6/7/8 Series (In Hindi)](https://www.youtube.com/playlist?list=PLLhsXdvz0qjL1HVD2jAtlvoDmS5qj0OvA) - UX Trendz
* [Angular In Depth](https://youtube.com/playlist?list=PLqLR2H326bY4GoOaaxVYwdbNl9dvyWKvU) - Computer Baba
* [Learn Angular in one video (Hindi)](https://www.youtube.com/watch?v=0LhBvp8qpro&list=PLu0W_9lII9ahKZ42vg2w9ERPmShYbYAB7&index=21) - Code With Harry 


### Arduino

* [Arduino Programming In Hindi (Full Playlist)](https://www.youtube.com/watch?v=KOa1aVijhao) - SBS online classes
* [Arduino Programming Series (हिंदी में)](https://youtube.com/playlist?list=PLV3C-t_tgjGFyXP_-AF37AoIuxM9jzELM) - Engineers & Electronics
* [Complete Arduino Tutorial Learn Arduino Programming in Hindi](https://www.youtube.com/playlist?list=PLg2KtP8cgLjzNu5G2bQQLxFeBiqk8IO0s) - Techtalks With Vivek


### Artificial Intelligence

* [Artificial Intelligence (Complete Playlist)](https://www.youtube.com/playlist?list=PLxCzCOWd7aiHGhOHV-nwb0HR5US5GFKFI) - Gate Smashers
* [Generative AI Series - Showcasing Generative AI By Building Projects](https://www.youtube.com/playlist?list=PLu0W_9lII9aiS4rUVp2jXwIvCruo27sG6) - CodeWithHarry
* [Playlist to Artificial Intelligence ](https://www.youtube.com/playlist?list=PLPIwNooIb9vgB1DQEftkKA3qOdeC4vonA) - Perfect Computer Engineer


### Assembly

* [Assembly Language programming tutorial 8086 in hindi learn full](https://www.youtube.com/playlist?list=PLAZj-jE2acZLdYT7HLFgNph190z2cjmAG) - Malik Shahzaib Official
* [Assembly Language Programming Tutorials in Urdu Hindi](https://www.youtube.com/playlist?list=PLR2FqYUVaFJpHPw1ExSVJZFNlXzJYGAT1) - Programology
* [x64 Assembly Language](https://www.youtube.com/playlist?list=PL-DxAN1jsRa-3KzeQeEeoL_XpUHKfPL1u) - The Cyber Expert


### Bash and Shell

* [Bash Basic Commands](https://youtube.com/playlist?list=PLzOLSdbK1deOKmOiiv-o4wn7xUj6ZYzrM) - Noob Coders
* [Bash Scripting tutorial](https://www.youtube.com/playlist?list=PLxLRoXCDIalcosmDOQizh31EIHEK1njfO) - Fortify Solutions
* [Bash Shell Scripting (NOOB)](https://youtube.com/playlist?list=PLzOLSdbK1deNuVMOw0EkKGSsES-rPeONe) - Noob Coders
* [shell scripting complete tutorial in hindi](https://youtube.com/playlist?list=PL9A0tISr5Ow5nZSY8-ICNAyXHJKesl_XL) - Cybersploit


### Blockchain

* [Blockchain Full Course in Hindi](https://www.youtube.com/playlist?list=PLgPmWS2dQHW-BRQCQCNYgmHUfCN115pn0) - Code Eater
* [Blockchain Full Course in Hindi](https://www.youtube.com/playlist?list=PLRlT7xBRpp9MiMN25XJjUVz01rGFQohq2) - Innovate India
* [Complete Blockchain Development Course for Beginners in Hindi](https://www.youtube.com/watch?v=RkYVVC2vXho) - web3Mantra
* [Ethereum](https://www.youtube.com/playlist?list=PL-Jc9J83PIiE3QA0h3I6HDYNXejdPFKFN) - Pepcoding
* [Playlist to Blockchain](https://www.youtube.com/playlist?list=PLPIwNooIb9vgfXs-QkRYqqZbDXX-yLf59) - Perfect Computer Engineer
* [Solidity ^0.8 | Blockchain | In Hindi](https://www.youtube.com/playlist?list=PL-Jc9J83PIiG6_thChXWzolj9BEG-Y0gh) - Pepcoding


### <a id="c"></a>C

* [All C Concepts \| Hindi](https://www.youtube.com/playlist?list=PL7ersPsTyYt1d8g5qaxbE6sjWDzs4D_1v) - Saurabh Shukla
* [C Language for GATE — Complete Playlist](https://www.youtube.com/playlist?list=PLC36xJgs4dxG-IqARhc23jYTDMYt7yvZP) - Gate CSE lectures by Amit Khurana
* [C Language Tutorial for Beginners (with Notes & Practice Questions)](https://www.youtube.com/watch?v=irqbmMNs2Bo) - Apna College
* [C Language Tutorial For Beginners In Hindi (With Notes)](https://www.youtube.com/watch?v=ZSPZob_1TOk) - CodeWithHarry
* [C Language Tutorial in Hindi](https://www.youtube.com/playlist?list=PLmRclvVt5DtksgReOH3s7R1_cb1QA8vrb) - codeitup
* [C Language Tutorials In Hindi](https://www.youtube.com/playlist?list=PLu0W_9lII9aiXlHcLx-mDH1Qul38wD3aR) - CodeWithHarry
* [C Programming Tutorials](https://www.youtube.com/playlist?list=PLiOa6ike4WAHH3HyPUu6pUG-r0LApvW-l) - Vikas Pandey, easytuts4you


### <a id="csharp"></a>C\#

* [C# Programming language (Console Applications)](https://www.youtube.com/playlist?list=PLX07l0qxoHFLZftsVKyj3k9kfMca2uaPR) - Learning Never Ends 
* [C# Tutorial In Hindi](https://www.youtube.com/watch?v=SuLiu5AK9Ps) - CodeWithHarry
* [C# Tutorial in Hindi for Beginners](https://www.youtube.com/playlist?list=PLV8vIYTIdSnYTYr0bmIbfzYii0YQSPocB) - Easy Engineering Classes


### <a id="asp.net"></a>ASP.NET

* [ASP .Net in Hindi](https://www.youtube.com/playlist?list=PLbsXhdgwIKL1g2vE86yGBK_RYuqt98yWL) - ComputerHindiNotes
* [ASP.NET Core Tutorials in Hindi](https://www.youtube.com/playlist?list=PL18HZjtdIA4Al-wYHC-i2TA-lgXLvHVmB) - Technology Keeda
* [ASP.NET Course 2023](https://www.youtube.com/playlist?list=PLMoluEXvWXK6Q1h-5vVX4tzX7-O2FdgZA) - Coder Baba


### Cloud Computing

* [AWS Tutorial for Beginners In Hindi](https://www.youtube.com/playlist?list=PLCFe3TcoBniI4iaavlfnR0UGQrtjgOMj9) - Together with Abhi
* [AWS Tutorial in Hindi | Edureka](https://www.youtube.com/playlist?list=PLQbQOmlGYH3uoa_mYHDJkl958B_dBiaqW) - edureka! Hindi
* [AWS Tutorials - AWS tutorials For Beginners - AWS Certification - AWS Training - In Hindi](https://www.youtube.com/playlist?list=PL6XT0grm_TfgtwtwUit305qS-HhDvb4du) - Gaurav Sharma
* [Cloud Computing](https://www.youtube.com/watch?v=HhStJ7FDBpc&list=PLYwpaL_SFmcCyQH0n9GHfwviu6KeJ46BV) - 5 Minutes Engineering


### <a id="cpp"></a>C++

* [C++ and DSA Foundation Course](https://youtube.com/playlist?list=PLxgZQoSe9cg0df_GxVjz3DD_Gck5tMXAd) - College Wallah
* [C++ Basics in One Shot - Strivers A2Z DSA Course - L1](https://www.youtube.com/watch?v=EAR7De6Goz4) - Take U Forward
* [C++ Full Course \| C++ Tutorial \| Data Structures & Algorithms](https://www.youtube.com/playlist?list=PLfqMhTWNBTe0b2nM6JHVCnAkhQRGiZMSJ) - Apna College
* [C++ Full Course \|Complete C++ Placement DSA Course\| Data Structures & Algorithms](https://www.youtube.com/playlist?list=PLDzeHZWIZsTryvtXdMr6rPh4IDexB5NIA) - CodeHelp - by Babbar
* [C++ Programming in Hindi](https://www.mygreatlearning.com/academy/learn-for-free/courses/c-programming-in-hindi1) - Bharani Akella (My Great Learning)
* [C++ Programming in Hindi](https://www.youtube.com/playlist?list=PLDA2q3s0-n15yszaZ2yRKEoxY-WWkuAt4) - Sumit Bisht (Edutainment 1.0)
* [C++ Programming in Hindi](https://www.youtube.com/playlist?list=PLbGui_ZYuhijXuOfBSdQgK296Y7wUDWLn) - Rajesh Kumar, Geeky Shows
* [C++ Programming Tutorial in Hindi](https://www.youtube.com/playlist?list=PLoVVmGDgrrnS5_TiSg193ezTPd-Ukb25k) - Rakesh Roshan, Learn TechToTech
* [C++ STL \| Competitive Programming](https://youtube.com/playlist?list=PLauivoElc3gh3RCiQA82MDI-gJfXQQVnn) - Luv
* [C++ Tutorial For Begineers In Hindi](https://www.youtube.com/playlist?list=PLnSDvcENZlwA6YDSfoieM1bl-Y3ALcnL5) - Abhishek Shrivastava, Micro Solution
* [C++ Tutorial for Beginners \| C++ Tutorials In Hindi](https://www.youtube.com/playlist?list=PLmGElG-9wxc8VMy1nNHDQldH2dU8Y08s7) - Manish Gehlot, WsCube Tech Programming Concepts
* [C++ Tutorial In Hindi](https://www.youtube.com/playlist?list=PLhvdldYcnZMl3Smc6ANF6rO56ORgwb46g) - Coding Wallah Sir
* [C++ Tutorials In Hindi](https://www.youtube.com/playlist?list=PLu0W_9lII9agpFUAlPFe_VNSlXW5uE0YL) - CodeWithHarry
* [The Complete C++ Course \| Hindi](https://www.youtube.com/playlist?list=PLLYz8uHU480j37APNXBdPz7YzAi4XlQUF) - Saurabh Shukla


### Cloud Computing

* [Cloud Computing](https://www.youtube.com/playlist?list=PLYwpaL_SFmcCyQH0n9GHfwviu6KeJ46BV) - 5 Minutes Engineering
* [Cloud Computing](https://www.youtube.com/playlist?list=PLDN4rrl48XKqNsrDogCpHsul3UHMC0Wdq) - Abdul Bari
* [Cloud Computing Tutorial](https://www.youtube.com/playlist?list=PL-JvKqQx2AtfQ8cGyKsFE7Tj2FyB1yCkd) - University Academy


#### AWS

* [AWS Tutorial for Beginners In Hindi](https://www.youtube.com/playlist?list=PLCFe3TcoBniI4iaavlfnR0UGQrtjgOMj9) - Together with Abhi
* [AWS Tutorial in Hindi](https://www.youtube.com/playlist?list=PL_OdF9Z6GmVZCwyfd8n6_50jcE_Xlz1je) - S3CloudHub
* [AWS Tutorial in Hindi | Edureka](https://www.youtube.com/playlist?list=PLQbQOmlGYH3uoa_mYHDJkl958B_dBiaqW) - edureka! Hindi
* [AWS Tutorials - AWS tutorials For Beginners - AWS Architect and SysOps - In Hindi](https://www.youtube.com/playlist?list=PLBGx66SQNZ8a_y_CMLHchyHz_R6-6i-i_) - Technical Guftgu
* [AWS Tutorials - AWS tutorials For Beginners - AWS Certification - AWS Training - In Hindi](https://www.youtube.com/playlist?list=PL6XT0grm_TfgtwtwUit305qS-HhDvb4du) - Gaurav Sharma


### Competitive Programming

* [Competitive Programming Series - Java Placement Course](https://www.youtube.com/playlist?list=PLjVLYmrlmjGfHs-LbtPOrlQHA37LFQg3S) - Wscube Tech
* [Competitive Programming/DSA Course \| Hindi](https://www.youtube.com/playlist?list=PLauivoElc3ggagradg8MfOZreCMmXMmJ-) - Luv
* [Full course in Competitive programming [ Hindi ] \|\| -by prince](https://www.youtube.com/playlist?list=PLzjZaW71kMwTGbP1suqY16w1VSb9ZNuvE) - Hello World
* [Range Queries - Level 3](https://youtube.com/playlist?list=PL-Jc9J83PIiGkI_pL8l67OVvbpnwf-5yO) - Pepcoding
* [Text Processing - Level 3](https://youtube.com/playlist?list=PL-Jc9J83PIiEoZSwjEZT3TvpKG16FntFL) - Pepcoding


### Compiler Design

* [Compiler Design](https://www.youtube.com/playlist?list=PL9FuOtXibFjVR-87LcU-DS-9TJcbG97_p) - Abhishek Sharma
* [Compiler Design](https://www.youtube.com/playlist?list=PL23dd-8zssJBiyntds3X1sVWUDeb0Aa1N) - Start Practicing
* [Compiler Design (Complete Playlist)](https://www.youtube.com/playlist?list=PLmXKhU9FNesSmu-_DKC7APRoFkaQvGurx) - KnowledgeGATE by Sanchit Sir
* [Compiler Design (Complete Playlist)](https://www.youtube.com/playlist?list=PLxCzCOWd7aiEKtKSIHYusizkESC42diyc) - Gate Smashers
* [Compiler Design Tutorial In Hindi](https://www.youtube.com/playlist?list=PL-JvKqQx2Ate5DWhppx-MUOtGNA4S3spT) - University Academy


### Computer Graphics

* [Computer Graphics](https://youtube.com/playlist?list=PLYwpaL_SFmcAtxMe7ahYC4ZYjQHun_b-T) - 5 Minutes Engineering
* [Computer Graphics and Multimedia (CGMM) Lectures in Hindi](https://www.youtube.com/playlist?list=PLV8vIYTIdSnaTVCcd954N14bVOOgYh-2V) - Easy Engineering Classes
* [Computer Graphics Complete Syllabus Tutorials](https://www.youtube.com/playlist?list=PLL8qj6F8dGlScni_9ZmeOMoRodrwzhvTq) - TutorialsSpace- Er. Deepak Garg
* [Computer Graphics Full Course in Hindi](https://www.youtube.com/playlist?list=PLAC6WcHCOQCHVfV3vR4At0g0QADIeZc_j) - Edulogy


### Computer Organization and Architecture

* [Computer Organization and Architecture](https://www.youtube.com/playlist?list=PLxCzCOWd7aiHMonh3G6QNKq53C6oNXGrX) - Gate Smashers
* [Computer Organization and Architecture Lectures in Hindi](https://www.youtube.com/playlist?list=PLV8vIYTIdSnar4uzz-4TIlgyFJ2m18NE3) - Easy Engineering Classes
* [Introduction to Computer Organization and Architecture](https://youtube.com/playlist?list=PLBlnK6fEyqRjC2nTHdeUtWFkoiPVespkc) - Neso Academy


### Data Science

* [Data Analyst Course - Beginner's to Advance (हिंदी में) - Full Playlist](https://www.youtube.com/playlist?list=PLxzTa0VPR9ryvGSuCm4RS8aeAvOLXz9XM) - IHHPET: Industries Helping Hands Dot Com
* [Data Science Course 2023](https://www.youtube.com/playlist?list=PLfP3JxW-T70HvifebGl3d5d5jzI1Kp0i8) - Indian AI Production


### Data Structures

* [2-D Arrays - Level 1](https://www.youtube.com/playlist?list=PL-Jc9J83PIiFkOETg2Ybq-FMuJjkZSGeH) - Pepcoding
* [All Data Structure Concepts \| Hindi](https://www.youtube.com/playlist?list=PLsFNQxKNzefJNztGGoQC-59UhSwIaiIW3) - Saurabh Shukla
* [C++ Full Course \| C++ Tutorial \| Data Structures & Algorithms](https://www.youtube.com/playlist?list=PLfqMhTWNBTe0b2nM6JHVCnAkhQRGiZMSJ) - Apna College
* [Complete C++ Placement DSA Course](https://www.youtube.com/playlist?list=PLDzeHZWIZsTryvtXdMr6rPh4IDexB5NIA) - CodeHelp by Babbar
* [Data Structure And Algorithms Course | DSA Tutorial in Hindi](https://www.youtube.com/playlist?list=PLmGElG-9wxc9Us6IK6Qy-KHlG_F3IS6Q9) - ScoreShala
* [Data Structure Programs \| Hindi](https://www.youtube.com/playlist?list=PLsFNQxKNzefJU-Sj__mljvrmJHZVKWbEm) - Saurabh Shukla
* [Data Structures and Algorithms Course in Hindi](https://www.youtube.com/playlist?list=PLu0W_9lII9ahIappRPN0MCAgtOu3lQjQi) - CodeWithHarry
* [DSA-One Course- The Complete Data Structure and Algorithms Course](https://www.youtube.com/playlist?list=PLUcsbZa0qzu3yNzzAxgvSgRobdUUJvz7p) - Anuj Bhaiya
* [Functions and Arrays - Level 1](https://www.youtube.com/playlist?list=PL-Jc9J83PIiHOV7lm2uSw4ZiVsIRsGS6r) - Pepcoding
* [Graph Data Structure & Algorithms Full Course In Hindi](https://www.youtube.com/playlist?list=PLzjZaW71kMwSrxEtvK5uQnfNQ9UjGGzA-) - Hello World
* [Heap Playlist Interview Questions Coding Tutorials Data Structures](https://youtube.com/playlist?list=PL_z_8CaSLPWdtY9W22VjnPxG30CXNZpI9) - Aditya Verma 
* [Java + Data Structures + Algorithms](https://www.youtube.com/playlist?list=PLKKfKV1b9e8ps6dD3QA5KFfHdiWj9cB1s) - Apni Kaksha
* [Java + DSA](https://www.youtube.com/playlist?list=PLfqMhTWNBTe3LtFWcvwpqTkUSlB32kJop) - Apna College
* [Java + DSA + Interview Preparation Course](https://youtube.com/playlist?list=PL9gnSGHSqcnr_DxHsP7AW9ftq0AtAyYqJ) - Kunal Kushwaha
* [Linked Lists - Level 1](https://www.youtube.com/playlist?list=PL-Jc9J83PIiF5VZmktfqW6WVU1pxBF6l_) - Pepcoding
* [Simplified DSA with FRAZ](https://www.youtube.com/playlist?list=PLKZaSt2df1gy75J3irj89a2vSGqeQdtDA) - Fraz
* [Stack Playlist \| Interview Questions \| Coding \| Tutorials \| Data Structures](https://www.youtube.com/playlist?list=PL_z_8CaSLPWdeOezg68SKkeLN4-T_jNHd) - Aditya Verma


### Databases

* [3.1 DBMS In Hindi (Complete Playlist)](https://www.youtube.com/playlist?list=PLmXKhU9FNesR1rSES7oLdJaNFgmuj0SYV) - Knowledge Gate
* [Database Management System (DBMS)](https://www.youtube.com/playlist?list=PLrjkTql3jnm-CLxHftqLgkrZbM8fUt0vn) - Education 4u
* [Database Management System (DBMS) in Hindi](https://www.youtube.com/playlist?list=PLAOnhLRjMTMDigfUzaAAQo7lbfScPFtHs) - Jitendra Ajmedha
* [DBMS (Database Management System)](https://www.youtube.com/playlist?list=PLdo5W4Nhv31b33kF46f9aFjoJPOkdlsRc) - Jenny's lectures CS/IT NET&JRF
* [DBMS (Database Management System) Complete Playlist](https://www.youtube.com/playlist?list=PLxCzCOWd7aiFAN6I8CuViBuCdJgiOkT2Y) - Gate Smashers
* [DBMS Lectures in Hindi](https://www.youtube.com/playlist?list=PL0s3O6GgLL5dg3bZhTicr5zUITPAlZNjj) - Last moment tuitions 
* [DBMS Placements Series 2022](https://www.youtube.com/playlist?list=PLDzeHZWIZsTpukecmA2p5rhHM14bl2dHU) - CodeHelp - by Babbar
* [SQL Tutorial in Hindi](https://www.youtube.com/playlist?list=PLdOKnrf8EcP17p05q13WXbHO5Z_JfXNpw) - Rishabh Mishra


### DevOps

* [Complete DevOps Zero to Hero Course](https://www.youtube.com/playlist?list=PLdpzxOOAlwvIKMhk8WhzN1pYoJ1YU8Csa) - Abhishek.Veeramalla
* [DevOps Training Tutorials For Beginners in Hindi](https://www.youtube.com/playlist?list=PLYEK_dHOjwtODYB46wFuc34muw9Gl5X5x) - Linux Wale Guruji
* [DevOps Training Videos in Hindi](https://www.youtube.com/playlist?list=PLQbQOmlGYH3sxlq9ugoq1ipNFP7tus5Gd) - edureka! Hindi
* [DevOps Tutorials in Hindi/Urdu \| Devops सीखने का सबसे आसान तरीका \| Complete Devops including Git,Jenkins,Maven,Chef,docker,Ansible and Kubernetes](https://www.youtube.com/playlist?list=PLBGx66SQNZ8aPsFDwb79JrS2KQBTIZo10) - Bhupinder Rajput, Technical Guftgu
* [Server Configuration, Deployment & VPS Tutorials For Beginners](https://www.youtube.com/playlist?list=PLu0W_9lII9aiBNXUisDdSmfNbsKq407XC) - CodeWithHarry


### Figma

* [Figma Tutorial](https://www.youtube.com/playlist?list=PLuRPummNMvINdAbI_WT7R5vdjcyRPeRiq) - Pelfizz Studio
* [Figma Tutorial For Beginners in Hindi](https://www.youtube.com/watch?v=UjPpvf4TNLI) - Learn Grow
* [Figma Tutorial In Hindi 2022](https://www.youtube.com/playlist?list=PLwGdqUZWnOp0TlgR6uPLR1s6X_w65FlTl) - Thapa Technical
* [Figma Tutorials](https://www.youtube.com/playlist?list=PLuou2gyfaGEud03tcppC1ofbYIcIEwKfm) - Nikhil Pawar
* [Figma UI design tutorials in Hindi](https://www.youtube.com/playlist?list=PLt7HkDVHvsa4Nf5qrXG6ozK3ZPTvNe__v) - Graphics Guruji


### Flutter

* [Complete Flutter Tutorial In Hindi By Desi Programmer](https://youtube.com/playlist?list=PLlFwzkUNmr94BF0KH7BYPL7DsZjhJRdTm) - Desi Programmer
* [Flutter 3 tutorial in Hindi](https://youtube.com/playlist?list=PLB97yPrFwo5g-XcPlfSXSOeeby23jVAcp) - CODERS NEVER QUIT
* [Flutter App Development](https://www.youtube.com/playlist?list=PLlvhNpz1tBvH4Wn8rMjtscK3l2pXnC9aN) - Code With Dhruv
* [Flutter Complete Tutorial in Hindi](https://www.youtube.com/playlist?list=PLjVLYmrlmjGfGLShoW0vVX_tcyT8u1Y3E) - WsCube Tech
* [Flutter Essential Course](https://www.youtube.com/watch?v=Wdx8vwN_nWI) - freecodecamp
* [Flutter Series 2020](https://www.youtube.com/playlist?list=PLDzeHZWIZsTo3Cs115GXkot28i406511Y) - CodeHelp - by Babbar
* [Flutter Tutorial For Beginners in Hindi](https://youtube.com/playlist?list=PLMkkZSS5OjPIwDyHHKVex6zr008U1-sWM) - Geeks Rank
* [Flutter Widgets in Hindi](https://www.youtube.com/playlist?list=PLz7ymP4HzwSH3vAnhDWLkO2TLbwGeigl7) - Ahirlog
* [Master Flutter in Just 8 Hours \| Full Course Hindi](https://www.youtube.com/watch?v=j-LOab_PzzU) - Codepur


### Game Development

* [Android Game Development in Urdu/Hindi](https://www.youtube.com/playlist?list=PLU4yvac0MJbJS154x3GVvvTYWE3Ol6WMi) - OnlineUstaad
* [Complete Course on Python Game Development](https://www.youtube.com/watch?v=Wg9J5kiX0wY) - Techonical Infotech Pvt. Ltd.
* [Game Development Course](https://www.youtube.com/playlist?list=PLBh8phtAyHPUY9fqgs1w6aHJALJ3_fMSc) - Farhan Aqeel
* [Game development in Hindi From Beginning to Advance 👍🏻](https://www.youtube.com/playlist?list=PLdOT12odxrUrUExBUuM5KoN0fAnOdzH1L) - Logical Programmer
* [Python Game Development Using Pygame In Hindi](https://www.youtube.com/playlist?list=PLu0W_9lII9ailUQcxEPZrWgDoL36BtPYb) - CodeWithHarry
* [Unity Game Development Tutorials in Hindi](https://www.youtube.com/playlist?list=PLCqWuVe6WFLJW4urlRk1501OkAGVQtX8q) - Sunny Games & Technology
* [Unity Tutorial For Beginners In Hindi](https://www.youtube.com/playlist?list=PLSYBX91r-B-QoFxBATZJyle3aXvPtCmLe) - Nikhil Malankar


### Git and GitHub

* [Complete Git and GitHub Tutorial](https://www.youtube.com/watch?v=apGV9Kg7ics&t=7s) - Kunal Kushwaha
* [Complete Git and Github Tutorials for Beginners](https://www.youtube.com/watch?v=Ez8F0nW6S-w) - Apna College
* [Complete Git and GitHub Tutorials For Beginners In Hindi](https://www.youtube.com/playlist?list=PLzdlNxYnNoafZq1AKcqiGvj0gkzrjmgq7) - Code House
* [Complete Git Tutorials For Beginners In Hindi](https://youtube.com/playlist?list=PLu0W_9lII9agwhy658ZPA0MTStKUJTWPi) - CodeWithHarry
* [Complete Git/GitHub Tutorials In Hindi 2021](https://www.youtube.com/playlist?list=PLoxQvXKPyCeX9__PPTu2M2oeY2QJt-3JB) - Vashishth Muni Singh
* [Git & Github](https://youtube.com/playlist?list=PL5P8NPoF-nn8LFPLjJemBTVI_KsLo0VC1&si=U94-O5hr4Im0hI85) - Rahul Singh
* [Git & GitHub Tutorial For Beginners In Hindi](https://www.youtube.com/watch?v=gwWKnnCMQ5c) - CodeWithHarry
* [Git & GitHub Tutorial in Hindi](https://www.youtube.com/watch?v=NR_A2gCxaLE) - Edureka! Hindi
* [Git and Github | Complete हिंदी में (With Examples)](https://www.youtube.com/watch?v=zGq7T9gZH2k) - Knowledge Gate
* [Git Complete Tutorials for Beginners in Hindi (A to Z)](https://www.youtube.com/playlist?list=PLjVLYmrlmjGdIVmcu5nfgE68jANQetnOX) - WsCube Tech
* [Github \| All about Git and GitHub](https://www.youtube.com/watch?v=77b2lVHHZqI) - Anuj Bhaiya
* [GitHub Tutorial in Hindi](https://youtube.com/playlist?list=PLVdoaEL574VBxxcGQmTjxS-JoP5rKV8Wi) - Be A Programmar
* [GitHub with Visual Studio (Hindi)](https://www.youtube.com/playlist?list=PLbGui_ZYuhigWA1mNWzwErSBIZvgOJbNc) - Rajesh Kumar, Geeky Shows


### Golang

* [Go Lang Course 2023 (Hindi)](https://www.youtube.com/playlist?list=PLLGlmW7jT-nQOVVgFV3cvztEcNxXylqj2) - Studytonight with Abhishek
* [Go Lang Tutorials for Beginners in Depth](https://www.youtube.com/playlist?list=PL8fnAiiuQeFtg3ztGNquEb4Oh-WZxVPUv) - Go Guru
* [Go Lang Tutorials in HINDI](https://www.youtube.com/playlist?list=PL45_xGOyv4bk55CMmqH6S6vvnwKD8qifD) - Coder Singh
* [Go programming (GoLang) Tutorial for Beginners in Hindi](https://www.youtube.com/playlist?list=PLEtkoO2np9szq1XDH1Mfr36Fg5EXh-z20) - Host Progrmming
* [Go programming Tutorial for Beginners(Hindi)](https://www.youtube.com/playlist?list=PLgPJX9sVy92yu7If3I7GonlWA8YU1BuAk) - CS Geeks
* [Let's go with golang](https://www.youtube.com/playlist?list=PLRAV69dS1uWQGDQoBYMZWKjzuhCaOnBpa) - Hitesh Choudhary


### HTML and CSS

* [Complete Web Dev using mern stack Love Babbar](https://www.youtube.com/playlist?list=PLDzeHZWIZsTo0wSBcg4-NMIbC0L8evLrD) - Love Babbar
* [CSS Tutorial in Hindi \| Complete CSS Course For Beginners to Advanced \| Step By Step Tutorial](https://www.youtube.com/watch?v=WyxzAU3p8CE) - Vishwajeet Kumar (Tech Gun)
* [Free Web Development Course For School Students (Grade 5 - 10) \| Certified Course By Coding Blocks Junior \| Learn HTML, CSS, Javascript](https://www.youtube.com/playlist?list=PLhLbJ9UoJCvsCXqP9yAOZpzXHhWkLBXdw) - Coding Blocks Junior
* [Front End Development Tutorial \| Complete HTML and CSS Tutorial for Beginners (9 Hours)](https://www.youtube.com/watch?v=Eu7G0jV0ImY) - WsCube Tech
* [HTML CSS & Browser APIs](https://www.youtube.com/playlist?list=PL-Jc9J83PIiHU9RkY9sfh3G64-bd0ptvC) - Pepcoding
* [HTML Tutorial in Hindi \| Complete HTML Course For Beginners to Advanced](https://www.youtube.com/watch?v=QXPWs00RD3A) - Vishwajeet Kumar (Tech Gun)
* [Web Development Course](https://www.youtube.com/playlist?list=PLfqMhTWNBTe3H6c9OGXb5_6wcc1Mca52n) - Apna College
* [Web Development Tutorials for Beginners in Hindi: HTML, CSS, JavaScript and more](https://www.youtube.com/playlist?list=PLu0W_9lII9agiCUZYRsvtGTXdxkzPyItg) - CodeWithHarry
* [Website Development Course in Hindi 2022](https://www.youtube.com/playlist?list=PLwGdqUZWnOp2jmYb2TQGYgBYp0xGwj9V1) - Thapa Technical


#### Bootstrap

* [Bootstrap 3 Tutorial](https://youtube.com/playlist?list=PLjVLYmrlmjGciJ5_Ze6jDIfJpEeMYtsSe) - WsCube Tech
* [Bootstrap Tutorial for beginners in Hindi / Urdu](https://www.youtube.com/playlist?list=PL0b6OzIxLPbz1cgxiH5KCBsyQij1HsPtG) - Yahoo Baba
* [Bootstrap Tutorial for Beginners(Hindi)](https://youtube.com/playlist?list=PLgPJX9sVy92wc38jA6JtvkA4l1xmJcKKH) - CS Geeks
* [Bootstrap Tutorial In Hindi](https://youtube.com/playlist?list=PLdPwRNmUlk0k91-qAXTHFqMScNEuo8E5d) - CODE4EDUCATION
* [Bootstrap Tutorial In Hindi](https://youtube.com/watch?v=vpAJ0s5S2t0) - CodeWithHarry
* [Bootstrap tutorial in Hindi \| Best Course](https://youtube.com/playlist?list=PL7akPJI4biSIQmT7fSHWoMRaNUcRbXHFN) - CodinGyaan
* [Bootstrap Tutorial in Hindi With 2 Projects for Beginners \| Complete Bootstrap 5 Tutorial in Hindi](https://youtube.com/watch?v=QE5oQh63gGE) - Tech Gun


#### Tailwind CSS

* [Learn Tailwind CSS with Projects - Hindi](https://www.youtube.com/playlist?list=PLPppPPmk0i3h9Xs6cAknE9OODTqZD5zFe) - Do Some Coding
* [Tailwind CSS Complete Course - CSS Framework [Hindi] - Beginner to Advanced](https://www.youtube.com/playlist?list=PLjVLYmrlmjGfpwYhVAbiGAhFl6h8XWDV_) - WsCube Tech
* [Tailwind css hindi](https://www.youtube.com/playlist?list=PLLCu4ndnReXLXfD-iIGBEB6_l8uF6TMNO) - NST Infotech
* [Tailwind CSS In Hindi](https://www.youtube.com/playlist?list=PLwGdqUZWnOp3l8tWTcB7R7Bsgd86lCa8a) - Thapa Technical
* [Tailwind CSS Tutorials in Hindi](https://www.youtube.com/playlist?list=PLu0W_9lII9ahwFDuExCpPFHAK829Wto2O) - CodeWithHarry


### iOS

* [Getting Started with iOS in Hindi](https://www.youtube.com/playlist?list=PL5PR3UyfTWvcRhz4ms-nNoGja2-DkA_6T) - iOS Academy
* [iOS App development Course - Hindi - Xcode 9 - Swift 4](https://www.youtube.com/playlist?list=PL27xikYyFh9Cg5f28LpQuoRL8LEs01_zT) - Confiance Labs
* [iOS App Development Crash Course in Hindi](https://www.youtube.com/watch?v=n7qOGHWunUY) - Akash Padhiyar
* [IOS Mobile App Development Tutorial for beginners](https://www.youtube.com/playlist?list=PLtCBuHKmdxOcmrDx2pM4qNvzWF2NI_Qlo) - Fahad Hussain


### Java

* [Complete Java Programming in Hindi](https://www.youtube.com/playlist?list=PLmRclvVt5DtnqhXTJwd-oqVRwO3bLZCGV) - Anand Kumar, CodeitUp
* [Core Java Programming (Hindi)](https://www.youtube.com/playlist?list=PLbGui_ZYuhij8Oplrvjt_RlDliZQgdxoV) - Rajesh Kumar, Geeky Shows
* [Hibernate tutorial Basic to Advance in Hindi](https://youtube.com/playlist?list=PL0zysOflRCekX8OO7V7pGQ9kxZ28JyJlk) - Learn Code With Durgesh
* [Java + DS + Algorithms](https://www.youtube.com/playlist?list=PLKKfKV1b9e8ps6dD3QA5KFfHdiWj9cB1s) - Apni Kaksha (Anuj)
* [Java + DSA](https://www.youtube.com/playlist?list=PLfqMhTWNBTe3LtFWcvwpqTkUSlB32kJop) - Apna College
* [Java and DSA Foundation Course](https://youtube.com/playlist?list=PLxgZQoSe9cg00xyG5gzb5BMkOClkch7Gr&si=ctLRknqelKTSI5Lh) - College Wallah
* [Java Foundation Course \| Hindi](https://www.youtube.com/playlist?list=PL-Jc9J83PIiFj7YSPl2ulcpwy-mwj1SSk) - Pepcoding
* [Java Live Community Class](https://www.youtube.com/playlist?list=PLsyeobzWxl7pyuXTES7ZqncOI_X0mgKgK) - Navin Reddy (Telusko)
* [Java Programming Tutorial (HINDI/URDU)](https://www.youtube.com/playlist?list=PLiOa6ike4WAHljIOitb3vR0nXQgneUedR) - Vikas Pandey, Easytuts4you
* [Java Tutorial](https://youtube.com/playlist?list=PLX9Zi6XTqOKQ7TdRz0QynGIKuMV9Q2H8E) - Saurabh Shukla Sir
* [Java Tutorials for Beginners](https://www.youtube.com/playlist?list=PLlhM4lkb2sEhfuXL-2BDrJ67WkUdQ2v9b) - Deepak Panwar, Smart Programming
* [Java Tutorials For Beginners In Hindi](https://www.youtube.com/playlist?list=PLu0W_9lII9agS67Uits0UnJyrYiXhDS6q) - CodeWithHarry
* [Microservice Tutorial in Hindi 2023](https://www.youtube.com/playlist?list=PL0zysOflRCelb2Y4WOVckFC6B050BzV0D) - Learn Code With Durgesh
* [Spring Framework Tutorial with SpringBoot  in Hindi Complete Course](https://www.youtube.com/playlist?list=PLiOIhBfKi8AIYNWEjYy1zZFe1N8GvPRHR) - CoderX Ankit


### Spring Boot

* [Spring Boot In Hindi](https://www.youtube.com/playlist?list=PLJc-LD5TzDQToG2MOYDAuCl-JFZoMBxgC) - ekumeed help
* [Spring Boot Tutorial (Full Course In Hindi)](https://www.youtube.com/playlist?list=PLnfapp4Woqprxl6N1r4Gkq87Lkn-IEZ0z) - AndroJava Tech4U
* [Spring Boot Tutorial For Beginners (in Hindi)](https://www.youtube.com/playlist?list=PL5mjp3QjkuoLPS-L28yKCKyzCMX8WRVno) - ProgRank
* [Spring Boot Tutorial in Hindi](https://www.youtube.com/playlist?list=PL0zysOflRCelmjxj-g4jLr3WKraSU_e8q) - Learn Code With Durgesh
* [Spring Boot Tutorials In Hindi](https://www.youtube.com/playlist?list=PLwIi8rEnGr6x4U68rbPoFTYvWMjGt4egL) - KK HindiGyan


### JavaScript

* [Chai aur Javascript हिन्दी](https://www.youtube.com/playlist?list=PLu71SKxNbfoBuX3f4EOACle2y-tRC5Q37) - Chai aur Code (Hitesh Choudhary)
* [Express.js - Learn What Matters](https://www.youtube.com/watch?v=pKJ4GGyDgJo) - Sheryians Coding School
* [JavaScript \| Beginning to Mastery Complete Tutorial](https://www.youtube.com/watch?v=chx9Rs41W6g&list=PLwgFb6VsUj_n15Cg_y2ULKfsOR1XiQqPx) - Harshit Vashisth
* [JavaScript Introduction Tutorial in Hindi / Urdu](https://www.youtube.com/playlist?list=PL0b6OzIxLPbx-BZTaWu_AF7hsKo_Fvsnf) - Yahoo Baba
* [JavaScript Tutorial for Beginners](https://www.youtube.com/playlist?list=PLsyeobzWxl7rrvgG7MLNIMSTzVCDZZcT4) - Telusko
* [JavaScript Tutorial for Beginners (In Hindi)](https://www.youtube.com/playlist?list=PLwGdqUZWnOp1hqyT6h7pY0RlXIIGlE5U0) - Vinod Bahadur Thapa (Thapa Technical)
* [JavaScript Tutorial for beginners in Hindi / Urdu](https://www.youtube.com/playlist?list=PLw9zMOoodWb5YB2TqrboVoSBkCKaOsvE_) - Husain Sir
* [JavaScript Tutorials for Beginners in Hindi](https://www.youtube.com/playlist?list=PLu0W_9lII9ahR1blWXxgSlL4y9iQBnLpR) - CodeWithHarry
* [JavaScript Tutorials In Hindi](https://www.youtube.com/playlist?list=PLu0W_9lII9ajyk081To1Cbt2eI5913SsL) - CodeWithHarry
* [Namaste JavaScript](https://youtube.com/playlist?list=PLlasXeu85E9cQ32gLCvAvr9vNaUccPVNP) - Akshay Saini
* [RxJS Series (In Hindi)](https://youtube.com/playlist?list=PLLhsXdvz0qjI68a8tLUUMyXmNhl608mcn) - UX Trendz
* [Web Development Course](https://www.youtube.com/playlist?list=PLfqMhTWNBTe3H6c9OGXb5_6wcc1Mca52n) - Apna College


#### jQuery

* [jQuery Tutorial for beginners in Hindi 2020](https://youtube.com/playlist?list=PL-6FWL4WVVWXmWe_HnPG0rBQmmJfGsTKS) - CSEtutorials
* [jQuery Tutorial in Hindi](https://youtube.com/playlist?list=PLvQjNLQMdagPRDnMQPMs5-vQL_IyAB0St) - Teaching Web
* [jQuery Tutorials in Hindi / Urdu](https://www.youtube.com/playlist?list=PL0b6OzIxLPbzSyiC0PFaqeabe1aGhfrbW) - Yahoo Baba
* [jQuery Tutorials in Hindi 2018](https://youtube.com/playlist?list=PLwGdqUZWnOp0X4dVwSsEd6dV49TLLCooI) - Vinod Bahadur Thapa (Thapa Technical)
* [jQuery Video Course](https://www.youtube.com/playlist?list=PLPAcs2twrK5_FzWMttkbTuM0dB5A-ni-Q) - w3webschool.net
* [jQuery Zero to Advance](https://www.youtube.com/watch?v=YFlx1C8XwR0) - CodeWithHarry


#### Next.js

* [Next JS Tutorial for Beginners in Hindi](https://www.youtube.com/playlist?list=PLZjjdd9-SJS2ZvI4ct5Qtkje_Vdb5O_KM) - ILive4Coding
* [Next js tutorial in Hindi](https://www.youtube.com/playlist?list=PL8p2I9GklV44sj_Ikp8jQSvwD-m9htnHT) - Code Step By Step
* [Next.js Tutorials for Beginners in Hindi](https://www.youtube.com/playlist?list=PLu0W_9lII9agtWvR_TZdb_r0dNI8-lDwG) - CodeWithHarry
* [NextJS Tutorial In Hindi](https://www.youtube.com/playlist?list=PLwGdqUZWnOp2rDbpfKAeUi9f8qZMS7_cv) - Vinod Bahadur Thapa (Thapa Technical)


#### Node.js

* [Master NodeJS](https://www.youtube.com/playlist?list=PLinedj3B30sDby4Al-i13hQJGQoRQDfPo) - Piyush Garg
* [Node JS](https://www.youtube.com/playlist?list=PLbGui_ZYuhiiSVvVP_9w57-aU7kx_H9bu) - Geeky Shows
* [Node Js Tutorial in Hindi](https://www.youtube.com/watch?v=BLl32FvcdVM&ab_channel=CodeWithHarry) - Code With Harry
* [Node.js Tutorial in Hindi](https://www.youtube.com/playlist?list=PLgOUQYMnO_SRqPikOJBu5G1ld4bJUZCmy) - truecodex
* [Node.js Tutorials for Beginners in Hindi](https://www.youtube.com/playlist?list=PLUVqY59GNZQNCk_D9VW_zNh60WuQIzo3K) - Tutorials Website
* [NodeJS in Hindi](https://www.youtube.com/playlist?list=PL8p2I9GklV456iofeMKReMTvWLr7Ki9At) - Code Step By Step
* [NodeJS Tutorial for Beginners](https://www.youtube.com/playlist?list=PLsyeobzWxl7occsESx2X1E2R2Uw5wCoeG) - Telusko
* [NodeJS Tutorial in Hindi 2020](https://youtube.com/playlist?list=PLwGdqUZWnOp00IbeN0OtL9dmnasipZ9x8) - Vinod Bahadur Thapa (Thapa Technical)


#### React

* [10-Hour React Tutorial 2023 - Zero to Advanced \| Learn React JS in Hindi](https://www.youtube.com/watch?v=6l8RWV8D-Yo&list=PL2PkZdv6p7ZnS2QIz8WAPmqeqUUccPNQY) - Coder Dost
* [Chai aur react \| with projects](https://youtube.com/playlist?list=PLu71SKxNbfoDqgPchmvIsL4hTnJIrtige) - Chai aur Code
* [React JS (Hindi)](https://www.youtube.com/playlist?list=PLbGui_ZYuhignjLLXTJWkRJKN-SgAqClL) - Rajesh Kumar, Geeky Shows
* [React JS Course 2023](https://youtube.com/playlist?list=PLt5mNkGuWcuWSUHxSzWP74IU9U4BTVLt0) - 6 Pack Programmer
* [React JS Tutorial in Hindi \| React JS for Beginner to Advanced](https://www.youtube.com/playlist?list=PLjVLYmrlmjGdnIQKgnTeR1T9-1ltJEaJh) - WsCubeTech
* [React JS Tutorial in Hindi 2022](https://www.youtube.com/playlist?list=PLwGdqUZWnOp3aROg4wypcRhZqJG3ajZWJ) - Vinod Bahadur Thapa, Thapa Technical
* [React Js Tutorials in Hindi](https://youtube.com/playlist?list=PLu0W_9lII9agx66oZnT6IyhcMIbUMNMdt) - Haris Ali Khan, CodeWithHarry
* [React Tutorial for Beginners in Hindi](https://www.youtube.com/playlist?list=PL8p2I9GklV47BCAjiCtuV_liN9IwAl8pM) - Code Step By Step
* [React Tutorial in Hindi](https://www.youtube.com/watch?v=RGKi6LSPDLU) - CodeWithHarry
* [ReactJS Tutorial for Beginners to Advanced](https://youtube.com/playlist?list=PL_HlKez9XCSO1g7c61SyJZE4iehJDFg_w) - Technical Suneja 
* [ReactJS Tutorials for Beginners In Hindi](https://www.youtube.com/playlist?list=PLUVqY59GNZQNTlOnGne0G7DXnmi7CeOtc) - Pradeep Maurya


#### React Native

* [React Native hindi tutorial](https://www.youtube.com/playlist?list=PL8p2I9GklV479IV5cXwKXqGOcCOu0bPXW) - Code Step By Step
* [React Native Tutorial in Hindi](https://www.youtube.com/playlist?list=PL8p2I9GklV468O2wk-n8Q1KmtMhnHHj4C) - Code Step By Step
* [React Native Tutorial In Hindi - 2023](https://www.youtube.com/playlist?list=PLvN7nvnjkvpQribRyQ4r0FYZxKsPLGciy) - Code Diggers
* [React Native Tutorial in Hindi 2022](https://www.youtube.com/playlist?list=PLwGdqUZWnOp354xMD8u0hxX-1qmCvfLiY) - Thapa Technical
* [React Native Tutorials (mobile app development) in hindi](https://www.youtube.com/playlist?list=PLB97yPrFwo5gxB5SuNWzH73t2Su65KN2f) - Coders Never Quit
* [React Native Tutorials for Begginers](https://youtube.com/playlist?list=PL8kfZyp--gEXs4YsSLtB3KqDtdOFHMjWZ) - Programming with Mash


#### Redux

* [Redux toolkit crash course &#124; Chai aur React Series](https://www.youtube.com/watch?v=1i04-A7kfFI) - Hitesh Choudhary (Chai aur Code)
* [Redux toolkit tutorial in Hindi](https://www.youtube.com/playlist?list=PLwGdqUZWnOp2nz2T6SfWX9t6D6SYn3XlN) - Vinod Bahadur Thapa (Thapa Technical)
* [Redux tutorial in Hindi](https://youtube.com/playlist?list=PL8p2I9GklV47TDYUq8RmFzeI9CgOoVgpJ&si=p-4s6qJ31ReIbKqj) - Code Step by Step


#### Vue.js

* [Latest vue js 3 tutorial for beginners in hindi](https://www.youtube.com/playlist?list=PLfxALjnZodruGEvbM8zTdnPMrQ5wHMmw8) - Wap Institute
* [Vue js tutorial in Hindi](https://www.youtube.com/playlist?list=PL8p2I9GklV45qwTH-mdzllUuFRJO-euYn) - Code Step By Step
* [Vue JS Tutorials in Hindi](https://www.youtube.com/playlist?list=PLbGui_ZYuhih5ItBhn2cTncaS24_Kgeui) - Rajesh Kumar, Geeky Shows


### Kotlin

* [Kotlin Beginner Tutorials Hindi | Complete Series](https://www.youtube.com/playlist?list=PLRKyZvuMYSIMW3-rSOGCkPlO1z_IYJy3G) - Cheezy Code
* [Kotlin for Beginners in Hindi](https://www.youtube.com/playlist?list=PLUhfM8afLE_MXuRUfgm1g-qDuBRD1pxPG) - Neat Roots
* [Kotlin Programming Complete in one Video (Hindi)](https://www.youtube.com/watch?v=uoP4JKHgzDE) - Geeky Shows, `tch.:` Rajesh Kumar
* [Kotlin Tutorial in Hindi : From beginner to advance Android](https://www.youtube.com/playlist?list=PLaLbT5lAehvULj67yZ_JJ6zMwyvmqt78o) - Coding With Vikrant


### Linux

* [संपूर्ण लिनक्स हिंदी भाषा में सीखें (Complete Linux Course in Hindi)](https://www.youtube.com/playlist?list=PL9LY4jTSNS23_yo6XIyIFZeZKL7UlKm-V) - Nehra Classes
* [Linux Basic tutorials in Hindi](https://www.youtube.com/playlist?list=PLYEK_dHOjwtNX9NcnILJR1q5hL_4N0cdu) - Linux Wale Guruji
* [Linux Full Course (Beginner to Advanced) \| Learn Linux in Hindi](https://www.youtube.com/playlist?list=PLjVLYmrlmjGcsZGJWeo8ec4yIBLX2KeyR) - WsCube Tech
* [Linux Tutorial For Beginners in Hindi](https://www.youtube.com/playlist?list=PLSntPnamABVEi_K1gxbOEwXVz09pY9qb8) - Ankit Tiwari
* [Linux Tutorial For Beginners in Hindi](https://www.youtube.com/watch?v=_tCY-c-sPZc) - CodeWithHarry
* [Linux Tutorials For Beginners in Hindi](https://www.youtube.com/playlist?list=PL0tP8lerTbX3eUtBFS0Ir4_aFqKuXWjYZ) - M Prashant


### Machine Learning

* [100 Days Of Deep Learning](https://www.youtube.com/playlist?list=PLKnIA16_RmvYuZauWaPlRTC54KxSNLtNn) - CampusX
* [100 Days Of Machine Learning](https://www.youtube.com/playlist?list=PLKnIA16_Rmvbr7zKYQuBfsVkjoLcJgxHH) - CampusX
* [Intro to Machine Learning](https://www.youtube.com/playlist?list=PL-Jc9J83PIiHioMKxmCxzpXdNfLE4TVjD) - Pepcoding
* [Machine Learning](https://www.youtube.com/playlist?list=PLYwpaL_SFmcBhOEPwf5cFwqo5B-cP9G4P) - 5 Minutes Engineering
* [Machine Learning Full Course](https://www.youtube.com/watch?v=IoZGSQ07e8g) - Bharani Akella, Great Learning
* [Machine Learning in Hindi](https://www.youtube.com/playlist?list=PLPbgcxheSpE0aBsefANDYe2X_-tyJbBMr) - Codebasics Hindi
* [Machine Learning Tutorial using Python in Hindi 2022](https://www.youtube.com/playlist?list=PLfP3JxW-T70Hh7j17_NLzjZ8CejSPx40V) - Indian AI Production 
* [Machine Learning Tutorials For Beginners Using Python in Hindi](https://www.youtube.com/playlist?list=PLu0W_9lII9ai6fAMHp-acBmJONT7Y4BSG) - CodeWithHarry


### Mathematics

* [Discrete Mathematics](https://www.youtube.com/playlist?list=PLxCzCOWd7aiH2wwES9vPWsEL6ipTaUSl3) - Gate Smashers, `tch.:` Varun Singla, `tch.:` Naina Wadhwa Singla
* [Discrete Mathematics (Full Course) By Dr.Gajendra Purohit](https://www.youtube.com/playlist?list=PLU6SqdYcYsfJ27O0dvuMwafS3X8CecqUg) - Gajendra Purohit
* [Discrete Mathematics Tutorials In Hindi | B.TECH- B.E.-UGC NET- GATE- LECTURES In Hindi](https://www.youtube.com/playlist?list=PLL8qj6F8dGlTX359q-PBBUFw3BrBvAxq3) - Deepak Garg
* [Maths for CP](https://youtube.com/playlist?list=PL-Jc9J83PIiFs8E0EGeckM89cD8E6sFro) - Pepcoding
* [Statistics And Probability](https://www.youtube.com/playlist?list=PLU6SqdYcYsfLRq3tu-g_hvkHDcorrtcBK) - Gajendra Purohit


### Matlab

* [MATLAB (HINDI) Tutorial Series](https://www.youtube.com/playlist?list=PL6G0RjixRx3xgzxqjRdZIoLLpzhyLFTXk) - WittyRobo
* [Matlab Complete Course](https://www.youtube.com/watch?v=iS5J4TlLSEM) - Armughan Ali
* [MATLAB Complete Tutorial in Hindi](https://www.youtube.com/playlist?list=PLjVLYmrlmjGfdIlwG649bdzVHM4iLbD_H) - WsCube Tech
* [Module-1: Basics of MATLAB (A complete Course)](https://www.youtube.com/playlist?list=PLcgIaTuuWp3kr9W0T7b817jenHcX3CXs1) - R K Thenua


### Mongo DB

* [MongoDB Complete Course Tutorial in Hindi](https://www.youtube.com/watch?v=rU9ZODw5yvU) - Vinod Bahadur Thapa (Thapa Technical)
* [MongoDB full course for beginners](https://youtube.com/playlist?list=PLwGdqUZWnOp1P9xSsJg7g3AY0CUjs-WOa) - Thapa Technical
* [MongoDB playlist in Hindi](https://www.youtube.com/playlist?list=PLA3GkZPtsafZydhN4nP0h7hw7PQuLsBv1&si=4Je3O9WkMYMu9cWO) - Engineering Digest
* [MongoDB Tutorial for Beginners (Hindi)](https://www.youtube.com/playlist?list=PLgPJX9sVy92xUxpTFgAOSBHdBwIdxav39) - CS Geeks
* [MongoDB Tutorial in 1 Hour (2023)](https://www.youtube.com/watch?v=J6mDkcqU_ZE) - CodeWithHarry
* [MongoDB tutorial in hindi](https://www.youtube.com/playlist?list=PLolI8AY2AS9aaE4Vx0adwfwUh3XiuVewX) - Code Improve
* [MongoDB Tutorial in Hindi 2022](https://www.youtube.com/playlist?list=PLQDioScEMUhkcqbgJ4ap2k4zg3sT_-Bbc) - Programming Experience


### Natural Language Processing

* [Natural Language Processing with Deep NLP from Zero to Hero](https://www.youtube.com/playlist?list=PLtCBuHKmdxOefxJhd6u8KY9vTN8G5D5yG) - Fahad Hussain 
* [NLP Tutorial Playlist Python](https://youtube.com/playlist?list=PLeo1K3hjS3uuvuAXhYjV2lMEShq2UYSwX) - Code Basics
* [Playlist to Natural Language Processing [ Hindi ]](https://www.youtube.com/playlist?list=PLPIwNooIb9vimsumdWeKF3BRzs9tJ-_gy) - Perfect Computer Engineer


### Networking

* [3.4 Computer Networks (Complete Playlist)](https://www.youtube.com/playlist?list=PLmXKhU9FNesSjFbXSZGF8JF_4LVwwofCd) - Knowledge Gate
* [CCNA Hindi by Network Engineer](https://www.youtube.com/playlist?list=PLz8UpOu_f4zoIai54JZFfIJxaSrmqz3B9) - Network Kings
* [Computer Network (CN)](https://youtube.com/playlist?list=PLYwpaL_SFmcAXkWn2IR-l_WXOrr0n851a) - 5 Minutes Engineering
* [Computer Network Tutorial in Hindi](https://www.youtube.com/playlist?list=PL-JvKqQx2AteLNR8UO4UQiDmQF-Wotu5G) - University Academy
* [Computer Networks (Complete Playlist)](https://www.youtube.com/playlist?list=PLxCzCOWd7aiGFBD2-2joCpWOLUrDLvVV_) - Gate Smashers, `tch.:` Varun Singla
* [Networking Basics](https://www.youtube.com/playlist?list=PLkW9FMxqUvyZaSQNQslneeODER3bJCb2K) - Bitten Tech


### Open Source

* [Open Source BootCamp - Master Open Source Contributions](https://www.youtube.com/playlist?list=PLinedj3B30sAT6CotNj0iffhRV89SkNK9) - Piyush Garg


### Operating Systems

* [3.2 Operating System (Complete Playlist)](https://www.youtube.com/playlist?list=PLmXKhU9FNesSFvj6gASuWmQd23Ul5omtD) - Knowledge Gate
* [Operating System (Complete Playlist)](https://www.youtube.com/playlist?list=PLxCzCOWd7aiGz9donHRrE9I3Mwn6XdP8p) - Gate Smashers
* [Operating Systems for Placements 2022](https://www.youtube.com/playlist?list=PLDzeHZWIZsTr3nwuTegHLa2qlI81QweYG) - CodeHelp - by Babbar


### PHP

* [Core PHP (Hindi)](https://www.youtube.com/playlist?list=PLbGui_ZYuhigFdLdbSI2EM2MrJB7I0j-B) - Rajesh Kumar, Geeky Shows
* [PHP MYSQL Tutorial In Hindi \| Backend Development in Hindi in 2020](https://www.youtube.com/playlist?list=PLwGdqUZWnOp1U4kemcU_vF9KQuHXlNxkb) - Thapa Technical
* [PHP OOP Tutorial in Hindi / Urdu](https://www.youtube.com/playlist?list=PL0b6OzIxLPbwoi6Urr4LZTz2AMMCtzqDt) - Yahoo Baba
* [PHP Tutorial for beginners in Hindi](https://www.youtube.com/playlist?list=PLmGElG-9wxc_Hp_bqKH0-cpeboH1_sQg7) - ScoreShala
* [PHP Tutorial in Hindi / Urdu](https://www.youtube.com/playlist?list=PL0b6OzIxLPbyrzCMJOFzLnf_-_5E_dkzs) - Yahoo Baba
* [PHP Tutorials in Hindi](https://youtube.com/playlist?list=PLu0W_9lII9aikXkRE0WxDt1vozo3hnmtR) - CodeWithHarry


### CodeIgniter

* [Codeigniter 4 Tutorial For Beginners in Hindi](https://www.youtube.com/playlist?list=PL8kfzPha-e2iC8cT79hd5hCVffkbW309d) - Ubk InfoTech
* [Codeigniter 4 Tutorial in Hindi](https://www.youtube.com/playlist?list=PLolI8AY2AS9ZmTeMOpu1iTOsx9WALtCgM) - Code Improve
* [Codeigniter 4 Tutorial in Hindi](https://www.youtube.com/playlist?list=PL4_As-_ROQH2OIE5uILfodqSNQzUfAqFs) - Cs Krish
* [CodeIgniter 4 Tutorials for Beginners](https://www.youtube.com/playlist?list=PL79xP87McblnMZG-F1hnRLuMgM5C95nMG) - GoPHP
* [Codeigniter Tutorial for Beginners Step by Step in Hindi](https://www.youtube.com/playlist?list=PL_HlKez9XCSM6WNO_dHhF3yPKVdY1ZZzB) - Technical Suneja
* [Learn CodeIgniter 4 Framework Tutorials Hindi](https://www.youtube.com/playlist?list=PLn1Gr7zhiAMfWpSYfDgND8t7KjiqSaEum) - Online Web Tutor


### Laravel

* [Laravel (Hindi)](https://www.youtube.com/playlist?list=PLbGui_ZYuhijEqjCa63l0GkWh5EsG5iTR) - Geeky Shows
* [Laravel 10 Tutorial Course in Hindi / Urdu](https://www.youtube.com/playlist?list=PL0b6OzIxLPbz7JK_YYrRJ1KxlGG4diZHJ) - Yahoo Baba
* [Laravel 9 Course in Hindi/Urdu](https://www.youtube.com/playlist?list=PLDc9bt_00KcLME8wcKFNCF-9nP21L2nB2) - Career Development Lab
* [Laravel 9 tutorial in Hindi](https://www.youtube.com/playlist?list=PL8p2I9GklV44dF7G_uPK_9ZHCQon15flp) - Code Step By Step
* [Laravel Framework Complete Tutorial for Beginners to Pro [HINDI]](https://www.youtube.com/playlist?list=PLjVLYmrlmjGfh2rwJjrmKNHzGxCZwBsqj) - WsCube Tech
* [Step by step learn Laravel 7 in Hindi](https://www.youtube.com/playlist?list=PLWCLxMult9xeJEntBQFZfOxUzDvkuq6uM) - Programming with Vishal


### Python

* [100 Days of Code (Hindi) - Python Course](https://replit.com/learn/code-with-harry-100-doc) - CodeWithHarry (replit)
* [Advance Python (Hindi)](https://www.youtube.com/playlist?list=PLbGui_ZYuhijd1hUF2VWiKt8FHNBa7kGb) - Rajesh Kumar, Geeky Shows
* [Class 12 Board \| Python \| Computer Science](https://www.youtube.com/playlist?list=PLKKfKV1b9e8oyESqu5mrGN-eDxHdNoi_j) - Apni Kaksha
* [Complete Python tutorial in Hindi](https://www.youtube.com/playlist?list=PLmRclvVt5DtmcLF3ywxKg692lhfD6SUOr) - codeitup
* [Complete Python Tutorial in Hindi (2020)](https://www.youtube.com/playlist?list=PLwgFb6VsUj_lQTpQKDtLXKXElQychT_2j) - Harshit Vashisth
* [Core Python (Hindi)](https://www.youtube.com/playlist?list=PLbGui_ZYuhigZkqrHbI_ZkPBrIr5Rsd5L) - Rajesh Kumar, Geeky Shows
* [Free Python Course For School Students (Grade7-10) Certified Course By Coding Blocks Junior](https://youtube.com/playlist?list=PLhLbJ9UoJCvumawW64knIBSJuHALx3zBE) - Coding Blocks Junior
* [Full Python Tutorial in Hindi](https://www.youtube.com/playlist?list=PLlgLmuG_KgbZziQYQV1sdhKt-VQHUE_Yl) - Bharani Akella
* [Intermediate/Advanced python Tutorials in Hindi](https://www.youtube.com/playlist?list=PLu0W_9lII9aiJWQ7VhY712fuimEpQZYp4) - CodeWithHarry
* [Python](https://www.youtube.com/playlist?list=PLHjOos34ty4GYwKO-CFTdJKfVNd50tajF) - Computer Gyan Guruji
* [Python For Beginners](https://youtube.com/playlist?list=PL-5gYa7CLd4iBdPHRaSEwbivCnUq1nxj9) - Technical Sagar
* [Python for Data Science for Absolute Beginners (Full Course)](https://www.youtube.com/playlist?list=PL1gztxnUtwNfnR0jYniFM5E6HwcQMnFmx) - Data is Good
* [Python Programming in Hindi](https://www.greatlearning.in/academy/learn-for-free/courses/python-programming-in-hindi) (Great Learning) *(account required)*
* [Python Tutorial For Beginners \| Hindi (With Notes)](https://www.youtube.com/playlist?list=PLu0W_9lII9agICnT8t4iYVSZ3eykIAOME) - CodeWithHarry
* [Python Tutorial For Beginners in (Hindi)](https://www.youtube.com/playlist?list=PLf0LpPWikpPe5gc6fT9wDj3Y6e97z6ZD_) - DataFlair Hindi
* [Python Tutorial For Beginners in Hindi](https://www.youtube.com/watch?v=FStwWUkW5RQ&list=PLnSDvcENZlwAcFgFLD5bzt5Zh428yzQXT) - Micro Solution
* [Python Tutorial in Hindi](https://www.youtube.com/playlist?list=PLQbQOmlGYH3tC535nKa7xB7dd7pZtYMZX) - edureka! Hindi


#### Django

* [Django (Hindi)](https://www.youtube.com/playlist?list=PLbGui_ZYuhigchy8DTw4pX4duTTpvqlh6) - Rajesh Kumar, Geeky Shows
* [Django in Hindi](https://www.youtube.com/playlist?list=PLKkAfNrxxRKqYLB9bCqMXrvoYd13WVxOq) - Effcon Technology
* [Django REST Framework (Hindi)](https://www.youtube.com/playlist?list=PLbGui_ZYuhijTKyrlu-0g5GcP9nUp_HlN) - Rajesh Kumar, Geeky Shows
* [Django Tutorial for Beginners(Hindi)](https://www.youtube.com/playlist?list=PLgPJX9sVy92yWUMgLpWrXtegKxrWLRnRv) - Vijay Manral, CS Geeks
* [Django(Hindi)](https://www.youtube.com/playlist?list=PLbGui_ZYuhigchy8DTw4pX4duTTpvqlh6) - Rajesh Kumar, GeekyShows
* [Python Django Tutorials In Hindi](https://www.youtube.com/playlist?list=PLu0W_9lII9ah7DDtYtflgwMwpT3xmjXY9) - CodeWithHarry


#### Flask

* [[Hindi] Flask Tutorial For Beginners 2020](https://www.youtube.com/playlist?list=PLkPmSWtWNIyQ-_mlHIQho9nCnxdbvnQIl) - Knowledge Shelf
* [Flask (Python) In Hindi](https://www.youtube.com/playlist?list=PLy-CGmBdq2VGQGbhmSQEOD3Ty-Fp19pGC) - HindiSiksha
* [Web Development Using Flask and Python](https://www.youtube.com/playlist?list=PLu0W_9lII9agAiWp6Y41ueUKx1VcTRxmf) - CodeWithHarry


#### Jupyter

* [Jupyter Tutorials](https://www.youtube.com/playlist?list=PLBx2L_ikudBO7s6SQZaMDCtbyrjQ-04a8) - Saima Academy


### R

* [Complete R Programming Tutorial for Beginners to Pro [HINDI]](https://www.youtube.com/playlist?list=PLjVLYmrlmjGdmPrz0Lx7smkd0qIKHInOF) - WsCube Tech
* [Introduction to R Software](https://www.youtube.com/playlist?list=PLJ5C_6qdAvBFfF7qtFi8Pv_RK8x55jsUQ) - Computer Science and Engineering
* [R Programming](https://www.youtube.com/playlist?list=PLWPirh4EWFpEvN4ktS8LE0cvLCSfhD55t) (Tutorials Point (India) Ltd.)
* [R programming language(Hindi)](https://www.youtube.com/playlist?list=PLgPJX9sVy92wLyuL-rFgbjqCLgXrpIKnc) - CS Geeks
* [R Tutorial for Beginners](https://www.youtube.com/playlist?list=PLYwpaL_SFmcCRFzBkZ-b92Hdg-qCUfx48) - 5 Minutes Engineering


### Ruby

* [Learn Ruby in 45 Minutes \| Hindi](https://www.youtube.com/watch?v=3V9a_WYEQPA) - CS Geeks


#### Ruby on Rails

* [Full Stack Development in Ruby on Rails - Hindi](https://www.youtube.com/playlist?list=PLSfx1NJkuWPWlVjFy5datW4Y-54ltIFw7) - APPSIMPACT Academy Hindi
* [Ruby on Rails 5 Tutorial(Hindi)](https://www.youtube.com/playlist?list=PLgPJX9sVy92yV7Qt6_8ElC9paGWdtdIbb) - CS Geeks


### Rust

* [Rust Complete Tutorial In Hindi](https://www.youtube.com/playlist?list=PLRuqvIc0eAmp8Lv6M4BKQWEinvCuqdVFP) - One Two Coding
* [Rust Programming Complete Tutorial In Hindi 2023.](https://www.youtube.com/playlist?list=PLndmg9UIKNomnnSxd__VKkUX4zT1YpSoY) - Code Your Money
* [Rust-Programming in Hindi](https://www.youtube.com/playlist?list=PL8fnAiiuQeFsss4xdjXyHJ4fT4_w10s3J) - Go Guru


### Security

* [Complete Ethical Hacking Tutorial for Beginners to Pro 2022](https://www.youtube.com/playlist?list=PLjVLYmrlmjGea8U9nphmCHGK_v6p_wq-R) - WsCube Tech
* [Cryptography and Network Security Lecture in Hindi / Urdu for Beginners](https://youtube.com/playlist?list=PLE3bzAX_OzbkQXKbRFqQqbnlGxTNeaUqe) - Katoon Studio
* [cyber security course for beginners - Urdu/Hindi](https://www.youtube.com/playlist?list=PLKJfBg0XdWkevCEJ64RK11LylBNX2-zbk) - hashintelligence
* [Cyber Security Tutorial In Hindi](https://www.youtube.com/playlist?list=PL-JvKqQx2AteIbm-z4X709scVr9OaHpIY) - University Academy
* [Cyber Security Tutorials In HIndi](https://www.youtube.com/playlist?list=PL0fjgIGwLMWTFmZoLdEPoI9azA-osxcQj) - TechChip
* [Ethical Hacking Full Couse (Cyber Security in Hindi)](https://www.youtube.com/playlist?list=PLa2xctTiNSCibSUhgYI2RT_loUJP9rDN6) - Masters in IT
* [Information And Cyber Security](https://www.youtube.com/playlist?list=PLYwpaL_SFmcArHtWmbs_vXX6soTK3WEJw) - 5 Minutes Engineering


### Software Engineering

* [Software Engineering](https://www.youtube.com/playlist?list=PLxCzCOWd7aiEed7SKZBnC6ypFDWYLRvB2) - Gate Smashers
* [Software Engineering](https://www.youtube.com/playlist?list=PLmXKhU9FNesTrw7n8ouPsSLEcduRlENHr) - Knowledge Gate
* [Software Engineering Lectures](https://youtube.com/playlist?list=PLV8vIYTIdSnat3WCO9jfehtZyjnxb74wm) - Easy Engineering Classes


### Swift

* [Swift Programming For Beginners In Hindi](https://www.youtube.com/playlist?list=PL3IxLTWfZ7Y1zM3EejYkcq4I86K3eloCb) - BuildWithShubham
* [Swift Programming For IOS From Scratch](https://youtube.com/playlist?list=PLtCBuHKmdxOd9kxsru5t_MFvDj5o5GdDl) - Fahad Hussain
* [Swift Programming Hindi Tutorial For Beginners](https://www.youtube.com/playlist?list=PLb5R4QC2DtFv3MvfG42Cd5La34Hwj4pY6) - Code Cat
* [Swift Tutorials For Beginners(Full) in Hindi.](https://www.youtube.com/playlist?list=PLWZIhpNhtvfqBd00bF3ouroGHMPe-iroO) - Yogesh Patel


### System Design

* [System Analysis and Design](https://www.youtube.com/playlist?list=PLWxTHN2c_6cbuRXdCpsYYMxy0N4SSfIX9) - TJ WEBDEV
* [System Analysis and Design](https://www.youtube.com/playlist?list=PLi81x6d2Os_8Sa8HifiFruWK6wmgG3Wrg) - Gursimran Singh Dhillon
* [System Design Playlist in Hindi](https://www.youtube.com/playlist?list=PLA3GkZPtsafZdyC5iucNM_uhqGJ5yFNUM) - Engineering Digest
* [System Design Series By Coding Ninjas](https://www.youtube.com/playlist?list=PLrk5tgtnMN6RvXrfflstJWgcPFQ_vTOV9) - Coding Ninjas


### TypeScript

* [Typescript in Hindi](https://www.youtube.com/playlist?list=PL8p2I9GklV44eT51JPju4LsTQlce6DPtx) - Code Step By Step
* [Typescript in Hindi &#124; Crash Course &#124; Coders Gyan](https://www.youtube.com/watch?v=F5pjG-sP0c8) - Coder's Gyan
* [Typescript Tutorial for Beginners in Hindi](https://www.youtube.com/playlist?list=PLwGdqUZWnOp0xfHQFmlL52b_6-QZ0mnk_) - Thapa Technical
* [Typescript Tutorial in Hindi](https://youtube.com/playlist?list=PL8p2I9GklV44eT51JPju4LsTQlce6DPtx) - Code Step By Step


### Wordpress

* [Advanced Ecommerce Website - Elementor - Urdu & Hindi](https://www.youtube.com/playlist?list=PL6Kd_lvAfBuZzR48t6mEWclYMN0C85aNE) - WP Academy
* [WordPress Plugin Development Tutorials in Urdu-Hindi](https://www.youtube.com/playlist?list=PL6Kd_lvAfBuYzxHmbOdoXjBuW6pFs_xja) - WP Academy
* [WordPress Theme Development Complete Course Tutorial in Hindi](https://www.youtube.com/playlist?list=PLjVLYmrlmjGc_A9H4NSLEHaD8kSz9Q38g) - WsCube Tech
* [Wordpress Tutorial for Beginners \| Wordpress Tutorials in Hindi - The Complete Guide For Beginners](https://www.youtube.com/playlist?list=PLjVLYmrlmjGfC44WZSTvlsZFzxnQsysJb) - WsCube Tech
* [Wordpress tutorials in hindi](https://www.youtube.com/playlist?list=PLlUrVpujUh3_PnBb1B-YOSP_oUqBL4gsh) - hindidevtuts
* [WordPress Tutorials in Hindi](https://www.youtube.com/playlist?list=PLjpp5kBQLNTTEggPfaWMAL_yv7FYiBClc) - Tech Gun<|MERGE_RESOLUTION|>--- conflicted
+++ resolved
@@ -13,12 +13,8 @@
 * [C#](#csharp)
     * [ASP.NET](#asp.net)
 * [C++](#cpp)
-<<<<<<< HEAD
-* [cloud computing](#Cloud)
-=======
 * [Cloud Computing](#cloud-computing)
     * [AWS](#aws)
->>>>>>> 54737bb7
 * [Competitive Programming](#competitive-programming)
 * [Compiler Design](#compiler-design)
 * [Computer Graphics](#computer-graphics)
