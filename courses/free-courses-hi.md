### Index

* [Android](#android)
* [C](#c)
* [C++](#cpp)
<<<<<<< HEAD
* [Data Structures](#DataStructures)
* [DevOps](#DevOps)
* [Java](#Java)
* [Javascript](#Javascript)
  * [Next.js](#NextJS)
  * [React](#react)
  * [RxJS](#RxJS)
* [Python](#Python)
=======
* [Data Structures](#data-structures)
* [DevOps](#devops)
* [Git and GitHub](#git-and-github)
* [Java](#java)
* [Javascript](#javascript)
  * [Next.js](#nextjs)
  * [React](#react)
* [PHP](#php)
* [Python](#python)
>>>>>>> 521f2e91
* [R](#r)
* [Ruby](#ruby)
  * [Ruby on Rails](#ruby-on-rails)


### Android

* [Android Development Tutorials in Hindi](https://www.youtube.com/playlist?list=PLu0W_9lII9aiL0kysYlfSOUgY5rNlOhUd) - Harry
* [Complete Android Development Course in Hindi](https://www.youtube.com/playlist?list=PLUhfM8afLE_Ok-0Lx2v9hfrmbxi3GgsX1) - Neat Roots


### C

* [All C Concepts \| Hindi](https://www.youtube.com/playlist?list=PL7ersPsTyYt1d8g5qaxbE6sjWDzs4D_1v) - Saurabh Shukla
* [C Language Tutorial For Beginners In Hindi (With Notes)](https://www.youtube.com/watch?v=ZSPZob_1TOk) - CodeWithHarry
* [C Language Tutorials In Hindi](https://www.youtube.com/playlist?list=PLu0W_9lII9aiXlHcLx-mDH1Qul38wD3aR) - CodeWithHarry


<h3 id="cpp">C++</h3>

* [C++ Full Course | C++ Tutorial \| Data Structures & Algorithms](https://www.youtube.com/playlist?list=PLfqMhTWNBTe0b2nM6JHVCnAkhQRGiZMSJ) - Apna College
* [C++ Programming in Hindi](https://www.youtube.com/playlist?list=PLDA2q3s0-n15yszaZ2yRKEoxY-WWkuAt4) - Sumit Bisht (Edutainment 1.0)
* [C++ Tutorials In Hindi](https://www.youtube.com/playlist?list=PLu0W_9lII9agpFUAlPFe_VNSlXW5uE0YL) - CodeWithHarry
* [The Complete C++ Course \| Hindi](https://www.youtube.com/playlist?list=PLLYz8uHU480j37APNXBdPz7YzAi4XlQUF) - Saurabh Shukla


### Data Structures

* [All Data Structure Concepts \| Hindi](https://www.youtube.com/playlist?list=PLsFNQxKNzefJNztGGoQC-59UhSwIaiIW3) - Saurabh Shukla
* [All Sorting algorithms and Programs \| Hindi](https://www.youtube.com/playlist?list=PLsFNQxKNzefJU-Sj__mljvrmJHZVKWbEm) - Saurabh Shukla
* [Data Structure Programs \| Hindi](https://www.youtube.com/playlist?list=PLsFNQxKNzefK_DAUwnQwBizOmcY7aDLoY) - Saurabh Shukla
* [Data Structures and Algorithms Course in Hindi](https://www.youtube.com/playlist?list=PLu0W_9lII9ahIappRPN0MCAgtOu3lQjQi) - CodeWithHarry
* [Java + Data Structures + Algorithms](https://www.youtube.com/playlist?list=PLKKfKV1b9e8ps6dD3QA5KFfHdiWj9cB1s) - Apni Kaksha


### DevOps

*[DevOps Training Videos in Hindi](https://www.youtube.com/playlist?list=PLQbQOmlGYH3sxlq9ugoq1ipNFP7tus5Gd) - edureka! Hindi

### Git and GitHub

* [Complete Git Tutorials For Beginners In Hindi](https://youtube.com/playlist?list=PLu0W_9lII9agwhy658ZPA0MTStKUJTWPi) - CodeWithHarry
* [Git & GitHub Tutorial For Beginners In Hindi](https://www.youtube.com/watch?v=gwWKnnCMQ5c) - CodeWithHarry


### Java

* [Java + DS + Algorithms](https://www.youtube.com/playlist?list=PLKKfKV1b9e8ps6dD3QA5KFfHdiWj9cB1s) - Apni Kaksha (Anuj)
* [Java Tutorials For Beginners In Hindi](https://www.youtube.com/playlist?list=PLu0W_9lII9agS67Uits0UnJyrYiXhDS6q) - Harry
* [Spring Boot Tutorial For Beginners (in Hindi)](https://www.youtube.com/playlist?list=PL5mjp3QjkuoLPS-L28yKCKyzCMX8WRVno) - ProgRank
* [The complete Java tutorial \| Hindi](https://www.youtube.com/playlist?list=PLu0W_9lII9agS67Uits0UnJyrYiXhDS6q) - Harry


### Javascript

* [JavaScript Tutorial \| Hindi](https://www.youtube.com/playlist?list=PLu0W_9lII9ajyk081To1Cbt2eI5913SsL) - Harry
* [JavaScript Tutorial for Beginners (In Hindi)](https://www.youtube.com/playlist?list=PLwGdqUZWnOp1hqyT6h7pY0RlXIIGlE5U0) - Vinod Bahadur Thapa (Thapa Technical)


<h4 id="nextjs">Next.js</h4>

* [NextJS Tutorial In Hindi](https://www.youtube.com/playlist?list=PLwGdqUZWnOp2rDbpfKAeUi9f8qZMS7_cv) - Vinod Bahadur Thapa (Thapa Technical)


#### React

* [React Js Tutorials in Hindi](https://youtube.com/playlist?list=PLu0W_9lII9agx66oZnT6IyhcMIbUMNMdt) - CodeWithHarry
* [React Tutorial in Hindi](https://www.youtube.com/watch?v=RGKi6LSPDLU) - CodeWithHarry
* [ReactJS Tutorial in Hindi 2020](https://www.youtube.com/playlist?list=PLwGdqUZWnOp3aROg4wypcRhZqJG3ajZWJ) - Vinod Bahadur Thapa (Thapa Technical)


<<<<<<< HEAD
#### RxJS

* [RxJS Series (In Hindi)](https://youtube.com/playlist?list=PLLhsXdvz0qjI68a8tLUUMyXmNhl608mcn) - UX Trendz
=======
### PHP

* [PHP Tutorials in Hindi](https://youtube.com/playlist?list=PLu0W_9lII9aikXkRE0WxDt1vozo3hnmtR) - CodeWithHarry
>>>>>>> 521f2e91


### Python

* [Class 12 Board | Python \| Computer Science](https://www.youtube.com/playlist?list=PLKKfKV1b9e8oyESqu5mrGN-eDxHdNoi_j) - Apni Kaksha
* [Complete Python Tutorial in Hindi (2020)](https://www.youtube.com/playlist?list=PLwgFb6VsUj_lQTpQKDtLXKXElQychT_2j) - Harshit Vashisth
* [Python Programming in Hindi](https://www.greatlearning.in/academy/learn-for-free/courses/python-programming-in-hindi) (Great Learning) *(account required)*
* [Python Tutorial For Beginners \| Hindi (With Notes)](https://www.youtube.com/playlist?list=PLu0W_9lII9agICnT8t4iYVSZ3eykIAOME) - Harry
* [Python Tutorial in Hindi](https://www.youtube.com/playlist?list=PLQbQOmlGYH3tC535nKa7xB7dd7pZtYMZX) - edureka! Hindi


### R

* [R Programming](https://www.youtube.com/playlist?list=PLWPirh4EWFpEvN4ktS8LE0cvLCSfhD55t) (Tutorials Point (India) Ltd.)


### Ruby

#### Ruby on Rails

* [Ruby on Rails 5 Tutorial(Hindi)](https://www.youtube.com/playlist?list=PLgPJX9sVy92yV7Qt6_8ElC9paGWdtdIbb) - CS Geeks<|MERGE_RESOLUTION|>--- conflicted
+++ resolved
@@ -3,16 +3,6 @@
 * [Android](#android)
 * [C](#c)
 * [C++](#cpp)
-<<<<<<< HEAD
-* [Data Structures](#DataStructures)
-* [DevOps](#DevOps)
-* [Java](#Java)
-* [Javascript](#Javascript)
-  * [Next.js](#NextJS)
-  * [React](#react)
-  * [RxJS](#RxJS)
-* [Python](#Python)
-=======
 * [Data Structures](#data-structures)
 * [DevOps](#devops)
 * [Git and GitHub](#git-and-github)
@@ -20,9 +10,9 @@
 * [Javascript](#javascript)
   * [Next.js](#nextjs)
   * [React](#react)
+  * [RxJS](#RxJS)
 * [PHP](#php)
 * [Python](#python)
->>>>>>> 521f2e91
 * [R](#r)
 * [Ruby](#ruby)
   * [Ruby on Rails](#ruby-on-rails)
@@ -94,15 +84,14 @@
 * [ReactJS Tutorial in Hindi 2020](https://www.youtube.com/playlist?list=PLwGdqUZWnOp3aROg4wypcRhZqJG3ajZWJ) - Vinod Bahadur Thapa (Thapa Technical)
 
 
-<<<<<<< HEAD
 #### RxJS
 
 * [RxJS Series (In Hindi)](https://youtube.com/playlist?list=PLLhsXdvz0qjI68a8tLUUMyXmNhl608mcn) - UX Trendz
-=======
+
+
 ### PHP
 
 * [PHP Tutorials in Hindi](https://youtube.com/playlist?list=PLu0W_9lII9aikXkRE0WxDt1vozo3hnmtR) - CodeWithHarry
->>>>>>> 521f2e91
 
 
 ### Python
