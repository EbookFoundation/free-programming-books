### Index

* [Algorithms](#algorithms)
* [Android](#android)
* [Assembly](#assembly)
* [Bash and Shell](#bash-and-shell)
* [Blockchain](#blockchain)
* [C](#c)
* [C++](#cpp)
* [Compiler Design](#compiler-design)
* [Computer Organization and Architecture](#computer-organization-and-architecture)
* [Data Structures](#data-structures)
* [DevOps](#devops)
* [Flutter](#flutter)
* [Git and GitHub](#git-and-github)
* [HTML and CSS](#html-and-css)
    * [Bootstrap](#bootstrap)
* [Java](#java)
* [JavaScript](#javascript)
    * [jQuery](#jquery)
    * [Next.js](#nextjs)
    * [Node.js](#nodejs)
    * [React](#react)
<<<<<<< HEAD
* [Linux](#linux)
=======
* [Kotlin](#kotlin)
>>>>>>> 22173cc6
* [Machine Learning](#machine-learning)
* [PHP](#php)
* [Python](#python)
    * [Django](#django)
    * [Flask](#flask)
* [R](#r)
* [Ruby](#ruby)
    * [Ruby on Rails](#ruby-on-rails)
* [Rust](#rust)


### Algorithms

* [Binary Search \| Interview Questions \| Coding \| Tutorials \| Algorithm](https://www.youtube.com/playlist?list=PL_z_8CaSLPWeYfhtuKHj-9MpYb6XQJ_f2) - Aditya Verma
* [Binary Trees - Level 1](https://www.youtube.com/playlist?list=PL-Jc9J83PIiHYxUk8dSu2_G7MR1PaGXN4) - Pepcoding
* [Dynamic Programming Playlist \| Coding \| Interview Questions \| Tutorials \| Algorithm](https://www.youtube.com/playlist?list=PL_z_8CaSLPWekqhdCPmFohncHwz8TY2Go) - Aditya Verma
* [Generic Trees - Level 1](https://www.youtube.com/playlist?list=PL-Jc9J83PIiEmjuIVDrwR9h5i9TT2CEU_) - Pepcoding
* [Graphs - Level 1](https://www.youtube.com/playlist?list=PL-Jc9J83PIiHfqDcLZMcO9SsUDY4S3a-v) - Pepcoding
* [Recursion & Backtracking - Level 1](https://www.youtube.com/playlist?list=PL-Jc9J83PIiFxaBahjslhBD1LiJAV7nKs) - Pepcoding
* [Recursion & Backtracking - Level 2](https://www.youtube.com/playlist?list=PL-Jc9J83PIiHO9SQ6lxGuDsZNt2mkHEn0) - Pepcoding
* [Recursion Playlist \| Coding \| Interview Questions \| Algorithm \| Tutorials](https://www.youtube.com/playlist?list=PL_z_8CaSLPWeT1ffjiImo0sYTcnLzo-wY) - Aditya Verma
* [Time and Space - Level 1](https://www.youtube.com/playlist?list=PL-Jc9J83PIiFc7hJ5eeCb579PS8p-en4f) - Pepcoding


### Android

* [Android Development Tutorial for Beginners](https://www.youtube.com/playlist?list=PLUcsbZa0qzu3Mri2tL1FzZy-5SX75UJfb) - Anuj Bhaiya
* [Android Development Tutorials in Hindi](https://www.youtube.com/playlist?list=PLu0W_9lII9aiL0kysYlfSOUgY5rNlOhUd) - CodeWithHarry
* [Complete Android Development Course in Hindi](https://www.youtube.com/playlist?list=PLUhfM8afLE_Ok-0Lx2v9hfrmbxi3GgsX1) - Neat Roots


### Assembly

* [x64 Assembly Language](https://www.youtube.com/playlist?list=PL-DxAN1jsRa-3KzeQeEeoL_XpUHKfPL1u) - The Cyber Expert


### Bash and Shell

* [Bash Basic Commands](https://youtube.com/playlist?list=PLzOLSdbK1deOKmOiiv-o4wn7xUj6ZYzrM) - Noob Coders
* [Bash Shell Scripting (NOOB)](https://youtube.com/playlist?list=PLzOLSdbK1deNuVMOw0EkKGSsES-rPeONe) - Noob Coders
* [shell scripting complete tutorial in hindi](https://youtube.com/playlist?list=PL9A0tISr5Ow5nZSY8-ICNAyXHJKesl_XL) - Cybersploit


### Blockchain

* [Blockchain Full Course in Hindi](https://www.youtube.com/playlist?list=PLgPmWS2dQHW-BRQCQCNYgmHUfCN115pn0) - Code Eater (YouTube)
* [Solidity ^0.8 | Blockchain | In Hindi](https://www.youtube.com/playlist?list=PL-Jc9J83PIiG6_thChXWzolj9BEG-Y0gh) - Pepcoding (YouTube)


### <a id="c"></a>C

* [All C Concepts \| Hindi](https://www.youtube.com/playlist?list=PL7ersPsTyYt1d8g5qaxbE6sjWDzs4D_1v) - Saurabh Shukla
* [C Language Tutorial For Beginners In Hindi (With Notes)](https://www.youtube.com/watch?v=ZSPZob_1TOk) - CodeWithHarry
* [C Language Tutorials In Hindi](https://www.youtube.com/playlist?list=PLu0W_9lII9aiXlHcLx-mDH1Qul38wD3aR) - CodeWithHarry
* [C Programming Tutorials](https://www.youtube.com/playlist?list=PLiOa6ike4WAHH3HyPUu6pUG-r0LApvW-l) - Vikas Pandey, easytuts4you


### <a id="cpp"></a>C++

* [C++ Full Course \| C++ Tutorial \| Data Structures & Algorithms](https://www.youtube.com/playlist?list=PLfqMhTWNBTe0b2nM6JHVCnAkhQRGiZMSJ) - Apna College
* [C++ Full Course \|Complete C++ Placement DSA Course\| Data Structures & Algorithms](https://www.youtube.com/playlist?list=PLDzeHZWIZsTryvtXdMr6rPh4IDexB5NIA) - CodeHelp - by Babbar (YouTube)
* [C++ Programming in Hindi](https://www.youtube.com/playlist?list=PLDA2q3s0-n15yszaZ2yRKEoxY-WWkuAt4) - Sumit Bisht (Edutainment 1.0)
* [C++ Programming in Hindi](https://www.youtube.com/playlist?list=PLbGui_ZYuhijXuOfBSdQgK296Y7wUDWLn) - Rajesh Kumar, Geeky Shows
* [C++ Programming Tutorial in Hindi](https://www.youtube.com/playlist?list=PLoVVmGDgrrnS5_TiSg193ezTPd-Ukb25k) - Rakesh Roshan, Learn TechToTech
* [C++ Tutorial For Begineers In Hindi](https://www.youtube.com/playlist?list=PLnSDvcENZlwA6YDSfoieM1bl-Y3ALcnL5) - Abhishek Shrivastava, Micro Solution
* [C++ Tutorial for Beginners \| C++ Tutorials In Hindi](https://www.youtube.com/playlist?list=PLmGElG-9wxc8VMy1nNHDQldH2dU8Y08s7) - Manish Gehlot, WsCube Tech Programming Concepts
* [C++ Tutorials In Hindi](https://www.youtube.com/playlist?list=PLu0W_9lII9agpFUAlPFe_VNSlXW5uE0YL) - CodeWithHarry
* [The Complete C++ Course \| Hindi](https://www.youtube.com/playlist?list=PLLYz8uHU480j37APNXBdPz7YzAi4XlQUF) - Saurabh Shukla


### Compiler Design

* [Compiler Design (Complete Playlist)](https://www.youtube.com/playlist?list=PLxCzCOWd7aiEKtKSIHYusizkESC42diyc) - Gate Smashers (YouTube)


### Computer Organization and Architecture

* [Computer Organization and Architecture](https://www.youtube.com/playlist?list=PLxCzCOWd7aiHMonh3G6QNKq53C6oNXGrX) - Gate Smashers (YouTube)


### Data Structures

* [2-D Arrays - Level 1](https://www.youtube.com/playlist?list=PL-Jc9J83PIiFkOETg2Ybq-FMuJjkZSGeH) - Pepcoding
* [All Data Structure Concepts \| Hindi](https://www.youtube.com/playlist?list=PLsFNQxKNzefJNztGGoQC-59UhSwIaiIW3) - Saurabh Shukla
* [All Sorting algorithms and Programs \| Hindi](https://www.youtube.com/playlist?list=PLsFNQxKNzefJU-Sj__mljvrmJHZVKWbEm) - Saurabh Shukla
* [C++ Full Course \| C++ Tutorial \| Data Structures & Algorithms](https://www.youtube.com/playlist?list=PLfqMhTWNBTe0b2nM6JHVCnAkhQRGiZMSJ) - Apna College
* [Data Structure Programs \| Hindi](https://www.youtube.com/playlist?list=PLsFNQxKNzefK_DAUwnQwBizOmcY7aDLoY) - Saurabh Shukla
* [Data Structures and Algorithms Course in Hindi](https://www.youtube.com/playlist?list=PLu0W_9lII9ahIappRPN0MCAgtOu3lQjQi) - CodeWithHarry
* [DSA-One Course- The Complete Data Structure and Algorithms Course](https://www.youtube.com/playlist?list=PLUcsbZa0qzu3yNzzAxgvSgRobdUUJvz7p) - Anuj Bhaiya (YouTube)
* [Dynamic Programming Playlist](https://www.youtube.com/playlist?list=PL_z_8CaSLPWekqhdCPmFohncHwz8TY2Go) - Aditya Verma
* [Dynamic Programming Workshop](https://www.youtube.com/playlist?list=PLqf9emQRQrnKA_EeveiXQj_uP25w8_5qL) - Vivek Gupta
* [Functions and Arrays - Level 1](https://www.youtube.com/playlist?list=PL-Jc9J83PIiHOV7lm2uSw4ZiVsIRsGS6r) - Pepcoding
* [Graph Series by Striver \| C++ \| Java \| Interview Centric \| Algorithms \| Problems](https://www.youtube.com/playlist?list=PLgUwDviBIf0oE3gA41TKO2H5bHpPd7fzn) - take U forward
* [Java + Data Structures + Algorithms](https://www.youtube.com/playlist?list=PLKKfKV1b9e8ps6dD3QA5KFfHdiWj9cB1s) - Apni Kaksha
* [Java + DSA](https://www.youtube.com/playlist?list=PLfqMhTWNBTe3LtFWcvwpqTkUSlB32kJop) - Apna College (YouTube)
* [Linked Lists - Level 1](https://www.youtube.com/playlist?list=PL-Jc9J83PIiF5VZmktfqW6WVU1pxBF6l_) - Pepcoding
* [Stack Playlist \| Interview Questions \| Coding \| Tutorials \| Data Structures](https://www.youtube.com/playlist?list=PL_z_8CaSLPWdeOezg68SKkeLN4-T_jNHd) - Aditya Verma


### DevOps

* [DevOps Training Videos in Hindi](https://www.youtube.com/playlist?list=PLQbQOmlGYH3sxlq9ugoq1ipNFP7tus5Gd) - edureka! Hindi
* [DevOps Tutorials in Hindi/Urdu \| Devops सीखने का सबसे आसान तरीका \| Complete Devops including Git,Jenkins,Maven,Chef,docker,Ansible and Kubernetes](https://www.youtube.com/playlist?list=PLBGx66SQNZ8aPsFDwb79JrS2KQBTIZo10) - Bhupinder Rajput, Technical Guftgu


### Flutter

* [Complete Flutter Tutorial In Hindi By Desi Programmer](https://youtube.com/playlist?list=PLlFwzkUNmr94BF0KH7BYPL7DsZjhJRdTm) - Desi Programmer
* [Flutter 3 tutorial in Hindi](https://youtube.com/playlist?list=PLB97yPrFwo5g-XcPlfSXSOeeby23jVAcp) - CODERS NEVER QUIT
* [Flutter Essential Course](https://www.youtube.com/watch?v=Wdx8vwN_nWI) - freecodecamp (YouTube)
* [Flutter Series 2020](https://www.youtube.com/playlist?list=PLDzeHZWIZsTo3Cs115GXkot28i406511Y) - CodeHelp - by Babbar (YouTube)
* [Flutter Tutorial For Beginners in Hindi](https://youtube.com/playlist?list=PLMkkZSS5OjPIwDyHHKVex6zr008U1-sWM) - Geeks Rank


### Git and GitHub

* [Complete Git Tutorials For Beginners In Hindi](https://youtube.com/playlist?list=PLu0W_9lII9agwhy658ZPA0MTStKUJTWPi) - CodeWithHarry
* [Git & GitHub Tutorial For Beginners In Hindi](https://www.youtube.com/watch?v=gwWKnnCMQ5c) - CodeWithHarry
* [GitHub with Visual Studio (Hindi)](https://www.youtube.com/playlist?list=PLbGui_ZYuhigWA1mNWzwErSBIZvgOJbNc) - Rajesh Kumar, Geeky Shows


### HTML and CSS

* [HTML CSS & Browser APIs](https://www.youtube.com/playlist?list=PL-Jc9J83PIiHU9RkY9sfh3G64-bd0ptvC) - Pepcoding
* [Web Development Course](https://www.youtube.com/playlist?list=PLfqMhTWNBTe3H6c9OGXb5_6wcc1Mca52n) - Apna College
* [Web Development Tutorials for Beginners in Hindi: HTML, CSS, JavaScript and more](https://www.youtube.com/playlist?list=PLu0W_9lII9agiCUZYRsvtGTXdxkzPyItg) - CodeWithHarry


#### Bootstrap

* [Bootstrap 3 Tutorial](https://youtube.com/playlist?list=PLjVLYmrlmjGciJ5_Ze6jDIfJpEeMYtsSe) - WsCube Tech
* [Bootstrap Tutorial for Beginners(Hindi)](https://youtube.com/playlist?list=PLgPJX9sVy92wc38jA6JtvkA4l1xmJcKKH) - CS Geeks
* [Bootstrap Tutorial In Hindi](https://youtube.com/playlist?list=PLdPwRNmUlk0k91-qAXTHFqMScNEuo8E5d) - CODE4EDUCATION
* [Bootstrap Tutorial In Hindi](https://youtube.com/watch?v=vpAJ0s5S2t0) - CodeWithHarry
* [Bootstrap tutorial in Hindi \| Best Course](https://youtube.com/playlist?list=PL7akPJI4biSIQmT7fSHWoMRaNUcRbXHFN) - CodinGyaan
* [Bootstrap Tutorial in Hindi With 2 Projects for Beginners \| Complete Bootstrap 5 Tutorial in Hindi](https://youtube.com/watch?v=QE5oQh63gGE) - Tech Gun


### Java

* [Complete Java Programming in Hindi](https://www.youtube.com/playlist?list=PLmRclvVt5DtnqhXTJwd-oqVRwO3bLZCGV) - Anand Kumar, CodeitUp
* [Core Java Programming (Hindi)](https://www.youtube.com/playlist?list=PLbGui_ZYuhij8Oplrvjt_RlDliZQgdxoV) - Rajesh Kumar, Geeky Shows
* [Java + DS + Algorithms](https://www.youtube.com/playlist?list=PLKKfKV1b9e8ps6dD3QA5KFfHdiWj9cB1s) - Apni Kaksha (Anuj)
* [Java + DSA](https://www.youtube.com/playlist?list=PLfqMhTWNBTe3LtFWcvwpqTkUSlB32kJop) - Apna College
* [Java Foundation Course \| Hindi](https://www.youtube.com/playlist?list=PL-Jc9J83PIiFj7YSPl2ulcpwy-mwj1SSk) - Pepcoding
* [Java Programming Tutorial (HINDI/URDU)](https://www.youtube.com/playlist?list=PLiOa6ike4WAHljIOitb3vR0nXQgneUedR) - Vikas Pandey, Easytuts4you
* [Java Tutorial](https://youtube.com/playlist?list=PLX9Zi6XTqOKQ7TdRz0QynGIKuMV9Q2H8E) - Saurabh Shukla Sir
* [Java Tutorials for Beginners](https://www.youtube.com/playlist?list=PLlhM4lkb2sEhfuXL-2BDrJ67WkUdQ2v9b) - Deepak Panwar, Smart Programming
* [Java Tutorials For Beginners In Hindi](https://www.youtube.com/playlist?list=PLu0W_9lII9agS67Uits0UnJyrYiXhDS6q) - CodeWithHarry
* [Spring Boot Tutorial For Beginners (in Hindi)](https://www.youtube.com/playlist?list=PL5mjp3QjkuoLPS-L28yKCKyzCMX8WRVno) - ProgRank


### JavaScript

* [JavaScript \| Beginning to Mastery Complete Tutorial](https://www.youtube.com/watch?v=chx9Rs41W6g&list=PLwgFb6VsUj_n15Cg_y2ULKfsOR1XiQqPx) - Harshit Vashisth
* [JavaScript Tutorial \| Hindi](https://www.youtube.com/playlist?list=PLu0W_9lII9ajyk081To1Cbt2eI5913SsL) - CodeWithHarry
* [JavaScript Tutorial for Beginners](https://www.youtube.com/playlist?list=PLsyeobzWxl7rrvgG7MLNIMSTzVCDZZcT4) - Telusko
* [JavaScript Tutorial for Beginners (In Hindi)](https://www.youtube.com/playlist?list=PLwGdqUZWnOp1hqyT6h7pY0RlXIIGlE5U0) - Vinod Bahadur Thapa (Thapa Technical)
* [RxJS Series (In Hindi)](https://youtube.com/playlist?list=PLLhsXdvz0qjI68a8tLUUMyXmNhl608mcn) - UX Trendz
* [Web Development Course](https://www.youtube.com/playlist?list=PLfqMhTWNBTe3H6c9OGXb5_6wcc1Mca52n) - Apna College


#### jQuery

* [jQuery Tutorial for beginners in Hindi 2020](https://youtube.com/playlist?list=PL-6FWL4WVVWXmWe_HnPG0rBQmmJfGsTKS) - CSEtutorials
* [jQuery Tutorial in Hindi](https://youtube.com/playlist?list=PLvQjNLQMdagPRDnMQPMs5-vQL_IyAB0St) - Teaching Web
* [jQuery Tutorials in Hindi 2018](https://youtube.com/playlist?list=PLwGdqUZWnOp0X4dVwSsEd6dV49TLLCooI) - Vinod Bahadur Thapa (Thapa Technical)


#### Next.js

* [Next.js Tutorials for Beginners in Hindi](https://www.youtube.com/playlist?list=PLu0W_9lII9agtWvR_TZdb_r0dNI8-lDwG) - CodeWithHarry
* [NextJS Tutorial In Hindi](https://www.youtube.com/playlist?list=PLwGdqUZWnOp2rDbpfKAeUi9f8qZMS7_cv) - Vinod Bahadur Thapa (Thapa Technical)


#### Node.js

* [NodeJS Tutorial in Hindi 2020](https://youtube.com/playlist?list=PLwGdqUZWnOp00IbeN0OtL9dmnasipZ9x8) - Vinod Bahadur Thapa (Thapa Technical)


#### React

* [React JS (Hindi)](https://www.youtube.com/playlist?list=PLbGui_ZYuhignjLLXTJWkRJKN-SgAqClL) - Rajesh Kumar, Geeky Shows
* [React JS Tutorial in Hindi \| React JS for Beginner to Advanced \| Step by Step Video Tutorials](https://www.youtube.com/playlist?list=PLjVLYmrlmjGdnIQKgnTeR1T9-1ltJEaJh) - WsCubeTech
* [React Js Tutorials in Hindi](https://youtube.com/playlist?list=PLu0W_9lII9agx66oZnT6IyhcMIbUMNMdt) - Haris Ali Khan, CodeWithHarry
* [React Tutorial for beginners in Hindi](https://www.youtube.com/playlist?list=PL8p2I9GklV47BCAjiCtuV_liN9IwAl8pM) - Code Step By Step
* [React Tutorial in Hindi](https://www.youtube.com/watch?v=RGKi6LSPDLU) - CodeWithHarry
* [ReactJS Tutorial in Hindi 2020](https://www.youtube.com/playlist?list=PLwGdqUZWnOp3aROg4wypcRhZqJG3ajZWJ) - Vinod Bahadur Thapa (Thapa Technical)
* [ReactJS Tutorials for Beginners In Hindi](https://www.youtube.com/playlist?list=PLUVqY59GNZQNTlOnGne0G7DXnmi7CeOtc) - Pradeep Maurya


<<<<<<< HEAD
### Linux

* [Linux Full Course (Beginner to Advanced) \| Learn Linux in Hindi](https://www.youtube.com/playlist?list=PLjVLYmrlmjGcsZGJWeo8ec4yIBLX2KeyR) - WsCube Tech (YouTube)
* [Linux Tutorial For Beginners in Hindi](https://www.youtube.com/watch?v=_tCY-c-sPZc) - CodeWithHarry (YouTube)
=======
### Kotlin

* [Kotlin Programming Complete in one Video (Hindi)](https://www.youtube.com/watch?v=uoP4JKHgzDE) - Geeky Shows, `tch.:` Rajesh Kumar
>>>>>>> 22173cc6


### Machine Learning

* [Intro to Machine Learning](https://www.youtube.com/playlist?list=PL-Jc9J83PIiHioMKxmCxzpXdNfLE4TVjD) - Pepcoding (YouTube)
* [Machine Learning Full Course](https://www.youtube.com/watch?v=IoZGSQ07e8g) - Bharani Akella, Great Learning (YouTube)
* [Machine Learning in Hindi](https://www.youtube.com/playlist?list=PLPbgcxheSpE0aBsefANDYe2X_-tyJbBMr) - Codebasics Hindi
* [Machine Learning Tutorials For Beginners Using Python in Hindi](https://www.youtube.com/playlist?list=PLu0W_9lII9ai6fAMHp-acBmJONT7Y4BSG) - CodeWithHarry (YouTube)


### PHP

* [Core PHP (Hindi)](https://www.youtube.com/playlist?list=PLbGui_ZYuhigFdLdbSI2EM2MrJB7I0j-B) - Rajesh Kumar, Geeky Shows
* [PHP Tutorial in Hindi / Urdu](https://www.youtube.com/playlist?list=PL0b6OzIxLPbyrzCMJOFzLnf_-_5E_dkzs) - Yahoo Baba
* [PHP Tutorials in Hindi](https://youtube.com/playlist?list=PLu0W_9lII9aikXkRE0WxDt1vozo3hnmtR) - CodeWithHarry


### Python

* [Advance Python (Hindi)](https://www.youtube.com/playlist?list=PLbGui_ZYuhijd1hUF2VWiKt8FHNBa7kGb) - Rajesh Kumar, Geeky Shows
* [Class 12 Board \| Python \| Computer Science](https://www.youtube.com/playlist?list=PLKKfKV1b9e8oyESqu5mrGN-eDxHdNoi_j) - Apni Kaksha
* [Complete Python Tutorial in Hindi (2020)](https://www.youtube.com/playlist?list=PLwgFb6VsUj_lQTpQKDtLXKXElQychT_2j) - Harshit Vashisth
* [Core Python (Hindi)](https://www.youtube.com/playlist?list=PLbGui_ZYuhigZkqrHbI_ZkPBrIr5Rsd5L) - Rajesh Kumar, Geeky Shows
* [Python Programming in Hindi](https://www.greatlearning.in/academy/learn-for-free/courses/python-programming-in-hindi) (Great Learning) *(account required)*
* [Python Tutorial For Beginners \| Hindi (With Notes)](https://www.youtube.com/playlist?list=PLu0W_9lII9agICnT8t4iYVSZ3eykIAOME) - CodeWithHarry
* [Python Tutorial in Hindi](https://www.youtube.com/playlist?list=PLQbQOmlGYH3tC535nKa7xB7dd7pZtYMZX) - edureka! Hindi


#### Django

* [Django (Hindi)](https://www.youtube.com/playlist?list=PLbGui_ZYuhigchy8DTw4pX4duTTpvqlh6) - Rajesh Kumar, Geeky Shows
* [Django REST Framework (Hindi)](https://www.youtube.com/playlist?list=PLbGui_ZYuhijTKyrlu-0g5GcP9nUp_HlN) - Rajesh Kumar, Geeky Shows
* [Django Tutorial for Beginners(Hindi)](https://www.youtube.com/playlist?list=PLgPJX9sVy92yWUMgLpWrXtegKxrWLRnRv) - Vijay Manral, CS Geeks
* [Django(Hindi)](https://www.youtube.com/playlist?list=PLbGui_ZYuhigchy8DTw4pX4duTTpvqlh6) - Rajesh Kumar, GeekyShows
* [Python Django Tutorials In Hindi](https://www.youtube.com/playlist?list=PLu0W_9lII9ah7DDtYtflgwMwpT3xmjXY9) - CodeWithHarry


#### Flask

* [Web Development Using Flask and Python](https://www.youtube.com/playlist?list=PLu0W_9lII9agAiWp6Y41ueUKx1VcTRxmf) - CodeWithHarry


### R

* [R Programming](https://www.youtube.com/playlist?list=PLWPirh4EWFpEvN4ktS8LE0cvLCSfhD55t) (Tutorials Point (India) Ltd.)


### Ruby

* [Learn Ruby in 45 Minutes \| Hindi](https://www.youtube.com/watch?v=3V9a_WYEQPA) - CS Geeks


#### Ruby on Rails

* [Ruby on Rails 5 Tutorial(Hindi)](https://www.youtube.com/playlist?list=PLgPJX9sVy92yV7Qt6_8ElC9paGWdtdIbb) - CS Geeks


### Rust

* [Rust Complete Tutorial In Hindi](https://www.youtube.com/playlist?list=PLRuqvIc0eAmp8Lv6M4BKQWEinvCuqdVFP) - One Two Coding<|MERGE_RESOLUTION|>--- conflicted
+++ resolved
@@ -21,11 +21,8 @@
     * [Next.js](#nextjs)
     * [Node.js](#nodejs)
     * [React](#react)
-<<<<<<< HEAD
+* [Kotlin](#kotlin)
 * [Linux](#linux)
-=======
-* [Kotlin](#kotlin)
->>>>>>> 22173cc6
 * [Machine Learning](#machine-learning)
 * [PHP](#php)
 * [Python](#python)
@@ -217,16 +214,15 @@
 * [ReactJS Tutorials for Beginners In Hindi](https://www.youtube.com/playlist?list=PLUVqY59GNZQNTlOnGne0G7DXnmi7CeOtc) - Pradeep Maurya
 
 
-<<<<<<< HEAD
+### Kotlin
+
+* [Kotlin Programming Complete in one Video (Hindi)](https://www.youtube.com/watch?v=uoP4JKHgzDE) - Geeky Shows, `tch.:` Rajesh Kumar
+
+
 ### Linux
 
 * [Linux Full Course (Beginner to Advanced) \| Learn Linux in Hindi](https://www.youtube.com/playlist?list=PLjVLYmrlmjGcsZGJWeo8ec4yIBLX2KeyR) - WsCube Tech (YouTube)
 * [Linux Tutorial For Beginners in Hindi](https://www.youtube.com/watch?v=_tCY-c-sPZc) - CodeWithHarry (YouTube)
-=======
-### Kotlin
-
-* [Kotlin Programming Complete in one Video (Hindi)](https://www.youtube.com/watch?v=uoP4JKHgzDE) - Geeky Shows, `tch.:` Rajesh Kumar
->>>>>>> 22173cc6
 
 
 ### Machine Learning
