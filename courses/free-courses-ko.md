### Index

* [Algorithms & Data Structures](#algorithms--data-structures)
* [Android](#android)
* [Arduino](#arduino)
* [ASP.NET](#aspnet)
* [C/C++](#cc)
* [C#](#csharp)
* [Circuit](#circuit)
* [Deep Learning](#deep-learning)
* [Flutter](#flutter)
* [Git](#git)
* [Go](#go)
* [Haskell](#haskell)
* [Introduction](#introduction)
* [iOS](#ios)
* [Java](#java)
* [JavaScript](#javascript)
    * [AngularJS](#angularjs)
<<<<<<< HEAD
    * [Node.js](#node.js)
    * [React.js](#react.js)
=======
    * [Node.js](#nodejs)
    * [React.js](#reactjs)
>>>>>>> 19a03ae8
* [Kotlin](#kotlin)
* [Linux](#linux)
* [Machine Learning](#machine-learning)
* [Mathematics](#mathematics)
* [MySQL](#mysql)
* [Network](#network)
* [Operation System](#operation-system)
* [PHP](#php)
* [Python](#python)
    * [Django](#django)
    * [Flask](#flask)
* [Raspberry Pi](#raspberry-pi)
* [Reinforced Learning](#reinforced-learning)
* [Ruby](#ruby)
* [Security](#security)
* [Spring](#spring)
* [Swift](#swift)
* [Unreal Engine](#unreal-engine)
* [Web Development](#web-development)
* [Windows](#windows)


### Algorithms & Data Structures

* [실전 알고리즘 강좌](https://www.youtube.com/playlist?list=PLRx0vPvlEmdDHxCvAQS1_6XV4deOwfVrz)
* [알고리즘 강좌](https://www.youtube.com/playlist?list=PLNvbgg5to7cfAx80VeQFW1Sq1mHGfiECo) (부경대 권오흠)
* [이상진의 자료구조](https://www.youtube.com/playlist?list=PL7mmuO705dG12pP82RPUR3wdD5dbYu9gZ)


### Android

* [안드로이드 스튜디오 강좌](https://www.youtube.com/playlist?list=PLRx0vPvlEmdB6sCgj_jubp8KPb1ni0VOC)
* [안드로이드 스튜디오 실전 프로젝트](https://www.youtube.com/playlist?list=PLRx0vPvlEmdD862e43ADbvDeGPUZKDuqL)
* [안드로이드 프로그래밍 고급](https://www.youtube.com/playlist?list=PL9mhQYIlKEhcXoTW9RwEf_7UTMcAJaink) (T 아카데미)
* [안드로이드 프로그래밍 응용](https://www.youtube.com/playlist?list=PL9mhQYIlKEhd0NndsEQc0in36Oegm3ldE) (T 아카데미)
* [안드로이드 프로그래밍 중급](https://www.youtube.com/playlist?list=PL9mhQYIlKEhc7o2HHixQi0PU2sQVerRW2) (T 아카데미)
* [안드로이드 프로그래밍 초급](https://www.youtube.com/playlist?list=PL9mhQYIlKEhcAHpIweCixdDrPoXv5bXGx) (T 아카데미)
* [Do it! 안드로이드 앱 프로그래밍](https://www.youtube.com/playlist?list=PLG7te9eYUi7sq701GghpoSKe-jbkx9NIF)


### Arduino

* [아두이노 기초](https://www.youtube.com/playlist?list=PL0Vl139pNHbe-JlsydLg3NFRk6nC_cC7w)


### ASP.NET

* [ASP.NET MVC 강좌](https://www.youtube.com/playlist?list=PLbPz1r_wDPhEcKDJbOBw_3h5c2gtyDicX)


### C/C++

* [두들낙서의 C/C++ 강좌](https://www.youtube.com/playlist?list=PLlJhQXcLQBJqywc5dweQ75GBRubzPxhAk)
* [박정민의 C 언어본색](https://www.youtube.com/playlist?list=PL7mmuO705dG3Z4iSqwzztuPHF3YE8mlbw)
* [씹어먹는 C](https://modoocode.com/231) - 이재범
* [씹어먹는 C++](https://modoocode.com/135) - 이재범
* [최호성의 C 프로그래밍](https://www.youtube.com/playlist?list=PLXvgR_grOs1BiznAEkzQdA9tlcA06qx75)
* [C 언어 초보 강의](https://www.youtube.com/playlist?list=PLMsa_0kAjjrdiwQykI8eb3H4IRxLTqCnP) - 나도코딩 (YouTube)
* [C++ 프로그래밍 강좌](https://www.youtube.com/playlist?list=PLJRimEWvctNAfE5JrkwswQv6Yy4abqDl2)
* [C언어 기초 프로그래밍 강좌](https://www.youtube.com/playlist?list=PLRx0vPvlEmdDNHeulKC6JM25MmZVS_3nT)
* [C언어 코딩도장](https://dojang.io/course/view.php?id=2)


### <a id="csharp"></a>C\#

* [예제로 배우는 C# 강좌](https://www.youtube.com/playlist?list=PL4PkN2EXiuVF3Xl0HNVMdY-_kMM3oyBds)


### Circuit

* [논리회로](http://socw.skku.edu/Lectures/Regular/Detail.do) (성균관대 김문현)


### Deep Learning

* [모두를 위한 딥러닝 시즌 1](https://www.youtube.com/playlist?list=PLlMkM4tgfjnLSOjrEJN31gZATbcj_MpUm) - Sung Kim
* [모두를 위한 딥러닝 시즌 2](https://www.youtube.com/playlist?list=PLQ28Nx3M4Jrguyuwg4xe9d9t2XE639e5C) - Sung Kim
* [C++로 배우는 딥러닝](https://www.youtube.com/playlist?v=nHt7BHyJGko&list=PLNfg4W25Tapy5hIBmFZgT5coii1HUX6BD) - 홍정모


### Flutter

* [Flutter 강좌 순한맛](https://www.youtube.com/playlist?list=PLQt_pzi-LLfpcRFhWMywTePfZ2aPapvyl) - 코딩셰프
* [Flutter 입문](https://www.youtube.com/playlist?list=PLxTmPHxRH3VUueVvEnrP8qxHAP5x9XAPv) - 오준석의 생존코딩
* [Flutter 중급](https://www.youtube.com/playlist?list=PLxTmPHxRH3VWLY-eyQuV1C_IbIQlCXEhe) - 오준석의 생존코딩


### Git

* [지옥에서 온 Git](https://www.opentutorials.org/course/2708) (생활코딩)


### Go

* [쉽고 빠른 Go 시작하기](https://nomadcoders.co/go-for-beginners) - Nicolás Serrano Arévalo (Nomad Coders) (email address *required*)
* [컴맹을 위한 프로그래밍 기초 강좌](https://www.youtube.com/playlist?list=PLy-g2fnSzUTAaDcLW7hpq0e8Jlt7Zfgd6)


### Haskell

* [하스켈 프로그래밍: 프로그래밍과 유형 이론(Type Theory)](https://www.youtube.com/playlist?list=PL5aSjzJqCaPaoi8yC2w549FsVgvXW5xFW) - Gyesik Lee «liga nega» (YouTube)


### Introduction

* [컴퓨터 프로그래밍](http://www.kocw.net/home/search/kemView.do?kemId=1322410)
* [컴퓨터공학 입문](http://www.kocw.net/home/search/kemView.do?kemId=1323143)


### iOS

* [iPhone 프로그래밍](https://www.youtube.com/playlist?list=PL9mhQYIlKEhdQ8viJACIwxIcUiXU2lMLX) (T 아카데미)
* [Swfit로 시작하는 아이폰 앱 개발 교과서](https://www.youtube.com/playlist?list=PL9kzervdzKxzBQ4UsMy4H_PANaTEApq_X)


### Java

* [Do it! Java 프로그래밍 입문](https://www.youtube.com/playlist?list=PLG7te9eYUi7typZrH4fqXvs4E22ZFn1Nj)
* [Java 기초 프로그래밍 강좌](https://www.youtube.com/playlist?list=PLRx0vPvlEmdBjfCADjCc41aD4G0bmdl4R)
* [Java 리듬게임 만들기 강좌](https://www.youtube.com/playlist?list=PLRx0vPvlEmdDySO3wDqMYGKMVH4Qa4QhR)
* [Java 입문수업](https://www.opentutorials.org/course/1223) (생활코딩)
* [Java with 인크레파스](https://www.youtube.com/playlist?list=PLa4r6B21Ny5ld_PTqzzqDMxxoj7l0z7Xp)


### JavaScript

* [모던 웹을 위한 JavaScript + jQuery](https://www.youtube.com/playlist?list=PLBXuLgInP-5kLy13XLuK8iBWVFDBJygYr)
* [JavaScript 입문 수업](https://www.youtube.com/playlist?list=PLuHgQVnccGMA4uSig3hCjl7wTDeyIeZVU) (생활코딩)
* [JavaScript for Web Browser](https://www.youtube.com/playlist?list=PLuHgQVnccGMDTAQ0S_FYxXOi1ZJz4ikaX) (생활코딩)


#### AngularJS

* [AngularJS](https://www.youtube.com/playlist?list=PLs_XsVQJKaBk_JN5RctLmmVrGwEzpzqaj) - 양재동 코드랩 (YouTube)


#### Node.js

* [모던 웹을 위한 Node.js 프로그래밍](https://www.youtube.com/playlist?list=PL9kzervdzKxy-c7UQgZbnZIr14DCPM87j)


#### React.js

* [React.js 강좌](https://www.youtube.com/playlist?list=PL9FpF_z-xR_GMujql3S_XGV2SpdfDBkeC)
* [React.js 이론부터 실전까지](https://www.youtube.com/playlist?list=PLRx0vPvlEmdCED62ZIWCbI-6G_jcwmuFB)


### Kotlin

* [안드로이드 코틀린 기초 강좌](https://www.youtube.com/playlist?list=PLva6rQOdsvQU7QJIg2RHM9wcT11X1S0pj) - 센치한 개발자


### Linux

* [리눅스 및 커널 프로그래밍](http://www.kocw.net/home/search/kemView.do?kemId=1266434) (금오공대 최태영)
* [Linux Kernel Basic](https://jihooyim1.gitbooks.io/linuxbasic/content) - Jihoo Yim (gitbook)


### Machine Learning

* [머신러닝/딥러닝 입문](https://www.youtube.com/playlist?list=PLBXuLgInP-5m_vn9ycXHRl7hlsd1huqmS)
* [파이토치(PyTorch) 튜토리얼 한국어 번역](https://tutorials.pytorch.kr) (HTML) (:construction: *in process* - *번역 진행 중*)
* [Python tensorflow & 머신러닝 기초 강좌](https://www.youtube.com/playlist?list=PLRx0vPvlEmdAbnmLH9yh03cw9UQU_o7PO)


### Mathematics

* [수치해석](http://www.kocw.net/home/search/kemView.do?kemId=1297704) (국민대 김상철)
* [전산수학1](http://www.kocw.net/home/search/kemView.do?kemId=1296081) (고려대 주재걸)


### MySQL

* [DATABASE2-MySQL](https://www.youtube.com/playlist?list=PLuHgQVnccGMCgrP_9HL3dAcvdt8qOZxjW) (생활코딩)


### Network

* [컴퓨터 네트워크](http://www.kocw.net/home/search/kemView.do?kemId=1319674) (부산대 김종덕)
* [컴퓨터 네트워크](http://www.kocw.net/home/search/kemView.do?kemId=1312397) (한양대 이석복)


### Operation System

* [운영체제](http://ocw.kookmin.ac.kr/?course=15329) (국민대 이시윤)
* [운영체제](http://www.kocw.net/home/search/kemView.do?kemId=1194929) (고려대 최린)
* [운영체제론](http://socw.skku.edu/Lectures/Regular/Detail.do) (성균관대 엄영익)


### PHP

* [PHP 프로그래밍](https://www.youtube.com/playlist?list=PLYNsYgev6U96jzS7AjBn5p7i_owJHqfyW)


### Python

* [파이썬 코딩 도장](https://dojang.io/course/view.php?id=7)
* [MOOC: Python](https://www.youtube.com/playlist?list=PLBHVuYlKEkUJvRVv9_je9j3BpHwGHSZHz)
* [Python 입문자용 초급](https://www.youtube.com/playlist?list=PLRx0vPvlEmdD8u2rzxmQ-L97jHTHiiDdy)


#### Django

* [Python Django Web Framework](https://youtube.com/playlist?list=PLuHgQVnccGMDLp4GH-rgQhVKqqZawlNwG) - 생활코딩


#### Flask

* [Python Flask Web Framework](https://youtube.com/playlist?list=PLuHgQVnccGMClNOIuT3b3M4YZjxmult2y) - 생활코딩


### Raspberry Pi

* [라즈베리 파이](https://www.youtube.com/playlist?list=PL0Vl139pNHbc0ypjIuxUJuK-IPld0YmLO)


### Reinforced Learning

* [모두를 위한 RL 강좌](https://www.youtube.com/playlist?list=PLlMkM4tgfjnKsCWav-Z2F-MMFRx-2gMGG)


### Ruby

* [Python & Ruby](https://www.opentutorials.org/course/1750) (생활코딩)
* [Ruby coin](https://www.youtube.com/playlist?list=PLEBQPmkNcLCIE9ERi4k_nUkGgJoBizx6s)


### Security

* [시스템 해킹 강좌](https://www.youtube.com/playlist?list=PLRx0vPvlEmdAXwJnNtKIVeC27UmwljRYA)
* [안드로이드 앱 취약점 분석](https://www.youtube.com/playlist?list=PL1jdJcP6uQtvSGi1tH0Nekww8JTmgbdjh)
* [칼리리눅스 완벽 활용](https://www.youtube.com/playlist?list=PL1jdJcP6uQtt0N0cZsuaXOk8mOJcp3poU)
* [화이트해커를 위한 ARP 스푸핑 강좌](https://www.youtube.com/playlist?list=PLRx0vPvlEmdBCJ68hRavPf4cJNYVsOcXs)


### Spring

* [스프링 입문 - 코드로 배우는 스프링 부트, 웹 MVC, DB 접근 기술](https://www.inflearn.com/course/%EC%8A%A4%ED%94%84%EB%A7%81-%EC%9E%85%EB%AC%B8-%EC%8A%A4%ED%94%84%EB%A7%81%EB%B6%80%ED%8A%B8) (김영한)
* [Spring 강좌](https://www.youtube.com/playlist?list=PLY9pe3iUjRrRiJeg0jw22yW1G5yzAdiqC)


### Swift

* [Swift 프로그래밍](https://www.youtube.com/playlist?list=PL9mhQYIlKEheAkAxX53qlTjjWK93Xd2pf) (T 아카데미)


### Unreal Engine

* [실전 게임 제작으로 배우는 언리얼엔진](https://www.youtube.com/playlist?list=PL9kzervdzKxyTPMBHt26wkaAvCv6JkHQV)


### Web Development

* [웹 프로그래밍](http://www.kocw.net/home/search/kemView.do?kemId=1323070)
* [HTML5&CSS3 기초](https://www.youtube.com/playlist?list=PL9mhQYIlKEhdTdvqzohqVs3RTVHzWPu79) (T 아카데미)
* [Web1-HTML](https://www.opentutorials.org/course/3084) (생활코딩)
* [Web2-CSS](https://www.opentutorials.org/course/3086) (생활코딩)
* [Web2-Domain name system](https://www.opentutorials.org/course/3276) (생활코딩)
* [Web2-Home server](https://www.opentutorials.org/course/3265) (생활코딩)
* [Web2-JavaScript](https://www.opentutorials.org/course/3085) (생활코딩)
* [Web2-nodejs](https://www.opentutorials.org/course/3332) (생활코딩)
* [Web2-PHP](https://www.opentutorials.org/course/3130) (생활코딩)
* [Web2-Python](https://www.opentutorials.org/course/3256) (생활코딩)
* [Web3-PHP & MySQL](https://www.youtube.com/playlist?list=PLuHgQVnccGMA5836CvWfieEQy0T0ov6Jh) (생활코딩)


### Windows

* [뇌를 자극하는 윈도우즈 시스템 프로그래밍](https://www.youtube.com/playlist?list=PLVsNizTWUw7E2KrfnsyEjTqo-6uKiQoxc)<|MERGE_RESOLUTION|>--- conflicted
+++ resolved
@@ -17,13 +17,8 @@
 * [Java](#java)
 * [JavaScript](#javascript)
     * [AngularJS](#angularjs)
-<<<<<<< HEAD
-    * [Node.js](#node.js)
-    * [React.js](#react.js)
-=======
     * [Node.js](#nodejs)
     * [React.js](#reactjs)
->>>>>>> 19a03ae8
 * [Kotlin](#kotlin)
 * [Linux](#linux)
 * [Machine Learning](#machine-learning)
