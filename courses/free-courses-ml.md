--- conflicted
+++ resolved
@@ -1,12 +1,6 @@
 ### Index
 
 * [Android](#android)
-<<<<<<< HEAD
-* [JavaScript](#javascript)
-* [PHP](#php)
-* [Python](#python)
-    * [Django](#django)
-=======
 * [Bash and Shell](#bash-and-shell)
 * [C](#c)
 * [C++](#cpp)
@@ -23,7 +17,6 @@
 * [Python](#python)
     * [Django](#django)
     * [Flask](#flask)
->>>>>>> 19a03ae8
 
 
 ### Android
@@ -31,8 +24,6 @@
 * [Android App Development Tutorial Malayalam](https://youtube.com/playlist?list=PLZ78Q1BKkdA1-eMVQOiBiMtQQb_vYWnvV) - Sabith Pkc Mnr
 
 
-<<<<<<< HEAD
-=======
 ### Bash and Shell
 
 * [Bash Shell Scripting Malayalam Tutorial](https://youtube.com/playlist?list=PL1JrLEBAapUUcV6LES8bTEHJAOlkhmOHO) - Yes Tech Media
@@ -83,7 +74,6 @@
 * [Java Programming Malayalam Tutorial](https://youtube.com/playlist?list=PL1JrLEBAapUXndScHzvMaSVOspebvFOsH) - Yes Tech Media
 
 
->>>>>>> 19a03ae8
 ### JavaScript
 
 * [JavaScript Malayalam Tutorial](https://www.youtube.com/watch?v=3mjwtu4_0uk) - Yes Tech Media
@@ -119,13 +109,9 @@
 #### Django
 
 * [Python Django malayalam tutorial](https://www.youtube.com/watch?v=Obu5qj9sdaE) - Tintu Vlogger
-<<<<<<< HEAD
-* [Python Django Tutorial for Beginners in malayalam](https://www.youtube.com/playlist?list=PLbasZIkCgHJGXEjcatJ3aO1NpS2PsOtoQ) - Code Band
-=======
 * [Python Django Tutorial for Beginners in malayalam](https://www.youtube.com/playlist?list=PLbasZIkCgHJGXEjcatJ3aO1NpS2PsOtoQ) - Code Band
 
 
 #### Flask
 
-* [Python Flask Malayalam Tutorial](https://youtube.com/playlist?list=PL1JrLEBAapUU-HCC1f5x8YiGEMoZdGl0e) - Yes Tech Media
->>>>>>> 19a03ae8
+* [Python Flask Malayalam Tutorial](https://youtube.com/playlist?list=PL1JrLEBAapUU-HCC1f5x8YiGEMoZdGl0e) - Yes Tech Media