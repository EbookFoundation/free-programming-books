### Index

* [Android](#android)
* [C](#c)
* [C#](#csharp)
* [C++](#cpp)
* [Dart](#dart)
* [Database](#database)
* [Delphi](#delphi)
* [Flutter](#flutter)
* [Git](#git)
* [Go](#go)
* [Gulp](#gulp)
* [Haskell](#haskell)
* [HTML and CSS](#html-and-css)
* [IDE](#ide)
* [Ionic](#ionic)
* [Java](#java)
* [JavaScript](#javascript)
* [Jekyll](#jekyll)
* [Kotlin](#kotlin)
* [Kubernetes](#kubernetes)
* [Linux](#linux)
* [Lua](#lua)
* [Machine Learning](#machine-learning)
* [Markdown](#markdown)
* [Networking](#networking)
* [Node.js](#nodejs)
* [PHP](#php)
* [Python](#python)
* [Raspberry Pi](#raspberry-pi)
* [React Native](#react-native)
* [Ruby](#ruby)
* [Sass](#sass)
* [Segurança da Informação](#segurança-da-informação)
* [Shell](#shell)
* [Swift](#swift)
* [TypeScript](#typescript)
  * [Angular](#angular)
* [Vue.js](#vuejs)
* [WordPress](#wordpress)


### Android

* [Desenvolvedor Android Iniciante](https://www.udemy.com/desenvolvedor-android-iniciante/) - Gabriel Ferrari, Adriano Sacardo (Udemy)
* [Introdução ao Desenvolvimento de Aplicativos Android](https://pt.coursera.org/learn/introducao-aplicativos-android) - Unicamp (Coursera)


### C

* [Aprenda C e C++ - Fundamentos Para Lógica de Programação](https://www.udemy.com/c-e-c-fundamentos-para-logica-de-programacao/) - One Day Code (Udemy)
* [Curso de C](https://www.youtube.com/playlist?list=PLesCEcYj003SwVdufCQM5FIbrOd0GG1M4) - Cláudio Rogério Carvalho Filho (eXcript)
* [Programação Moderna em C](https://www.youtube.com/playlist?list=PLIfZMtpPYFP5qaS2RFQxcNVkmJLGQwyKE) - Papo Binário (Youtube)


### <a id="csharp"></a>C\#

* [C# e Windows Forms: Consultar CEP no WebService dos Correios](https://www.udemy.com/webservice-correios/) - Gilseone Moraes, Training4All Cursos (Udemy)
* [C# e Windows Forms: Encurtando URLs com a API do Bitly](https://www.udemy.com/bitly-api/) - Gilseone Moraes, Training4All Cursos (Udemy)
* [C# e Windows Forms: Utilizando Formulários MDI Parent](https://www.udemy.com/formularios-mdi/) - Gilseone Moraes, Training4All Cursos (Udemy)
* [Iniciando com ASP.NET Core](https://desenvolvedor.io/curso-online-iniciando-com-asp-net-core) - Eduardo Pires (Desenvolvedor.io)
* [Introdução ao Entity Framework Core](https://desenvolvedor.io/curso-online-introducao-entity-framework-core) - Rafael Almeida (Desenvolvedor.io)
* [Manipulando Listas Genéricas em C#](https://www.udemy.com/listas-genericas-em-csharp/) - Gilseone Moraes, Training4All Cursos (Udemy)


### <a id="cpp"></a>C++

* [Curso de C++ - A linguagem de programação fundamental para quem quer ser um programador](https://www.youtube.com/playlist?list=PLx4x_zx8csUjczg1qPHavU1vw1IkBcm40) - Canal Fessor Bruno (CFBCursos)


### Dart

* [Curso de Dart Lang](https://www.udemy.com/curso-de-dart-lang-completo/) - Sthefane Soares (Udemy)
* [Lógica de Programação com Dart](https://www.udemy.com/course/logica-de-programacao-com-dart/) - Jacob Moura (Udemy)


### Database

* [Curso de Banco de Dados MySQL](https://www.youtube.com/playlist?list=PLHz_AreHm4dkBs-795Dsgvau_ekxg8g1r) - Gustavo Guanabara, Curso em Video (YouTube)
* [Curso de Modelagem de Dados](https://www.youtube.com/playlist?list=PLucm8g_ezqNoNHU8tjVeHmRGBFnjDIlxD) - Bosón Treinamentos (YouTube)
* [Introdução ao MySQL e phpMyAdmin](https://www.udemy.com/mysql-phpmyadmin/) - Fernando Carmo, Mestres BI (Udemy)


### Delphi

* [Aprenda Delphi e Lazarus do Zero - 100% Gratuito](https://www.udemy.com/aprenda-delphi-e-lazarus-do-zero/) - Marcos Fabricio Rosa (Udemy)


### Flutter

* [Criando seu primeiro App com Flutter](https://app.balta.io/courses/7184) - Andre Baltieri (balta.io)
* [Curso Arquitetura no Flutter - 2022](https://www.youtube.com/playlist?list=PLRpTFz5_57cvCYRhHUui2Bis-5Ybh78TS) - Deivid Willyan (YouTube)
* [Curso COMPLETO de Flutter](https://youtube.com/playlist?list=PLlBnICoI-g-d-J57QIz6Tx5xtUDGQdBFB) - Flutterando (YouTube)
* [Curso Flutter Básico \[NV1\] - 2022](https://www.youtube.com/playlist?list=PLRpTFz5_57cvo0CHf-AnojOvpznz8YO7S) - Deivid Willyan (YouTube)
* [Curso Flutter Intermediário \[NV2\] - 2022](https://www.youtube.com/playlist?list=PLRpTFz5_57cvYvKja5Ex92aQ_HNADo4Oh) - Deivid Willyan (YouTube)


### Git

* [Curso de Git e GitHub: grátis, prático e sem usar comandos no terminal](https://www.youtube.com/playlist?list=PLHz_AreHm4dm7ZULPAmadvNhH6vk9oNZA) - Gustavo Guanabara (YouTube)
* [Git e contribuições para projetos Open Source](https://www.udemy.com/course/git-e-github/) - Bruno Orlandi (Udemy)
* [Git e Github para iniciantes](https://www.udemy.com/git-e-github-para-iniciantes/) - Willian Justen de Vasconcellos (Udemy)
* [Git para iniciantes](https://www.udemy.com/git-para-iniciantes/) - Ricardo Netto (Udemy)


### Go

* [Aprenda Go / Golang (Curso Tutorial de Programação)](https://www.youtube.com/playlist?list=PLUbb2i4BuuzCX8CLeArvx663_0a_hSguW) - NBK Mundo Tech (YouTube)
* [Curso de Introdução a Linguagem Go (Golang)](https://www.youtube.com/playlist?list=PLXFk6ROPeWoAvLMyJ_PPfu8oF0-N_NgEI) - EuProgramador (YouTube)
* [Curso Golang](https://www.youtube.com/playlist?list=PL3IMfVHTpXw14FL_TRIdHfeYTeOet1GS9) - Universo Mainframe (YouTube)
* [Go - Aprenda a Programar (Curso)](https://www.youtube.com/playlist?list=PLCKpcjBB_VlBsxJ9IseNxFllf-UFEXOdg) - Ellen Körbes (YouTube)


### Gulp

* [Curso de Gulp](https://www.udemy.com/curso-de-gulp/) - Fabio Ewerton (Udemy)


### Haskell

* [Curso Haskell para Iniciantes](https://www.udemy.com/curso-haskell/) - Marcos Castro (Udemy)


### HTML and CSS

<<<<<<< HEAD
* [Curso completo e atual de HTML5 e CSS3 - Módulo 1 de 5](https://www.youtube.com/playlist?list=PLHz_AreHm4dkZ9-atkcmcBaMZdmLHft8n) - Gustavo Guanabara (Curso em Vídeo)
* [Curso completo e atual de HTML5 e CSS3 - Módulo 2 de 5](https://www.youtube.com/playlist?list=PLHz_AreHm4dlUpEXkY1AyVLQGcpSgVF8s) - Gustavo Guanabara (Curso em Vídeo)
* [Curso completo e atual de HTML5 e CSS3 - Módulo 3 de 5](https://www.youtube.com/playlist?list=PLHz_AreHm4dmcAviDwiGgHbeEJToxbOpZ) - Gustavo Guanabara (Curso em Vídeo)
* [Curso completo e atual de HTML5 e CSS3 - Módulo 4 de 5](https://www.youtube.com/playlist?list=PLHz_AreHm4dkcVCk2Bn_fdVQ81Fkrh6WT) - Gustavo Guanabara (Curso em Vídeo)
=======
>>>>>>> 44579d33
* [Introdução à linguagem CSS](https://www.udemy.com/introducao-a-linguagem-css/) - Diego Mariano (Udemy)
* [Introdução à Linguagem HTML](https://www.udemy.com/introducao-a-linguagem-html/) - Diego Mariano (Udemy)


### IDE

* [Domine o sublime text](https://www.udemy.com/course/domine-o-sublime-text/) - Alexandre Cardoso (Udemy)
* [Eclipse IDE para Desenvolvedores Java](https://www.udemy.com/eclipse-ide-para-desenvolvedores-java/) - Fernando Franzini (Udemy)
* [Intellij IDE para Desenvolvedores Java](https://www.udemy.com/intellij-ide-para-desenvolvedores-java/) - Fernando Franzini (Udemy)
* [Produtividade máxima com o VS Code (Visual Studio Code)](https://www.udemy.com/course/truques-vscode/) - Diego Martins de Pinho (Udemy)


### Ionic

* [Desenvolvimento com Ionic 3 + WebComponents com StencilJS](https://www.udemy.com/ionic-3-e-webcomponents-com-stenciljs/) - Gabriel Barreto (Udemy)
* [Ionic 3 para iniciantes](https://www.udemy.com/ionic-3-para-iniciantes/) - Charles dos Santos França (Udemy)


### Java

* [Curso de Java Básico](https://loiane.training/curso/java-basico) - Loiane Groner
* [Curso de Java Intermediário](https://loiane.training/curso/java-intermediario) - Loiane Groner
* [Curso de Java para Iniciantes - Grátis, Completo e com Certificado](https://www.youtube.com/playlist?list=PLHz_AreHm4dkI2ZdjTwZA4mPMxWTfNSpR) - Gustavo Guanabara (YouTube)
* [Curso de Programação Orientada a Objetos em Java - Grátis, Completo e com Certificado](https://www.youtube.com/playlist?list=PLHz_AreHm4dkqe2aR0tQK74m8SFe-aGsY) - Gustavo Guanabara (YouTube)
* [Desenvolvedor Funcional com Java 8](https://www.udemy.com/desenvolvedor-funcional-com-java-8/) - Fernando Franzini (Udemy)
* [Desenvolvimento Ágil com Java Avançado](https://www.coursera.org/learn/desenvolvimento-agil-com-java-avancado) - Eduardo Guerra e Clovis Fernandes - ITA (Coursera)
* [Desenvolvimento Ágil com Padrões de Projeto](https://www.coursera.org/learn/desenvolvimento-agil-com-padroes-de-projeto) - Eduardo Guerra e Clovis Fernandes - ITA (Coursera)
* [Estrutura de Dados com Java](https://loiane.training/curso/estrutura-de-dados) - Loiane Groner
* [Introdução à Interfaces Gráficas em Java com o NetBeans](https://www.udemy.com/introducao-a-interface-grafica-em-java-com-o-netbeans/) - Cezar Augusto Crummenauer (Udemy)
* [Introdução ao Java e Orientação a objetos](https://www.udemy.com/introducao-ao-java-e-orientacao-a-objetos/) - Helder Guimaraes Aragao (Udemy)
* [Java SE - Polimorfismo](https://www.udemy.com/java-se-polimorfismo/) - Fernando Franzini (Udemy)
* [Orientação a Objetos com Java](https://www.coursera.org/learn/orientacao-a-objetos-com-java) - Eduardo Guerra e Clovis Fernandes - ITA (Coursera)
* [Princípios de Desenvolvimento Ágil de Software](https://www.coursera.org/learn/principios-de-desenvolvimento-agil-de-software) - Eduardo Guerra e Clovis Fernandes - ITA (Coursera)
* [Produtos Java - Especificações versus Proprietários](https://www.udemy.com/produtos-java-especificacoes-versus-proprietarios/) - Fernando Franzini (Udemy)
* [TDD – Desenvolvimento de software guiado por testes](https://www.coursera.org/learn/tdd-desenvolvimento-de-software-guiado-por-testes) - Eduardo Guerra e Clovis Fernandes - ITA (Coursera)
* [Testes unitários com Java utilizando o Junit](https://www.udemy.com/testes-unidade-automaticos-software-junit/) - Gustavo Farias (Udemy)


### JavaScript

* [Bootcamp da Brainn de React](https://www.youtube.com/playlist?list=PLF7Mi9HNzvVmzOyDyl--xQVdi60jxduU1) - Canal Brainn Co. (YouTube)
* [Curso Grátis de JavaScript e ECMAScript para Iniciantes](https://www.youtube.com/playlist?list=PLHz_AreHm4dlsK3Nr9GVvXCbpQyHQl1o1) - Gustavo Guanabara (Curso em Vídeo)
* [Curso Intensivo de Next.js & React](https://www.cod3r.com.br/courses/curso-intensivo-next-react) - Leonardo Leitão (Cod3r)
* [Curso Starter ES6, Node, React e React Native](https://app.rocketseat.com.br/discover/courses) - Rocketseat
* [Fast & Furious](https://www.youtube.com/playlist?list=PLy5T05I_eQYOoUz2TtAqq35RLCc-xBZCe) - Codecasts


### Jekyll

* [Criando sites estáticos com Jekyll](https://www.udemy.com/course/criando-sites-estaticos-com-jekyll/) - Willian Justen de Vasconcellos (Udemy)


### Kotlin

* [Aprenda Kotlin do zero - Módulo Básico](https://www.udemy.com/kotlin-aprenda-do-zero-modulo-basico/) - Pedro Massango (Udemy)
* [Curso de Kotlin 2020 \| Básico](https://www.youtube.com/playlist?list=PLPs3nlHFeKTr-aDDvUxU971rPSVTyQ6Bn) - Douglas Motta (YouTube)
* [Desenvolvedor Kotlin Iniciante](https://www.udemy.com/desenvolvedor-kotlin-iniciante/) - Gabriel Ferrari, Adriano Sacardo (Udemy)


### Kubernetes

* [Maratona Kubernetes](https://www.youtube.com/playlist?list=PLB1hpnUGshULerdlzMknMLrHI810xIBJv&origin=CursosErickWendel) - Microsoft Brasil (YouTube)


### Linux

* [Curso de Linux - Primeiros Passos](https://www.youtube.com/playlist?list=PLHz_AreHm4dlIXleu20uwPWFOSswqLYbV) - Gustavo Guanabara (YouTube)
* [Introdução ao Sistema Operacional Linux](https://www.udemy.com/course/linux-ubuntu/) - Diego Mariano (Udemy)
* [Terminal Linux](https://www.udemy.com/course/terminal-de-comandos-linux/) - Diego Mariano (Udemy)


### Lua

* [Introdução a Programação com Lua](https://www.youtube.com/playlist?list=PLqYboeh3Jru55Yq4J08zsBoOwwwjUtZNA) - Alfred R. Baudisch (YouTube)


### Machine Learning

* [Curso Deep Learning](https://www.youtube.com/playlist?list=PLSZEVLiOtIgF19_cPrvhJC2bWn-dUh1zB) - Deep Learning Brasil (YouTube)
* [Machine Learning e Data Science: O Guia para Iniciantes](https://www.udemy.com/course/guia-iniciantes-machine-learning-data-science/) - Jones Granatyr (Udemy)
* [Neural Networks e Deep Learning para Leigos: Sem Mistérios!](https://www.udemy.com/course/neural-networks-e-deep-learnig-para-leigos/) - Fernando Amaral (Udemy)


### Markdown

* [Aprenda Markdown](https://www.udemy.com/aprenda-markdown/) - Roberto Achar (Udemy)


### Networking

* [Curso de IPv6 Básico a Distância](http://saladeaula.nic.br/courses/course-v1:NIC.br+IPV6-001+T001/about) - NIC.br
* [Curso Redes de Computadores](https://www.youtube.com/playlist?list=PLHz_AreHm4dkd4lr9G0Up-W-YaHYdTDuP) - Gustavo Guanabara (Curso em Vídeo)


### Node.js

* [Criando APIs com NodeJs ](https://www.youtube.com/playlist?list=PLHlHvK2lnJndvvycjBqQAbgEDqXxKLoqn) - Balta.io (YouTube)
* [Curso de Node.js](https://www.youtube.com/playlist?list=PLJ_KhUnlXUPtbtLwaxxUxHqvcNQndmI4B) - Victor Lima Guia do Programador (YouTube)
* [Do Zero A Produção: Aprenda A Construir Uma API Node.Js Com Typescript](https://www.youtube.com/playlist?list=PLz_YTBuxtxt6_Zf1h-qzNsvVt46H8ziKh) - Waldemar Neto Dev Lab (YouTube)
* [Imersão em desenvolvimento de APIs com Node.js](https://erickwendel.teachable.com/p/node-js-para-iniciantes-nodebr) - Erick Wendel (Teachable)
* [RESTful com Node.js e Restify](https://www.youtube.com/playlist?list=PLy5T05I_eQYO5Y3S3kVqBxQzkUNllPazF) - Codecasts (YouTube)


### PHP

* [Boas práticas em PHP](https://www.udemy.com/boas-praticas-em-php/) - Diego Mariano (Udemy)
* [Curso Básico de Bootstrap 4 , PHP e MySQL](https://www.udemy.com/curso-basico-de-bootstrap-4-php-e-mysql-gratis/) - Ricardo Milbrath Gonçalves (Udemy)
* [Curso de CodeIgniter para iniciantes](https://www.youtube.com/playlist?list=PLInBAd9OZCzz2vtRFDwum0OyUmJg8UqDV) - RBtech
* [Curso de PHP para Iniciantes](https://www.youtube.com/playlist?list=PLHz_AreHm4dm4beCCCmW4xwpmLf6EHY9k) - Gustavo Guanabara (Curso em Vídeo)
* [Curso Introdução ao Laravel 8](https://academy.especializati.com.br/curso/introducao-ao-laravel-8) - Carlos Ferreira (Especializati academy)
* [Introdução à Criação de Sites Dinâmicos com PHP](https://www.udemy.com/criacao-de-paginas-de-internet-dinamicas-com-php-basico/) - Diego Mariano (Udemy)
* [Introdução ao PHP orientado a objetos](https://www.udemy.com/php-orientado-a-objetos/) - Diego Mariano (Udemy)
* [Lógica de Programação com PHP](https://www.youtube.com/playlist?list=PLhTDLccA9vgHHwGZArcUqIZ5AUGwrbZ_A) - Curso Zend Framework (YouTube)
* [Login com validação e flash messages (PHP)](https://www.udemy.com/login-com-validacao-e-flash-messages-php/) - Alexandre Cardoso (Udemy)
* [PDO para quem não sabe PDO](https://www.udemy.com/pdo-para-quem-nao-sabe-pdo/) - Alexandre Cardoso (Udemy)
* [PHP 7 do Básico ao Intermediário](https://www.udemy.com/php-do-basico-ao-intermediario/) - Gunnar Correa (Udemy)
* [PHP para quem entende PHP](https://www.udemy.com/php-para-quem-entende-php/) - Alexandre Cardoso (Udemy)


### Python

* [Algoritmos em Python](https://algoritmosempython.com.br) - Douglas do Couto
* [Aprenda Python 3 em 6 horas](https://www.udemy.com/course/aprenda-python-3-em-6h/) - Alcimar A. Costa (Udemy)
* [Aulas Python](https://www.youtube.com/playlist?list=PLfCKf0-awunOu2WyLe2pSD2fXUo795xRe) - Ignorância zero (You Tube)
* [Construindo API's robustas utilizando Python](https://github.com/luizalabs/tutorial-python-brasil) - Cássio Botaro et al.
* [Curso de Programação em Python](https://www.youtube.com/playlist?list=PLFKhhNd35zq_INvuX9YzXIbtpo_LGDzYK) - Prime Cursos do Brasil
* [Curso de Python](https://www.youtube.com/playlist?list=PLesCEcYj003QxPQ4vTXkt22-E11aQvoVj) - Cláudio Rogério Carvalho Filho (eXcript)
* [Curso de Python 3 - Mundo 1: Fundamentos](https://www.youtube.com/playlist?list=PLHz_AreHm4dlKP6QQCekuIPky1CiwmdI6) - Gustavo Guanabara (Curso em Vídeo)
* [Curso em vídeo - Python](https://www.youtube.com/playlist?list=PLvE-ZAFRgX8hnECDn1v9HNTI71veL3oW0) - Gustavo Guanabara, Joao Pedro Araujo (Curso em Vídeo)
* [Data Science: Visualização de Dados com Python](https://www.udemy.com/visualizacao-de-dados-com-python/) - Diego Mariano (Udemy)
* [Django 2.0 - Aprendendo os conceitos fundamentais](https://www.udemy.com/django-20-aprendendo-os-conceitos-fundamentais/) - Gregory Pacheco (Udemy)
* [Do zero à implantação utilizando Python](https://github.com/cassiobotaro/do_zero_a_implantacao) - Cássio Botaro et al.
* [Estruturas compostas em Python](https://www.youtube.com/playlist?list=PLHz_AreHm4dksnH2jVTIVNviIMBVYyFnH) - Gustavo Guanabara (Curso em Vídeo)
* [Estruturas de controle em Python](https://www.youtube.com/playlist?list=PLHz_AreHm4dk_nZHmxxf_J0WRAqy5Czye) - Gustavo Guanabara (Curso em Vídeo)
* [Fundamentamentos em Python](https://www.youtube.com/playlist?list=PLHz_AreHm4dlKP6QQCekuIPky1CiwmdI6) - Gustavo Guanabara (Curso em Vídeo)
* [Introdução à Ciência da Computação com Python - Parte 1](https://pt.coursera.org/learn/ciencia-computacao-python-conceitos) - USP (Coursera)
* [Introdução à Ciência da Computação com Python - Parte 2](https://pt.coursera.org/learn/ciencia-computacao-python-conceitos-2) - USP (Coursera)
* [Introdução a linguagem de programação python](https://www.udemy.com/introducao-programacaopython/) - Abraão Passos de Oliveira (Udemy)
* [Introdução à linguagem Python](https://www.udemy.com/intro_python/) - Diego Mariano (Udemy)
* [Programação em Python](https://www.youtube.com/playlist?list=PLucm8g_ezqNrrtduPx7s4BM8phepMn9I2) - Bóson Treinamentos
* [Programação em Python: O Guia para Iniciantes](https://www.udemy.com/course/programacao-python-guia-para-iniciantes/) - Jones Granatyr (Udemy)
* [Python 3 na Prática](https://www.udemy.com/python-3-na-pratica/) - João Batista (Udemy)
* [Python 3 na Web com Django (Básico e Intermediário)](https://www.udemy.com/python-3-na-web-com-django-basico-intermediario/) - Gileno Alves Santa Cruz Filho (Udemy)
* [Python Básico](https://solyd.com.br/treinamentos/python-basico) - Guilherme Junqueira (Solyd Offensive Security)
* [Python Fundamentos para Análise de Dados](https://www.datascienceacademy.com.br/course?courseid=python-fundamentos) - Data Science Academy
* [Python para Competições de Programação](https://www.youtube.com/playlist?list=PLMxflQ9_eOd9CY6Id5gfs3Edqt8vLC47p) - Adorilson (YouTube)
* [Python para Iniciantes](https://www.udemy.com/python-para-iniciantes/) - Tiago Miguel (Udemy)
* [Selenium com Python](https://www.youtube.com/playlist?list=PLOQgLBuj2-3LqnMYKZZgzeC7CKCPF375B) - Eduardo Mendes (YouTube)


### Raspberry Pi

* [Curso de Raspberry Pi: primeiros passos](https://www.youtube.com/playlist?list=PLHz_AreHm4dnGZ_nudmN4rvyLk2fHFRzy) - Gustavo Guanabara (YouTube)


### React Native

* [Aprenda React Native](https://www.youtube.com/playlist?list=PL8fIRnD1uUSnRqz3E2caAWDqbtIFXmNtW) - Canal Geek Dev (YouTube)
* [Curso do React Native implementando CRUD](https://app.rocketseat.com.br/node/curso-react-native) - *registration required* (Rocketseat)


### Ruby

* [Curso de Ruby on Rails para Iniciantes](https://www.youtube.com/playlist?list=PLe3LRfCs4go-mkvHRMSXEOG-HDbzesyaP) - Jackson Pires (YouTube)
* [Ruby on Rails 5 na Prática](https://www.udemy.com/ruby-on-rails-5-na-pratica/) - Bruno Paulino (Udemy)
* [Ruby Para Iniciantes](https://www.udemy.com/ruby-para-iniciantes/) - Bruno Paulino (Udemy)
* [Ruby Puro](https://onebitcode.com/course/ruby-puro/) - One Bit Code (Site One Bit Code)
* [Tutorial Rails Girls](http://guides.railsgirls.com/guides-ptbr/)


### Sass

* [Sass placeholders: o jeito certo](https://www.udemy.com/course/sass-placeholders-o-jeito-certo/) - Tárcio Zemel (Udemy)


### Shell

* [Conceitos de Programação em Shell Script](https://www.udemy.com/conceitos-de-programacao-em-shell-script/) - TemWeb (Udemy)


### Swift

* [Aprendendo Swift do Iniciante ao Avançado. (Mac e Windows)](https://www.udemy.com/aprendendoswift3/) - Lucas Alencar (Udemy)


### TypeScript

* [Mini-curso de TypeScript](https://www.youtube.com/playlist?list=PLlAbYrWSYTiPanrzauGa7vMuve7_vnXG_) - Willian Justen Curso (YouTube)
* [TypeScript - Aprendendo Junto](https://www.youtube.com/playlist?list=PL62G310vn6nGg5OzjxE8FbYDzCs_UqrUs) - DevDojo (YouTube)
* [TypeScript, o início, de forma prática](https://www.youtube.com/watch?v=0mYq5LrQN1s) - Rocketseat, Diego Fernandes (YouTube)


#### Angular

* [Começando com Angular](https://app.balta.io/courses/7181) - Andre Baltieri (balta.io)
* [Curso Angular 9](https://www.youtube.com/playlist?list=PLdPPE0hUkt0rPyAkdhHIIquKbwrGUkvw3) - Cod3r (YouTube)
* [Curso de Angular](https://loiane.training/curso/angular/) - Loiane Groner


### Vue.js

* [Aplicação Desktop com JavaScript, Electron JS e Vue JS](https://www.udemy.com/course/aplicacao-desktop-com-javascript-electron-js-e-vue-js/) - Leonardo Moura Leitao, Cod3r (Udemy)
* [Curso completo e gratuito de Vue.js 3 do iniciante ao avançado](https://igorhalfeld.teachable.com/p/treinamento-completo-e-gratuito-de-vue-js-3-do-iniciante-ao-avancado) - Igor Halfeld, Vue.js Brasil (Teachable)
* [Introdução ao Vue JS](https://www.udemy.com/course/introducao-ao-vue-js/) - Rafael Rend (Udemy)
* [Minicurso: Vue.js - O basicão](https://evolutio.io/curso/minicurso_vuejs) - Tony Lâmpada (Evolutio)


### WordPress

* [Curso de Loja Virtual: WooCommerce + WordPress](https://www.youtube.com/playlist?list=PLHz_AreHm4dkZNE5PAYc0h4iVkqBCgBZR) - Gustavo Guanabara (Curso em Vídeo)
* [Curso de WordPress: Criando um site do zero](https://www.youtube.com/playlist?list=PLHz_AreHm4dmDP_RWdiKekjTEmCuq_MW2) - Gustavo Guanabara (Curso em Vídeo)


### Segurança da Informação

* [Boas Práticas de Segurança da Informação para Sua Empresa](https://www.udemy.com/course/empresa-mais-segura/) - Afonso da Silva E. (Udemy)
* [Segurança da Informação: Por onde iniciar sua carreira](https://www.udemy.com/course/seguranca-da-informacao-por-onde-iniciar-sua-carreira/) - Alexandro Silva (Udemy)<|MERGE_RESOLUTION|>--- conflicted
+++ resolved
@@ -124,13 +124,10 @@
 
 ### HTML and CSS
 
-<<<<<<< HEAD
 * [Curso completo e atual de HTML5 e CSS3 - Módulo 1 de 5](https://www.youtube.com/playlist?list=PLHz_AreHm4dkZ9-atkcmcBaMZdmLHft8n) - Gustavo Guanabara (Curso em Vídeo)
 * [Curso completo e atual de HTML5 e CSS3 - Módulo 2 de 5](https://www.youtube.com/playlist?list=PLHz_AreHm4dlUpEXkY1AyVLQGcpSgVF8s) - Gustavo Guanabara (Curso em Vídeo)
 * [Curso completo e atual de HTML5 e CSS3 - Módulo 3 de 5](https://www.youtube.com/playlist?list=PLHz_AreHm4dmcAviDwiGgHbeEJToxbOpZ) - Gustavo Guanabara (Curso em Vídeo)
 * [Curso completo e atual de HTML5 e CSS3 - Módulo 4 de 5](https://www.youtube.com/playlist?list=PLHz_AreHm4dkcVCk2Bn_fdVQ81Fkrh6WT) - Gustavo Guanabara (Curso em Vídeo)
-=======
->>>>>>> 44579d33
 * [Introdução à linguagem CSS](https://www.udemy.com/introducao-a-linguagem-css/) - Diego Mariano (Udemy)
 * [Introdução à Linguagem HTML](https://www.udemy.com/introducao-a-linguagem-html/) - Diego Mariano (Udemy)
 
