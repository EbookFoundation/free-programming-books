### Index

* [Android](#android)
* [Angular](#angular)
* [Artificial Intelligence and Machine Learning](#artificial-intelligence-and-machine-learning)
* [Automata Theory](#automata-theory)
* [Bash and Shell](#bash-and-shell)
* [Bootstrap](#bootstrap)
* [C](#c)
* [C++](#cpp)
<<<<<<< HEAD
* [Cloud Computing](#cloud-computing)
* [Compiler Design](#compiler-design)
* [Database Management Systems](#database-management-systems)
* [Data Science](#data-science)
* [Data Structures and Algorithms](#data-structures-and-algorithms)
* [Ethical Hacking](#ethical-hacking)
* [HTML and CSS](#html-and-css)
=======
* [Data Structures](#ds)
* [Flutter](#flutter)
>>>>>>> 9958375f
* [Java](#java)
* [Javascript](#javascript)
    * [ExpressJS](#expressjs)
    * [NextJS](#nextjs)
    * [NodeJS](#nodejs)
    * [ReactJS](#reactjs)
    * [VueJs](#vuejs)
* [Laravel](#laravel)
* [MongoDB](#mongodb)
* [PHP](#php)
* [Python](#python)
* [R](#r)
* [SQL](#sql)


### Android

* [Android Development course in 2 Hours in Telugu](https://www.youtube.com/watch?v=7ZLKpN8vXLo) - Python Life
* [Android App Development Tutorials For Beginners in Telugu Android Studio](https://www.youtube.com/playlist?list=PLeCpoxUq3EhmgHp7KI-Ih3X2PcNYRtC5y) - Sai Gopi


### Angular

* [Angular In Telugu | ANGULAR 10 IN TELUGU |angular in telugu|ANGULAR INTRODUCTION FOR BEGINNERS(2021)](https://www.youtube.com/watch?v=9MxS8oNlnMM) - TeluguTechSteps
* [Angular In Telugu](https://www.youtube.com/playlist?list=PLO7Oa5iXf4QhtPXkaNX05qhGQSKFsvAF7) - TeluguTechSteps


### Artificial Intelligence and Machine Learning

* [Artificial Intelligence 12 Hours Course In Telugu](https://www.youtube.com/watch?v=fwMMBaXIpqQ) - Python Life
* [Machine Learning full course 6 Hours in telugu](https://www.youtube.com/watch?v=UehuI1w10lg) - Python Life
* [Machine Learning in Telugu](https://www.youtube.com/playlist?list=PLVG0Zju2HPJe0bhmV6l1MEE-6h0MG-20P) - Nerchuko


### Automata Theory

* [AUTOMATA THEORY](https://www.youtube.com/playlist?list=PLLOxZwkBK52CTVrHjYa7-SpXlEtef1TqL) - Sundeep Saradhi Kanthety
* [Formal Languages and Automata Theory (FLAT) Full course in Telugu](https://www.youtube.com/playlist?list=PL06g_pc9cPAgkzWkp9FEDs59wGjgX0YLA) - SRT Telugu Lectures


### Bash and Shell

* [Bash Scripting in Telugu](https://www.youtube.com/playlist?list=PLd8alL65M1GYJOLGK312G1qDv-Tv9aBbs) - Trie Tree Technologies
* [Shell Scripting full course In Telugu by 7Hills | Linux In Telugu | Bash scripting | programming](https://www.youtube.com/watch?v=Duq5MtBEChc) - 7 Hills 


### Bootstrap

* [BOOTSTRAP INTRODUCTION IN TELUGU](https://www.youtube.com/watch?v=1MrR6eTQYgI) - TeluguTechSteps
* [Bootstrap Tutorials in Telugu by Kotha Abhishek](https://www.youtube.com/playlist?list=PLv_sM9ZH4RUU9Yopth1p1DbEu1ebr1vTb) - Chintu Tutorials


### C

* [C Language in Telugu - Complete Tutorial in 12 Hours](https://www.youtube.com/watch?v=HdvRHC5TiwE) - Telugu Computer World
* [C Language Tutorial](https://www.youtube.com/playlist?list=PL3KKfF5A0sSKZutcrUiTCQDX0hn7Tw61E) - Telugu Scit Tutorials
* [C Language Tutorials](https://www.youtube.com/playlist?list=PLC2mgeYbYNm-n8Iz-_3MuNsJFzr0UlGUu) - Telugu Computer World


### <a id = "cpp">C++</a>

* [C++ Complete Tutorial](https://www.youtube.com/watch?v=uZBXKmQH5u8) - Telugu Computer World
* [C++ Language Tutorials](https://www.youtube.com/playlist?list=PLC2mgeYbYNm9keJjsA95jKa4EUVLd7mQP) - Telugu Computer World
* [C++ Programming in Telugu - Complete Tutorial in 14 Hours](https://www.youtube.com/playlist?list=PLC2mgeYbYNm9keJjsA95jKa4EUVLd7mQP) - Telugu Computer World


### Cloud Computing

* [Cloud Computing](https://www.youtube.com/playlist?list=PL35ft-0sAlPhkcplnefpnc7U4BzLTh_Uh) - Cloud Computing in Telugu
* [Cloud Computing || Introduction to Cloud Computing || Cloud Computing in Telugu](https://www.youtube.com/watch?v=jXuv9X8T-ZY) - Cloud Computing in Telugu


### Compiler Design

* [Compiler Design Telugu Series](https://www.youtube.com/playlist?list=PLXs97PqiPGv_KtMEdRHNxrjRWuYIIxRtK) - Jahnavi Raghava Singh
* [INTRODUCTION TO COMPILER DESIGN, PHASES OF COMPILER DETAIL IN TELUGU](https://www.youtube.com/watch?v=UYVPOBU3BlQ) - CSE & IT Tutorials 4u


### Database Management Systems

* [Data Base Management System In Telugu in 7hrs | DBMS in telugu | MySql Full Course](https://www.youtube.com/watch?v=nVgLiJOI2U8) - Believer 01
* [DBMS Tutorial](https://www.youtube.com/playlist?list=PL3KKfF5A0sSLnIMTfr7bBw_wRW2vCm3T6) - Telugu Scit Tutorials


### Data Science

* [Data Science Course For Beginners in Telugu](https://www.youtube.com/watch?v=WKHlx--15_I) - Python Life
* [What is Data Science in Telugu ?](https://www.youtube.com/watch?v=CEv7b4xKrVo) - Python Life


### Data Structures and Algorithms

* [Data Structures in Telugu in 7hrs | Full Course | Learn Data Structures](https://www.youtube.com/watch?v=pm_ugbO2FlY) - Believer 01
* [Data Structures](https://www.youtube.com/playlist?list=PLJSrGkRNEDAgmq4kKkPuh8aFJs-zxVbWK) - Lab Mug


### Ethical Hacking

* [Complete Ethical Hacking Course in Telugu || Tech Cookie](https://www.youtube.com/watch?v=96_znX8_4Mg) - Tech Cookie
* [Ethical Hacking Tutorial in Telugu | Ethical Hacking Course | Edureka Telugu](https://www.youtube.com/watch?v=C5ig8YxRHUM) - edureka! Telugu


### HTML and CSS

* [HTML Tutorials in Telugu || with in "3:30 Hours" || Computersadda.com](https://www.youtube.com/watch?v=cS0TG1iksLM) - Computers adda
* [HTML in Telugu || HTML in Telugu by Kotha Abhishek](https://www.youtube.com/playlist?list=PLv_sM9ZH4RUWkdiiILVHnNZUsOr2DBS7S) - Chintu Tutorials
* [CSS Tutorial for Beginners in Telugu | Best CSS tutorial for beginners | CSS3 Tutorial | TechEnlgiht](https://www.youtube.com/watch?v=z7_gt7x6XAM) - TECH ENLIGHT
* [CSS Tutorials in telugu || CSS in Telugu by Kotha Abhishek](https://www.youtube.com/playlist?list=PLv_sM9ZH4RUVjmxTl5PysFSxJ6VQbdnRc) - Chintu Tutorials


### <a id="ds"></a>Data Structures

* [Stacks and Queues in Telugu || Data Structures in Telugu](https://www.youtube.com/playlist?list=PLXj4XH7LcRfBJVCGguyIFbyj__hDSSBm9) - Sudhakar Atchala (YouTube)


### Flutter

* [Dart & Flutter Tutorials in Telugu](https://www.youtube.com/playlist?list=PLv_sM9ZH4RUXoDYMCpMwHNHz875lzTRcH) - Kotha Abhishek (Chintu Tutorials)
* [Dart Tutorial for Flutter in Telugu](https://www.youtube.com/watch?v=TvSK-451TcA) - Sai Gopi (Sai Gopi)
* [Flutter Andorid App Beginner Tutorials Telugu](https://www.youtube.com/playlist?list=PLbVPygGblyBwT55MkWTpFeBJdyymx1MIV) - Vamshee (codewithvamshee)


### Java

* [Core Java in Telugu Language](https://www.youtube.com/playlist?list=PLacgMXFs7kl8wrP2mPyJgsWVk-FP31qq1) - H Y R Tutorials
* [Full Java Tutorials in Telugu - Telugu Web Guru](https://www.youtube.com/playlist?list=PLh6Yk2rpZu2Lyt9-2hhRj37otchec1OJL) - telugu web guru
* [Java 8 Hours Course in Telugu](https://www.youtube.com/watch?v=AzJEnN2pK_I) - Python Life
* [Java in Telugu - Complete Tutorial in 13 Hours](https://www.youtube.com/watch?v=wXfmWSGE2ok) - Telugu Computer World


### JavaScript

* [Full Java Script Tutorials in Telugu - Telugu Web Guru](https://www.youtube.com/playlist?list=PLh6Yk2rpZu2KqDjTuU_qHr-tI_CHOkIsN) - telugu web guru
* [JavaScript Complete Tutorials In Telugu by Kotha Abhishek](https://www.youtube.com/watch?v=GuahuUTSUKI) - Chintu Tutorials
* [JAVA SCRIPT FOR BEGINNERS IN 7 HOURS || LEARN JAVA SCRIPT IN 7 HOURS || JAVA SCRIPT](https://www.youtube.com/watch?v=BTuCzffKh8E) - Sundeep Saradhi Kanthety
* [JavaScript in Telugu || JavaScript in Telugu by Kotha Abhishek](https://www.youtube.com/playlist?list=PLv_sM9ZH4RUW_Pgz-6B0Q-YTfWvC7RVFN) - Chintu Tutorials


    #### ExpressJS

    * [Express JS In Telugu](https://www.youtube.com/playlist?list=PLxS8q3V3GDdzobKWCoXVYFsXlb5kyq4_N) - WhatsMySugesstion
    * [Express JS in Telugu | express.js Tutorial for Beginners in Telugu](https://www.youtube.com/watch?v=_jgN80P6YII) - Telugu Skillhub


    #### NextJS
    
    * [1 What is Next js In Telugu | next js | btech in telugu](https://www.youtube.com/watch?v=9jcX6w1xHJY) - B TECH IN TELUGU
    * [Next.js Crash Course in Telugu | Next.js in Telugu](https://www.youtube.com/watch?v=yqJlmkgroik) - Telugu Skillhub


    #### NodeJS

    * [NodeJS Tutorial](https://www.youtube.com/watch?v=MY2Vxtfn5Tw) - Telugu Skillhub
    * [Node JS in Telugu | Node.js Tutorial for Beginners in Telugu](https://www.youtube.com/playlist?list=PLYnehuuSeAHtu27M2By66v6kJpF_oDR5I) - Know something!!!


    #### ReactJS

    * [React JS In Telugu](https://www.youtube.com/watch?v=1r79Eqw6tfg) - Telugu Skillhub
    * [React JS In Telugu (Playlist)](https://www.youtube.com/playlist?list=PLWnZ0qt0PImVaDkDbF96dnRGO0_lXVLKf) - Telugu Skillhub


    #### VueJS

    * [VUE JS IN TELUGU](https://www.youtube.com/playlist?list=PLO7Oa5iXf4Qjd9AjhYSkOoY4aPe1pkKzk) - TeluguTechSteps
    * [Vue js Tutorials //Vue js tutorial for beginners in Telugu // Easy Learning Channel](https://www.youtube.com/watch?v=JvtuSh5fllA) - Easy Learning Channel


### Laravel

* [Laravel](https://www.youtube.com/playlist?list=PLYnehuuSeAHvBW7ruB1sPomY1SK_3fvx0) - Know something!!!
* [#1 How to install laravel | Telugu Tutorial](https://www.youtube.com/watch?v=pXB8MuQmeWA) - Know something!!!


### MongoDB

* [Mongo db full course in 1hour in telugu](https://www.youtube.com/watch?v=ZQuQ-wHuPlg) - Python Life
* [MongoDB Database Tutorials for beginners in Telugu](https://www.youtube.com/playlist?list=PLeCpoxUq3Ehk9FDCQvswVhg5qrODqJ4Xp) - Sai Gopi


### PHP

* [PHP Development Tutorial in Telugu - Learn in 24 Hours Part 1](https://www.youtube.com/watch?v=sX6g3zyPXkA) - Telugu Computer World
* [PHP Development Tutorial in Telugu - Learn in 24 Hours Part 2](https://www.youtube.com/watch?v=zZ0QNRMxWkE) - Telugu Computer World
* [PHP Tutorials](https://www.youtube.com/playlist?list=PLC2mgeYbYNm8TRhX27z6JG0DtR8FR_WuO) - Telugu Computer World


### Python

* [Full Python Tutorial in Telugu | Telugu Web Guru](https://www.youtube.com/playlist?list=PLh6Yk2rpZu2JgeekeyLRQcwZsfLNbW8zQ) - Telugu Web Guru
* [Python in Telugu - Step by Step Tutorials](https://www.youtube.com/playlist?list=PLC2mgeYbYNm-3aTUq98pbmrA3P1_m-aJR) - Telugu Computer World
* [Python in Telugu For Beginners - Complete Tutorial in 10 Hours](https://www.youtube.com/watch?v=fP9IvI4qu80) - Telugu Computer World
* [Free Programming Fundamentals Tutorial - programming బిగినర్స్ ప్రోగ్రామింగ్ in telugu తెలుగు python - Udemy](https://www.udemy.com/course/programming-for-kids-in-telugu) - Saarvani R (Udemy)
<<<<<<< HEAD
=======
* [Python in Telugu - Step by Step Tutorials](https://www.youtube.com/playlist?list=PLC2mgeYbYNm-3aTUq98pbmrA3P1_m-aJR) - Telugu Computer World (YouTube)
* [Object oriented programming with python- Telugu Web Guru](https://www.youtube.com/playlist?list=PLh6Yk2rpZu2JgeekeyLRQcwZsfLNbW8zQ) -Telugu Web Guru (You Tube)
>>>>>>> 9958375f


### R

* [R Programming Language Training Videos In telugu - R ట్రైనింగ్ వీడియోస్ ఇన్ తెలుగు R programming ట్రైనింగ్ వీడియోస్ ఇన్ తెలుగు](https://www.youtube.com/playlist?list=PLXx2-0oYp1LO9H8ciGQaTr6SN80dteTlc) - VLR Training
* [R programming basics Part - 1(Telugu)](https://www.youtube.com/watch?v=3eW7Q_PaB2E) - Target Data Science & Statistics


### SQL

* [SQL commands and PL/SQL programs complete in telugu - Oracle SQL-PL/SQL in telugu](https://www.youtube.com/watch?v=2XB5CddzEaM) - Edusoft Learning Systems - Learning Simplified
* [Sql tutorials in telugu - sql video tutorials - sql tutorials for beginners telugu](https://www.youtube.com/playlist?list=PLXx2-0oYp1LPUXvjjriVMaMWALucsitR1) - VLR Training<|MERGE_RESOLUTION|>--- conflicted
+++ resolved
@@ -8,19 +8,14 @@
 * [Bootstrap](#bootstrap)
 * [C](#c)
 * [C++](#cpp)
-<<<<<<< HEAD
 * [Cloud Computing](#cloud-computing)
 * [Compiler Design](#compiler-design)
-* [Database Management Systems](#database-management-systems)
 * [Data Science](#data-science)
 * [Data Structures and Algorithms](#data-structures-and-algorithms)
+* [Database Management Systems](#database-management-systems)
 * [Ethical Hacking](#ethical-hacking)
-* [HTML and CSS](#html-and-css)
-=======
-* [Data Structures](#ds)
 * [Flutter](#flutter)
->>>>>>> 9958375f
-* [Java](#java)
+* [HTML and CSS](#html-and-css)* [Java](#java)
 * [Javascript](#javascript)
     * [ExpressJS](#expressjs)
     * [NextJS](#nextjs)
@@ -209,15 +204,12 @@
 
 ### Python
 
+* [Free Programming Fundamentals Tutorial - programming బిగినర్స్ ప్రోగ్రామింగ్ in telugu తెలుగు python - Udemy](https://www.udemy.com/course/programming-for-kids-in-telugu) - Saarvani R (Udemy)
 * [Full Python Tutorial in Telugu | Telugu Web Guru](https://www.youtube.com/playlist?list=PLh6Yk2rpZu2JgeekeyLRQcwZsfLNbW8zQ) - Telugu Web Guru
+* [Object oriented programming with python- Telugu Web Guru](https://www.youtube.com/playlist?list=PLh6Yk2rpZu2JgeekeyLRQcwZsfLNbW8zQ) -Telugu Web Guru (You Tube)
 * [Python in Telugu - Step by Step Tutorials](https://www.youtube.com/playlist?list=PLC2mgeYbYNm-3aTUq98pbmrA3P1_m-aJR) - Telugu Computer World
 * [Python in Telugu For Beginners - Complete Tutorial in 10 Hours](https://www.youtube.com/watch?v=fP9IvI4qu80) - Telugu Computer World
-* [Free Programming Fundamentals Tutorial - programming బిగినర్స్ ప్రోగ్రామింగ్ in telugu తెలుగు python - Udemy](https://www.udemy.com/course/programming-for-kids-in-telugu) - Saarvani R (Udemy)
-<<<<<<< HEAD
-=======
 * [Python in Telugu - Step by Step Tutorials](https://www.youtube.com/playlist?list=PLC2mgeYbYNm-3aTUq98pbmrA3P1_m-aJR) - Telugu Computer World (YouTube)
-* [Object oriented programming with python- Telugu Web Guru](https://www.youtube.com/playlist?list=PLh6Yk2rpZu2JgeekeyLRQcwZsfLNbW8zQ) -Telugu Web Guru (You Tube)
->>>>>>> 9958375f
 
 
 ### R
