--- conflicted
+++ resolved
@@ -180,12 +180,8 @@
 
 如果您看到错误的链接，请检查 linter 错误讯息以了解应该交换哪些行。
 
-<<<<<<< HEAD
-### Notes
-=======
 
 ### 笔记
->>>>>>> 4ad6bb50
 
 虽然基础知识相对简单，但我们列出的资源却多种多样。以下是关于我们如何处理这种多样性的一些说明。
 
@@ -291,12 +287,6 @@
     ```特性
     check_urls=free-programming-books.md free-programming-books-zh.md
     ```
-<<<<<<< HEAD
-
-- You may specify more than one file to check, using a single space to separate each entry.
-- If you specify more than one file, results of the build are based on the result of the last file checked. You should be aware that you may get passing green builds due to this so be sure to inspect the build log at the end of the Pull Request by clicking on "Show all checks" -> "Details".
-=======
     
 - - 您可以指定多个要检查的文件，使用单个空格分隔每个条目。
 - 如果您指定了多个文件，构建的结果将基于最后一个检查的文件的结果。您应该注意，由于这个原因，您可能会得到通过的绿色构建，所以请确保在拉取请求结束时检查构建日志，点击 “Show all checks”->“Details”。
->>>>>>> 4ad6bb50
