*[阅读本文的其他语言版本](README.md#nslations)*


## 贡献者许可协议

请遵循此[许可协议](../LICENSE)参与贡献。


## 贡献者行为准则

请同意并遵循此[行为准则](CODE_OF_CONDUCT.md)参与贡献。([translations](README.md#nslations))


## 概要

1. "一个可以轻易下载一本书的链接" 并不代表它指向的就是 *免费* 书籍。 请只提供免费内容。 确信你所提供的书籍是免费的。我们不接受指向*需要*工作电子邮件地址才能获取书籍的页面的链接，但我们欢迎有需求它们的列表。

2. 你不需要会 Git：如果你发现了一些有趣的东西 *尚未出现在本仓库* 中，请开一个[Issue](https://github.com/EbookFoundation/free-programming-books/issues)进行主题讨论。
    * 如果你已经知晓Git，请Fork本仓库并提交Pull Request (PR)。

3. 这里有6种列表，请选择正确的一个：

    * *Books* ：PDF、HTML、ePub、基于一个 gitbook.io的站点、一个Git仓库等等。
    * *Courses* ：课程是一种学习材料，而不是一本书 [This is a course](http://ocw.mit.edu/courses/electrical-engineering-and-computer-science/6-006-introduction-to-algorithms-fall-2011/)。
    * *Interactive Tutorials* ：一个交互式网站，它允许用户输入代码或命令并对结果进行评估。例如：[Try Haskell](http://tryhaskell.org)，[Try GitHub](http://try.github.io)。
    * *Playgrounds* : Playgrounds 可能是学习编程的在线交互式网站、游戏或桌面软件。你可以在上面编写、编译、运行或分享代码片段。Playgrounds 通常允许你 fork 代码然后在其中尽情的编写代码。
    * *Podcasts and Screencasts* ：播客和视频。
    * *Problem Sets & Competitive Programming* ：一个网站或软件，让你通过解决简单或复杂的问题来评估你的编程技能，有或没有代码审查，有或没有与其他用户对比结果。

4. 确保遵循下面的[基本准则](#基本准则)，并遵循本仓库文件的[Markdown规定格式](#规定格式)。

5. GitHub Actions 将运行测试，以确保你的列表是 **按字母顺序排列** 的，并 **遵循格式化规则**。请 **确保** 你的更改通过了该测试。


### 基本准则

* 确保你提交的每一本书都是免费的。如有需要请做Double-check。如果你在PR中注明为什么你认为这本书是免费的，这将对管理员是很有帮助的。
* 我们不接受存储在Google Drive、Dropbox、Mega、Scribd、Issuu和其他类似文件上传平台上的文件。
* 请按照字母顺序插入链接, as described [below](#alphabetical-order).
* 使用最权威来源的链接(意思是原作者的网站比编辑的网站好，比第三方网站好)。
    * 没有文件托管服务(包括(但不限于)Dropbox和谷歌驱动器链接)。
* 优先选择使用 `https` 链接，而不是 `http` 链接 -- 只要它们位于相同的域并提供相同的内容。
* 在根域上，去掉末尾的斜杠：使用 `http://example.com` 代替 `http://example.com/`。
* 总是选择最短的链接：使用 `http://example.com/dir/` 比使用 `http://example.com/dir/index.html` 更好。
    * 不要提供短链接
* 优先选择使用 "current" 链接代替有 "version" 链接：使用 `http://example.com/dir/book/current/` 比使用 `http://example.com/dir/book/v1.0.0/index.html` 更好。
* 如果一个链接存在过期的证书/自签名证书/SSL问题的任何其他类型：
    1. *replace it* ：如果可能的话，将其 *替换* 为对应的`http`(因为在移动设备上接受异常可能比较复杂)。
    2. *leave it* ：如果没有`http`版本，但仍然可以通过`https`访问链接，则在浏览器中添加异常或忽略警告。
    3. *remove it* ：上述以外删除掉它。
* 如果一个链接以多种格式存在，请添加一个单独的链接，并注明每种格式。
* 如果一个资源存在于Internet上的不同位置
    * 使用最权威来源的链接(意思是原始作者的网站比编辑的网站好，比第三方网站好)。
    * 如果它们链接到不同的版本，你认为这些版本差异很大，值得保留，那么添加一个单独的链接，并对每个版本做一个说明(参见[Issue #2353](https://github.com/EbookFoundation/free-programming-books/issues/2353)有助于格式化问题的讨论)。
* 相较一个比较大的提交，我们更倾向于原子提交(通过添加/删除/修改进行一次提交)。在提交PR之前没有必要压缩你的提交。(我们永远不会执行这个规则，因为这只是维护人员的方便)。
* 如果一本书比较旧，请在书名中注明出版日期。
* 包含作者的名字或适当的名字。中文版本可以用 “`等`” (“`et al.`”) 缩短作者列表。
* 如果一本书还没有完成，并且仍在编写中，则需添加 “`in process`” 符号，参见[下文](#in_process)所述。
- if a resource is restored using the [*Internet Archive's Wayback Machine*](https://web.archive.org) (or similar), add the "`archived`" notation, as described [below](#archived). The best versions to use are recent and complete.
* 如果在开始下载之前需要电子邮件地址或帐户设置，请在括号中添加合适的语言描述，例如：`(*需要*电子邮件，但不是必须的)`。


### 规定格式

* 所有列表都是`.md`文件。试着学习[Markdown](https://guides.github.com/features/mastering-markdown/)语法。它很容易上手！
* 所有的列表都以索引开始。它的作用是列出并链接所有的sections(章节/段落)或subsections(子段落/子章节)。务必遵循字母顺序排列。
* Sections(章节/段落)使用3级标题(`###`)，subsections(子段落/子章节)使用4级标题 (`####`)。

整体思想为：

* `2` ：新添加的Section与末尾链接间必须留有`2`个空行
* `1` ：标题和第一个链接之间必须留有`1`个空行的空行
* `0` ：任何两个链接之间不能留有任何空行
* `1` ：每个`.md`文件末尾必须留有`1`个空行

举例：

```text
[...]
* [一本很有用的书](http://example.com/example.html)
                                (空行)
                                (空行)
### 电子书种类标题
                                (空行)
* [Another 很有用的书](http://example.com/book.html)
* [Other 有用的书](http://example.com/other.html)
```

* 在 `]` 和 `(` 之间不要留有空格：

    ```text
    错误：* [一本很有用的书] (http://example.com/book.html)
    正确：* [一本很有用的书](http://example.com/book.html)
    ```

* 如果包括作者，请使用' - '(由单个空格(英文半角)包围的破折号)：

    ```text
    错误：* [一本很有用的书](http://example.com/book.html)- 张显宗
    正确：* [一本很有用的书](http://example.com/book.html) - 张显宗
    ```

* 在链接和电子书格式之间放一个空格：

    ```text
    错误：* [一本很有用的书](https://example.org/book.pdf)(PDF)
    正确：* [一本很有用的书](https://example.org/book.pdf) (PDF)
    ```

* 如需备注或注解，请使用英文半角括号`( )`：

    ```text
    错误：* [一本很有用的书](https://example.org/book.pdf) （繁体中文）
    正确：* [一本很有用的书](https://example.org/book.pdf) (繁体中文)
    ```

* 作者在电子书格式之前：

    ```text
    错误：* [一本很有用的书](https://example.org/book.pdf)- (PDF) 张显宗
    正确：* [一本很有用的书](https://example.org/book.pdf) - 张显宗 (PDF)
    ```

* 多重格式：

    ```text
    错误：* [一本很有用的书](http://example.com/)- 张显宗 (HTML)
    错误：* [一本很有用的书](https://downloads.example.org/book.html)- 张显宗 (download site)
    正确：* [一本很有用的书](http://example.com/) - 张显宗 (HTML) [(PDF, EPUB)](https://downloads.example.org/book.html)
    ```

* 多作者，多译者时，请使用中文 `、` 进行分隔，在译者名字后请使用英文半角括号包围的 `(翻译)`，可以用 “等” 缩短作者列表：

    ```text
    错误：* [一本很有用的书](https://example.org/book.pdf) - 张显宗，岳绮罗
    正确：* [一本很有用的书](https://example.org/book.pdf) - 张显宗、岳绮罗(翻译)
    正确：* [一本很有用的书](https://example.org/book.pdf) - 张显宗、岳绮罗、顾玄武、出尘子 等
    ```

* 在旧书的标题中包括出版年份：

    ```text
    错误：* [一本很有用的书](https://example.org/book.html) - 张显宗 - 1970
    正确：* [一本很有用的书 (1970)](https://example.org/book.html) - 张显宗
    ```

* <a id="in_process"></a>编写(翻译)中的书籍：

    ```text
    正确：* [马上出版的一本书](http://example.com/book2.html) - 张显宗 (HTML) *(:construction: 编写中)*
    正确：* [马上出版的一本书](http://example.com/book2.html) - 张显宗 (HTML) *(:construction: 翻译中)*
    ```

- <a id="archived"></a>Archived link:

    ```text
    正确: * [A Way-backed Interesting Book](https://web.archive.org/web/20211016123456/http://example.com/) - John Doe (HTML) *(:card_file_box: archived)*
    ```

### Alphabetical order

- When there are multiple titles beginning with the same letter order them by the second, and so on. For example: `aa` comes before `ab`.
- `one two` comes before `onetwo`

<<<<<<< HEAD
If you see a misplaced link, check the linter error message to know which lines should be swapped.
=======
If you see a misplaced link, check the linter error message to know which lines should be swapped.


### Notes

While the basics are relatively simple, there is a great diversity in the resources we list. Here are some notes on how we deal with this diversity.


#### Metadata

Our lists provide a minimal set of metadata: titles, URLs, creators, platforms, and access notes.


##### Titles

- No invented titles. We try to take titles from the resources themselves; contributors are admonished not to invent titles or use them editorially if this can be avoided. An exception is for older works; if they are primarily of historical interest, a year in parentheses appended to the title helps users know if they are of interest.
- No ALLCAPS titles. Usually title case is appropriate, but when doubt use the capitalization from the source
- No emojis.


##### URLs

- We don't permit shortened URLs.
- Tracking codes must be removed from the URL.
- International URLs should be escaped. Browser bars typically render these to Unicode, but use copy and paste, please.
- Secure (`https`) URLs are always preferred over non-secure (`http`) urls where HTTPS has been implemented.
- We don't like URLs that point to webpages that don't host the listed resource, but instead point elsewhere.


##### Creators

- We want to credit the creators of free resources where appropriate, including translators!
- For translated works the original author should be credited. We recommend using [MARC relators](https://loc.gov/marc/relators/relaterm.html) to credit creators other than authors, as in this example:

    ```markdown
    * [A Translated Book](http://example.com/book-zh.html) - John Doe, `trl.:` Mike The Translator
    ```

    here, the annotation `trl.:` uses the MARC relator code for "translator".
- Use a comma `,` to delimit each item in the author list.
- You can shorten author lists with "`et al.`".
- We do not permit links for Creators.
- For compilation or remixed works, the "creator" may need a description. For example, "GoalKicker" or "RIP Tutorial" books are credited as "`Compiled from StackOverflow documentation`".


##### Platforms and Access Notes

- Courses. Especially for our course lists, the platform is an important part of the resource description. This is because course platforms have different affordances and access models. While we usually won't list a book that requires a registration, many course platforms have affordances that don't work without some sort of account. Example course platforms include Coursera, EdX, Udacity, and Udemy. When a course depends on a platform, the platform name should be listed in parentheses.
- YouTube. We have many courses which consist of YouTube playlists. We do not list YouTube as a platform, we try to list the YouTube creator, which is often a sub-platform.
- YouTube videos. We usually don't link to individual YouTube videos unless they are more than an hour long and are structured like a course or a tutorial.
- Leanpub. Leanpub hosts books with a variety of access models. Sometimes a book can be read without registration; sometimes a book requires a Leanpub account for free access. Given quality of the books and the mixture and fluidity of Leanpub access models, we permit listing of the latter with the access note `*(Leanpub account or valid email requested)*`.


#### Genres

The first rule in deciding which list a resource belongs in is to see how the resource describes itself. If it calls itself a book, then maybe it's a book.


##### Genres we don't list

Because the Internet is vast, we don't include in our lists:

- blogs
- blog posts
- articles
- websites (except for those that host LOTS of items that we list).
- videos that aren't courses or screencasts.
- book chapters
- teaser samples from books
- IRC or Telegram channels
- Slacks or mailing lists

Our competitive programming lists are not as strict about these exclusions. The scope of the repo is determined by the community; if you want to suggest a change or addition to the scope, please use an issue to make the suggestion.


##### Books vs. Other Stuff

We're not that fussy about book-ness. Here are some attributes that signify that a resource is a book:

- it has an ISBN (International Standard Book Number)
- it has a Table of Contents
- a downloadable version is offered, especially ePub files.
- it has editions
- it doesn't depend on interactive content or videos
- it tries to comprehensively cover a topic
- it's self-contained

There are lots of books that we list that don't have these attributes; it can depend on context.


##### Books vs. Courses

Sometimes these can be hard to distinguish!

Courses often have associated textbooks, which we would list in our books lists. Courses have lectures, exercises, tests, notes or other didactic aids. A single lecture or video by itself is not a course. A powerpoint is not a course.


##### Interactive Tutorials vs. Other stuff

If you can print it out and retain its essence, it's not an Interactive Tutorial.


### Automation

- Formatting rules enforcement is automated via [GitHub Actions](https://github.com/features/actions) using [fpb-lint](https://github.com/vhf/free-programming-books-lint) (see [`.github/workflows/fpb-lint.yml`](../.github/workflows/fpb-lint.yml))
- URL validation uses [awesome_bot](https://github.com/dkhamsing/awesome_bot)
- To trigger URL validation, push a commit that includes a commit message containing `check_urls=file_to_check`:

    ```properties
    check_urls=free-programming-books.md free-programming-books-zh.md
    ```

- You may specify more than one file to check, using a single space to separate each entry.
- If you specify more than one file, results of the build are based on the result of the last file checked. You should be aware that you may get passing green builds due to this so be sure to inspect the build log at the end of the Pull Request by clicking on "Show all checks" -> "Details".
>>>>>>> 60111c6c
<|MERGE_RESOLUTION|>--- conflicted
+++ resolved
@@ -162,11 +162,7 @@
 - When there are multiple titles beginning with the same letter order them by the second, and so on. For example: `aa` comes before `ab`.
 - `one two` comes before `onetwo`
 
-<<<<<<< HEAD
 If you see a misplaced link, check the linter error message to know which lines should be swapped.
-=======
-If you see a misplaced link, check the linter error message to know which lines should be swapped.
-
 
 ### Notes
 
@@ -279,4 +275,3 @@
 
 - You may specify more than one file to check, using a single space to separate each entry.
 - If you specify more than one file, results of the build are based on the result of the last file checked. You should be aware that you may get passing green builds due to this so be sure to inspect the build log at the end of the Pull Request by clicking on "Show all checks" -> "Details".
->>>>>>> 60111c6c
