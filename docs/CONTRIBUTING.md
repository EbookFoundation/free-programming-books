--- conflicted
+++ resolved
@@ -1,10 +1,6 @@
 *[Read this in other languages](../README.md#translations)*
 
-<<<<<<< HEAD
-
-
-=======
->>>>>>> b3f1b8e7
+
 ## Contributor License Agreement
 
 By contributing you agree to the [LICENSE](../LICENSE) of this repository.
