<<<<<<< HEAD
# How-To at a glance

<div dir="rtl" align="right" markdown="1">

*[این متن را در زبان‌های دیگر بخوانید](../README.md#translations)*
=======
*[این متن را در زبان‌های دیگر بخوانید](README.md#translations)*
>>>>>>> 7a8349ab

</div>

<div dir="rtl" markdown="1">

**به `Free-Programming-Books` خوش آمدید!**

ما به مشارکت‌کنندگان جدید خوش‌آمد می‌گوییم. حتی آنهایی که اولین Pull Request (PR) خود را در GitHub ایجاد می کنند. اگر شما هم یکی از آنهایید، منابع زیر می‌توانند به شما کمک کنند.

* [درباره‌ی پول‌ریکوئست](https://docs.github.com/en/pull-requests/collaborating-with-pull-requests/proposing-changes-to-your-work-with-pull-requests/about-pull-requests) *(in english)*
* [ایجاد یک درخواست کشش](https://docs.github.com/en/pull-requests/collaborating-with-pull-requests/proposing-changes-to-your-work-with-pull-requests/creating-a-pull-request) *(in english)*
* [«سلام دنیا» در GitHub](https://docs.github.com/en/get-started/quickstart/hello-world) *(in english)*
* [YouTube - GitHub برای مبتدیان](https://www.youtube.com/watch?v=0fKg7e37bQE) *(in english)*
* [YouTube - چطور یک ریپوی GitHub را فورک کنیم و یک پول‌ریکوئست ثبت کنیم](https://www.youtube.com/watch?v=G1I3HF4YWEw) *(in english)*
* [YouTube - دوره سقوط Markdown](https://www.youtube.com/watch?v=HUBNt18RFbo) *(in english)*


از سوال کردن خجالت نکشید. هر مشارکت‌کننده‌ای با اولین PR شروع کرده است. شما می‌توانید یکی از هزاران مشارکت‌کننده‌ی ما باشید!

<details align="center" markdown="1">
<summary>Click to see the growth users vs. time graphs.</summary>

[![EbookFoundation/free-programming-books's Contributor over time Graph](https://contributor-overtime-api.apiseven.com/contributors-svg?chart=contributorOverTime&repo=ebookfoundation/free-programming-books)](https://www.apiseven.com/en/contributor-graph?chart=contributorOverTime&repo=ebookfoundation/free-programming-books)

[![EbookFoundation/free-programming-books's Monthly Active Contributors graph](https://contributor-overtime-api.apiseven.com/contributors-svg?chart=contributorMonthlyActivity&repo=ebookfoundation/free-programming-books)](https://www.apiseven.com/en/contributor-graph?chart=contributorMonthlyActivity&repo=ebookfoundation/free-programming-books)

NOTE: Contribution spikes use to match with the [Hacktoberfest event](https://hacktoberfest.digitalocean.com) dates.

</details>

حتی اگر مشارکت‌کننده‌ی باتجربه‌ی پروژه‌های متن‌باز هستید، چیزهایی هست که شاید سطح شما را بالاتر ببرد. وقتی PR خود را ثبت می‌کنید، ***GitHub Actions* یک *linter* اجرا می‌کند که معمولا مشکلات فاصله‌گذاری یا ترتیب الفبایی را کشف می‌کند.** اگر دکمه‌ی سبز را دیدید، یعنی همه چیز برای بازبینی آماده است، در غیر این صورت، روی "Details" در پایین بازبینی شکست خورده کلیک کنید تا بفهمید لینتر چه چیزی را دوست نداشته است. مشکل را حل کنید و یک کامیت به PR خود اضافه کنید.

در پایان، اگر مطمئن نیستید که منبعی که می‌خواهید اضافه کنید، برای `Free-Programming-Books` مناسب باشد، راهنماهای [CONTRIBUTING](CONTRIBUTING-fa_IR.md) را بخوانید *([translations](../README.md#translations) also available)*.

<<<<<<< HEAD
</div>
=======
([translations](README.md#translations))
>>>>>>> 7a8349ab
<|MERGE_RESOLUTION|>--- conflicted
+++ resolved
@@ -1,12 +1,8 @@
-<<<<<<< HEAD
 # How-To at a glance
 
 <div dir="rtl" align="right" markdown="1">
 
-*[این متن را در زبان‌های دیگر بخوانید](../README.md#translations)*
-=======
 *[این متن را در زبان‌های دیگر بخوانید](README.md#translations)*
->>>>>>> 7a8349ab
 
 </div>
 
@@ -39,10 +35,6 @@
 
 حتی اگر مشارکت‌کننده‌ی باتجربه‌ی پروژه‌های متن‌باز هستید، چیزهایی هست که شاید سطح شما را بالاتر ببرد. وقتی PR خود را ثبت می‌کنید، ***GitHub Actions* یک *linter* اجرا می‌کند که معمولا مشکلات فاصله‌گذاری یا ترتیب الفبایی را کشف می‌کند.** اگر دکمه‌ی سبز را دیدید، یعنی همه چیز برای بازبینی آماده است، در غیر این صورت، روی "Details" در پایین بازبینی شکست خورده کلیک کنید تا بفهمید لینتر چه چیزی را دوست نداشته است. مشکل را حل کنید و یک کامیت به PR خود اضافه کنید.
 
-در پایان، اگر مطمئن نیستید که منبعی که می‌خواهید اضافه کنید، برای `Free-Programming-Books` مناسب باشد، راهنماهای [CONTRIBUTING](CONTRIBUTING-fa_IR.md) را بخوانید *([translations](../README.md#translations) also available)*.
+در پایان، اگر مطمئن نیستید که منبعی که می‌خواهید اضافه کنید، برای `Free-Programming-Books` مناسب باشد، راهنماهای [CONTRIBUTING](CONTRIBUTING-fa_IR.md) را بخوانید *([translations](README.md#translations) also available)*.
 
-<<<<<<< HEAD
-</div>
-=======
-([translations](README.md#translations))
->>>>>>> 7a8349ab
+</div>