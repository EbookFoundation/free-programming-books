--- conflicted
+++ resolved
@@ -1,12 +1,8 @@
-<<<<<<< HEAD
 # How-To at a glance
 
 <div align="right" markdown="1">
 
-*[Basahin ito sa ibang mga wika](../README.md#translations)*
-=======
-*[Basahin ito sa ibang mga wika](README.md#nslations)*
->>>>>>> 7a8349ab
+*[Basahin ito sa ibang mga wika](README.md#translations)*
 
 </div>
 
@@ -37,8 +33,4 @@
 
 Kahit na isa kang makaranasang open source na nag-ambag, may mga bagay na maaaring magalit sa iyo. Sa sandaling naisumite mo na ang iyong PR, ang ***GitHub Actions* ay magpapatakbo ng isang *linter*, kadalasang nakakahanap ng maliliit na isyu sa spacing o alphabetization**. Kung nakakuha ka ng berdeng button, handa na ang lahat para sa pagsusuri, ngunit kung hindi, i-click ang "Mga Detalye" sa ilalim ng tseke na nabigong malaman kung ano ang hindi nagustuhan ng linter. Ayusin ang problema at magdagdag ng commit sa iyong PR.
 
-<<<<<<< HEAD
-Panghuli, kung hindi ka sigurado na ang resource na gusto mong idagdag ay angkop para sa `Free-Programming-Books`, basahin ang mga alituntunin sa [CONTRIBUTING](CONTRIBUTING-fil.md). ([translations](../README.md#translations))
-=======
-Panghuli, kung hindi ka sigurado na ang resource na gusto mong idagdag ay angkop para sa Free-Programming-Books, basahin ang mga alituntunin sa [CONTRIBUTING](CONTRIBUTING-fil.md). ([translations](README.md#nslations))
->>>>>>> 7a8349ab
+Panghuli, kung hindi ka sigurado na ang resource na gusto mong idagdag ay angkop para sa `Free-Programming-Books`, basahin ang mga alituntunin sa [CONTRIBUTING](CONTRIBUTING-fil.md). ([translations](README.md#translations))