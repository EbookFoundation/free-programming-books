<<<<<<< HEAD
# How-To at a glance

<div align="right" markdown="1">

*[Lisez ceci dans d'autres langues](../README.md#translations)*
=======
*[Lisez ceci dans d'autres langues](README.md#translations)*
>>>>>>> 7a8349ab

</div>

**Bienvenue à `Free-Programming-Books`!**

Nous souhaitons la bienvenue aux nouveaux contributeurs; même ceux qui font leur toute première Pull Request (PR) sur GitHub. Si vous faites partie de ceux-ci, voici quelques ressources qui pourraient vous aider:

* [A propos des pull requests](https://docs.github.com/en/pull-requests/collaborating-with-pull-requests/proposing-changes-to-your-work-with-pull-requests/about-pull-requests) *(en anglais)*
* [Création d'une pull request](https://docs.github.com/en/pull-requests/collaborating-with-pull-requests/proposing-changes-to-your-work-with-pull-requests/creating-a-pull-request) *(en anglais)*
* [GitHub Bonjour le monde](https://docs.github.com/en/get-started/quickstart/hello-world) *(en anglais)*
* [YouTube - Comment Fork un Repo GitHub et Soumettre une Pull Request](https://www.youtube.com/watch?v=G1I3HF4YWEw) *(en anglais)*
* [YouTube - Tutoriel GitHub pour debutant](https://www.youtube.com/watch?v=0fKg7e37bQE) *(en anglais)*
* [YouTube - Cours intensif d'Markdown](https://www.youtube.com/watch?v=HUBNt18RFbo) *(en anglais)*


N'hésitez pas à poser des questions; chaque contributeur a commencé par une première PR. Vous pourriez être notre millième!

<details align="center" markdown="1">
<summary>Click to see the growth users vs. time graphs.</summary>

[![EbookFoundation/free-programming-books's Contributor over time Graph](https://contributor-overtime-api.apiseven.com/contributors-svg?chart=contributorOverTime&repo=ebookfoundation/free-programming-books)](https://www.apiseven.com/en/contributor-graph?chart=contributorOverTime&repo=ebookfoundation/free-programming-books)

[![EbookFoundation/free-programming-books's Monthly Active Contributors graph](https://contributor-overtime-api.apiseven.com/contributors-svg?chart=contributorMonthlyActivity&repo=ebookfoundation/free-programming-books)](https://www.apiseven.com/en/contributor-graph?chart=contributorMonthlyActivity&repo=ebookfoundation/free-programming-books)

NOTE: Contribution spikes use to match with the [Hacktoberfest event](https://hacktoberfest.digitalocean.com) dates.

</details>

Même si vous êtes un contributeur open source expérimenté, il y a des choses qui peuvent vous faire trébucher. Une fois que vous avez soumis votre PR, ***GitHub Actions* exécutera un *linter*, trouvant souvent de petits problèmes d'espacement ou d'alphabétisation**. Si vous obtenez un bouton vert, tout est prêt pour l'examen, mais sinon, cliquez sur "Détails" sous la vérification qui n'a pas réussi pour découvrir ce que le linter n'a pas aimé. Résolvez le problème et ajoutez un commit à votre PR.

<<<<<<< HEAD
Enfin, si vous n'êtes pas sûr que la ressource que vous souhaitez ajouter soit appropriée pour `Free-Programming-Books`, lisez les instructions dans [CONTRIBUTING](CONTRIBUTING-fr.md). ([translations](../README.md#translations))
=======
Enfin, si vous n'êtes pas sûr que la ressource que vous souhaitez ajouter soit appropriée pour Free-Programming-Books, lisez les instructions dans [CONTRIBUTING](CONTRIBUTING-fr.md). ([translations](README.md#translations))
>>>>>>> 7a8349ab
<|MERGE_RESOLUTION|>--- conflicted
+++ resolved
@@ -1,12 +1,8 @@
-<<<<<<< HEAD
 # How-To at a glance
 
 <div align="right" markdown="1">
 
-*[Lisez ceci dans d'autres langues](../README.md#translations)*
-=======
 *[Lisez ceci dans d'autres langues](README.md#translations)*
->>>>>>> 7a8349ab
 
 </div>
 
@@ -37,8 +33,4 @@
 
 Même si vous êtes un contributeur open source expérimenté, il y a des choses qui peuvent vous faire trébucher. Une fois que vous avez soumis votre PR, ***GitHub Actions* exécutera un *linter*, trouvant souvent de petits problèmes d'espacement ou d'alphabétisation**. Si vous obtenez un bouton vert, tout est prêt pour l'examen, mais sinon, cliquez sur "Détails" sous la vérification qui n'a pas réussi pour découvrir ce que le linter n'a pas aimé. Résolvez le problème et ajoutez un commit à votre PR.
 
-<<<<<<< HEAD
-Enfin, si vous n'êtes pas sûr que la ressource que vous souhaitez ajouter soit appropriée pour `Free-Programming-Books`, lisez les instructions dans [CONTRIBUTING](CONTRIBUTING-fr.md). ([translations](../README.md#translations))
-=======
-Enfin, si vous n'êtes pas sûr que la ressource que vous souhaitez ajouter soit appropriée pour Free-Programming-Books, lisez les instructions dans [CONTRIBUTING](CONTRIBUTING-fr.md). ([translations](README.md#translations))
->>>>>>> 7a8349ab
+Enfin, si vous n'êtes pas sûr que la ressource que vous souhaitez ajouter soit appropriée pour `Free-Programming-Books`, lisez les instructions dans [CONTRIBUTING](CONTRIBUTING-fr.md). ([translations](README.md#translations))