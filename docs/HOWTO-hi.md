<<<<<<< HEAD
# How-To at a glance

<div align="right" markdown="1">

*[इस लेख को अन्य भाषाओं में पढ़ें](../README.md#translations)*
=======
*[इस लेख को अन्य भाषाओं में पढ़ें](README.md#translations)*
>>>>>>> 7a8349ab

</div>

**`Free-Programming-Books` में आपका स्वागत है!**

हम नए योगदानकर्ताओं का स्वागत करते हैं; यहां तक ​​कि उन लोगों के लिए जो GitHub पर अपना पहला Pull Request (PR) करते हैं। यदि आप उनमें से एक हैं, तो यहां कुछ संसाधन हैं जो मदद कर सकते हैं:

* [About Pull Requests](https://docs.github.com/en/pull-requests/collaborating-with-pull-requests/proposing-changes-to-your-work-with-pull-requests/about-pull-requests) *(in english)*
* [Creating a pull request](https://docs.github.com/en/pull-requests/collaborating-with-pull-requests/proposing-changes-to-your-work-with-pull-requests/creating-a-pull-request) *(in english)*
* [GitHub Hello World](https://docs.github.com/en/get-started/quickstart/hello-world) *(in english)*
* [YouTube - GitHub Tutorial For Beginners](https://www.youtube.com/watch?v=0fKg7e37bQE) *(in english)*
* [YouTube - How To Fork A GitHub Repo and Submit A Pull Request](https://www.youtube.com/watch?v=G1I3HF4YWEw) *(in english)*
* [YouTube - Markdown Crash Course](https://www.youtube.com/watch?v=HUBNt18RFbo) *(in english)*


सवाल पूछने में संकोच न करें; हर योगदानकर्ता ने पहले PR के साथ शुरुआत की। आप हमारे हजारवें हो सकते हैं!

<details align="center" markdown="1">
<summary>Click to see the growth users vs. time graphs.</summary>

[![EbookFoundation/free-programming-books's Contributor over time Graph](https://contributor-overtime-api.apiseven.com/contributors-svg?chart=contributorOverTime&repo=ebookfoundation/free-programming-books)](https://www.apiseven.com/en/contributor-graph?chart=contributorOverTime&repo=ebookfoundation/free-programming-books)

[![EbookFoundation/free-programming-books's Monthly Active Contributors graph](https://contributor-overtime-api.apiseven.com/contributors-svg?chart=contributorMonthlyActivity&repo=ebookfoundation/free-programming-books)](https://www.apiseven.com/en/contributor-graph?chart=contributorMonthlyActivity&repo=ebookfoundation/free-programming-books)

NOTE: Contribution spikes use to match with the [Hacktoberfest event](https://hacktoberfest.digitalocean.com) dates.

</details>

यहां तक कि अगर आप एक अनुभवी ओपन सोर्स योगदानकर्ता हैं, तो ऐसी चीजें हैं जो आपको यात्रा कर सकती हैं। एक बार जब आप अपना PR सबमिट कर देते हैं, तो ***GitHub Actions* एक *linter* चलाएगा, अक्सर रिक्ति या वर्णमाला के साथ छोटे मुद्दों को ढूंढता है**। यदि आपको एक हरा बटन मिलता है, तो सब कुछ समीक्षा के लिए तैयार है, लेकिन यदि नहीं, तो यह जानने के लिए फेल्ड चेक के नीचे "डिटेल्स" पर क्लिक करें कि लिंटर को क्या पसंद नहीं आया। समस्या को ठीक करें और अपने PR के लिए एक प्रतिबद्धता जोड़ें।

<<<<<<< HEAD
अंत में, यदि आप सुनिश्चित नहीं हैं कि जिस संसाधन को आप जोड़ना चाहते हैं, वह `Free-Programming-Books` के लिए उपयुक्त है,[CONTRIBUTING](CONTRIBUTING.md) में दिशानिर्देशों के माध्यम से पढ़ें।. ([translations](../README.md#translations))
=======
अंत में, यदि आप सुनिश्चित नहीं हैं कि जिस संसाधन को आप जोड़ना चाहते हैं, वह फ्री-प्रोग्रामिंग-बुक्स के लिए उपयुक्त है,[CONTRIBUTING](CONTRIBUTING.md) में दिशानिर्देशों के माध्यम से पढ़ें।. ([translations](README.md#translations))
>>>>>>> 7a8349ab
<|MERGE_RESOLUTION|>--- conflicted
+++ resolved
@@ -1,12 +1,8 @@
-<<<<<<< HEAD
 # How-To at a glance
 
 <div align="right" markdown="1">
 
-*[इस लेख को अन्य भाषाओं में पढ़ें](../README.md#translations)*
-=======
 *[इस लेख को अन्य भाषाओं में पढ़ें](README.md#translations)*
->>>>>>> 7a8349ab
 
 </div>
 
@@ -37,8 +33,4 @@
 
 यहां तक कि अगर आप एक अनुभवी ओपन सोर्स योगदानकर्ता हैं, तो ऐसी चीजें हैं जो आपको यात्रा कर सकती हैं। एक बार जब आप अपना PR सबमिट कर देते हैं, तो ***GitHub Actions* एक *linter* चलाएगा, अक्सर रिक्ति या वर्णमाला के साथ छोटे मुद्दों को ढूंढता है**। यदि आपको एक हरा बटन मिलता है, तो सब कुछ समीक्षा के लिए तैयार है, लेकिन यदि नहीं, तो यह जानने के लिए फेल्ड चेक के नीचे "डिटेल्स" पर क्लिक करें कि लिंटर को क्या पसंद नहीं आया। समस्या को ठीक करें और अपने PR के लिए एक प्रतिबद्धता जोड़ें।
 
-<<<<<<< HEAD
-अंत में, यदि आप सुनिश्चित नहीं हैं कि जिस संसाधन को आप जोड़ना चाहते हैं, वह `Free-Programming-Books` के लिए उपयुक्त है,[CONTRIBUTING](CONTRIBUTING.md) में दिशानिर्देशों के माध्यम से पढ़ें।. ([translations](../README.md#translations))
-=======
-अंत में, यदि आप सुनिश्चित नहीं हैं कि जिस संसाधन को आप जोड़ना चाहते हैं, वह फ्री-प्रोग्रामिंग-बुक्स के लिए उपयुक्त है,[CONTRIBUTING](CONTRIBUTING.md) में दिशानिर्देशों के माध्यम से पढ़ें।. ([translations](README.md#translations))
->>>>>>> 7a8349ab
+अंत में, यदि आप सुनिश्चित नहीं हैं कि जिस संसाधन को आप जोड़ना चाहते हैं, वह `Free-Programming-Books` के लिए उपयुक्त है,[CONTRIBUTING](CONTRIBUTING.md) में दिशानिर्देशों के माध्यम से पढ़ें।. ([translations](README.md#translations))