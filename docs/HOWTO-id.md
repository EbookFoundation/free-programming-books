--- conflicted
+++ resolved
@@ -1,12 +1,8 @@
-<<<<<<< HEAD
 # How-To at a glance
 
 <div align="right" markdown="1">
 
-*[Baca ini dalam bahasa lain](../README.md#translations)*
-=======
 *[Baca ini dalam bahasa lain](README.md#translations)*
->>>>>>> 7a8349ab
 
 </div>
 
@@ -37,8 +33,4 @@
 
 Bahkan jika Anda seorang kontributor open source yang berpengalaman, ada hal-hal yang mungkin membuat Anda bingung. Setelah Anda mengirimkan PR Anda, ***GitHub Actions* akan menjalankan *linter*, dan sering sekali menemukan sedikit masalah dengan spasi atau abjad**. Jika Anda mendapatkan tombol hijau, semuanya siap untuk ditinjau, tetapi jika tidak, klik "Detail" di bawah centang yang gagal untuk mengetahui apa yang tidak disukai linter. Perbaiki masalah dan tambahkan commit ke PR Anda.
 
-<<<<<<< HEAD
-Terakhir, jika Anda tidak yakin bahwa sumber daya yang ingin Anda tambahkan sesuai untuk `Free-Programming-Books`, bacalah panduan di [BERKONTRIBUSI](CONTRIBUTING-id.md). ([translations](../README.md#translations))
-=======
-Terakhir, jika Anda tidak yakin bahwa sumber daya yang ingin Anda tambahkan sesuai untuk Buku Pemrograman Gratis, bacalah panduan di [BERKONTRIBUSI](CONTRIBUTING-id.md). ([translations](README.md#translations))
->>>>>>> 7a8349ab
+Terakhir, jika Anda tidak yakin bahwa sumber daya yang ingin Anda tambahkan sesuai untuk `Free-Programming-Books`, bacalah panduan di [BERKONTRIBUSI](CONTRIBUTING-id.md). ([translations](README.md#translations))