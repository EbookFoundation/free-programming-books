--- conflicted
+++ resolved
@@ -1,12 +1,8 @@
-<<<<<<< HEAD
 # How-To at a glance
 
 <div align="right" markdown="1">
 
-*[Lees dit in andere talen](../README.md#translations)*
-=======
 *[Lees dit in andere talen](README.md#translations)*
->>>>>>> 7a8349ab
 
 </div>
 
@@ -37,8 +33,4 @@
 
 Zelfs als je een ervaren open source-bijdrager bent, zijn er dingen die je kunnen laten struikelen. Nadat je je PR hebt ingediend, voert ***GitHub Actions* een *linter* uit, waarbij vaak kleine problemen met spatiëring of alfabetisering worden gevonden**. Als je een groene knop krijgt, is alles klaar voor beoordeling, maar als dat niet het geval is, klik je op "Details" onder het vinkje dat niet heeft kunnen achterhalen wat de linter niet leuk vond. Los het probleem op en voeg een commit toe aan je PR.
 
-<<<<<<< HEAD
-Tot slot, als je niet zeker weet of de bron die je wilt toevoegen geschikt is voor `Free-Programming-Books`, lees dan de richtlijnen in [CONTRIBUTING](CONTRIBUTING.md). ([translations](../README.md#translations))
-=======
-Tot slot, als je niet zeker weet of de bron die je wilt toevoegen geschikt is voor Free-Programming-Books, lees dan de richtlijnen in [CONTRIBUTING](CONTRIBUTING.md). ([translations](README.md#translations))
->>>>>>> 7a8349ab
+Tot slot, als je niet zeker weet of de bron die je wilt toevoegen geschikt is voor `Free-Programming-Books`, lees dan de richtlijnen in [CONTRIBUTING](CONTRIBUTING.md). ([translations](README.md#translations))