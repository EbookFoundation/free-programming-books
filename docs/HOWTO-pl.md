--- conflicted
+++ resolved
@@ -1,12 +1,8 @@
-<<<<<<< HEAD
 # How-To at a glance
 
 <div align="right" markdown="1">
 
-*[Przeczytaj to w innych językach](../README.md#translations)*
-=======
 *[Przeczytaj to w innych językach](README.md#translations)*
->>>>>>> 7a8349ab
 
 </div>
 
@@ -35,10 +31,5 @@
 
 </details>
 
-<<<<<<< HEAD
 Nawet jeśli jesteś doświadczonym współtwórcą open source, są rzeczy, które mogą Cię frapować. Po przesłaniu swojego PR, ***GitHub Actions* uruchomi *linter*, często znajdując drobne problemy z odstępami lub alfabetyzacją**. Jeśli pojawi się zielony przycisk, wszystko jest gotowe do przeglądu, ale jeśli nie, kliknij „Szczegóły” pod kontrolką, która pozwoli dowiedzieć się co nie spodobało się linterowi. Napraw problem i dodaj zatwierdzenie do swojego PR.
-Na koniec, jeśli nie masz pewności, czy zasób, który chcesz dodać, jest odpowiedni dla `Free-Programming-Books`, przeczytaj wytyczne w [CONTRIBUTING](CONTRIBUTING-pl.md). ([translations](../README.md#translations))
-=======
-Nawet jeśli jesteś doświadczonym współtwórcą open source, są rzeczy, które mogą Cię frapować. Po przesłaniu swojego PR, *GitHub Actions* uruchomi linter, często znajdując drobne problemy z odstępami lub alfabetyzacją. Jeśli pojawi się zielony przycisk, wszystko jest gotowe do przeglądu, ale jeśli nie, kliknij „Szczegóły” pod kontrolką, która pozwoli dowiedzieć się co nie spodobało się linterowi. Napraw problem i dodaj zatwierdzenie do swojego PR.
-Na koniec, jeśli nie masz pewności, czy zasób, który chcesz dodać, jest odpowiedni dla *Free-Programming-Books*, przeczytaj wytyczne w [CONTRIBUTING](CONTRIBUTING-pl.md). ([translations](README.md#translations))
->>>>>>> 7a8349ab
+Na koniec, jeśli nie masz pewności, czy zasób, który chcesz dodać, jest odpowiedni dla `Free-Programming-Books`, przeczytaj wytyczne w [CONTRIBUTING](CONTRIBUTING-pl.md). ([translations](README.md#translations))