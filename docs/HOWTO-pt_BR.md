<<<<<<< HEAD
# How-To at a glance

<div align="right" markdown="1">

*[Leia em outras linguagens](../README.md#translations)*
=======
*[Leia em outras linguagens](README.md#translations)*
>>>>>>> 7a8349ab

</div>

**Seja bem-vindo(a) ao `Free-Programming-Books` (*Livros de Programação Grátis*)!**

Novos contribuidores são bem-vindos para nós; até mesmo aqueles fazendo seu primeiro Pull Request (PR) no GitHub. Se você é um deles, nós temos alguns recursos que podem ajudar:

* [Sobre pull requests](https://docs.github.com/pt/pull-requests/collaborating-with-pull-requests/proposing-changes-to-your-work-with-pull-requests/about-pull-requests)
* [Criando uma pull request](https://docs.github.com/pt/pull-requests/collaborating-with-pull-requests/proposing-changes-to-your-work-with-pull-requests/creating-a-pull-request) *(in english)*
* [GitHub Hello World](https://docs.github.com/pt/get-started/quickstart/hello-world)
* [YouTube - GitHub Tutorial For Beginners](https://www.youtube.com/watch?v=0fKg7e37bQE) *(em inglês)*
* [YouTube - How To Fork A GitHub Repo and Submit A Pull Request](https://www.youtube.com/watch?v=G1I3HF4YWEw) *(em inglês)*
* [YouTube - Markdown Crash Course](https://www.youtube.com/watch?v=HUBNt18RFbo) *(em inglês)*


Não hesite em tirar suas dúvidas; todo contribuidor começou com um primeiro PR. E você pode ser nosso milésimo!

<details align="center" markdown="1">
<summary>Clique para ver o gráficos de crescimento (usuários x tempo)</summary>

[![EbookFoundation/free-programming-books's Contributor over time Graph](https://contributor-overtime-api.apiseven.com/contributors-svg?chart=contributorOverTime&repo=ebookfoundation/free-programming-books)](https://www.apiseven.com/en/contributor-graph?chart=contributorOverTime&repo=ebookfoundation/free-programming-books)

[![EbookFoundation/free-programming-books's Monthly Active Contributors graph](https://contributor-overtime-api.apiseven.com/contributors-svg?chart=contributorMonthlyActivity&repo=ebookfoundation/free-programming-books)](https://www.apiseven.com/en/contributor-graph?chart=contributorMonthlyActivity&repo=ebookfoundation/free-programming-books)

OBSERVAÇÃO: os picos de contribuição geralmente coincidem com o intervalo de datas do [evento Hacktoberfest](https://hacktoberfest.digitalocean.com).

</details>

Mesmo se você tem experiência com contribuições open source, existem algumas coisas que você pode errar. Por isso, assim que você submeter seu PR, ele **vai ser testado pelo *GitHub Actions*, e as vezes, serão encontrados problemas como espaçamento**. Se você receber um botão verde, está tudo certo para uma revisão de PR. Caso contrário, clique em "Detalhes" para ver o problema encontrado. Arrume ele e adicione um commit ao PR.

<<<<<<< HEAD
Finalmente, se você não tem certeza de que o material que você que quer adicionar é apropriado para o `Free-Programming-Books`, leia o guia em [CONTRIBUTING](CONTRIBUTING-pt_BR.md). ([translations](../README.md#translations))
=======
Finalmente, se você não tem certeza de que o material que você que quer adicionar é apropriado para o Free-Programming-Books, leia o guia em [CONTRIBUTING](CONTRIBUTING-pt_BR.md). ([translations](README.md#translations))
>>>>>>> 7a8349ab
<|MERGE_RESOLUTION|>--- conflicted
+++ resolved
@@ -1,12 +1,8 @@
-<<<<<<< HEAD
 # How-To at a glance
 
 <div align="right" markdown="1">
 
-*[Leia em outras linguagens](../README.md#translations)*
-=======
 *[Leia em outras linguagens](README.md#translations)*
->>>>>>> 7a8349ab
 
 </div>
 
@@ -37,8 +33,4 @@
 
 Mesmo se você tem experiência com contribuições open source, existem algumas coisas que você pode errar. Por isso, assim que você submeter seu PR, ele **vai ser testado pelo *GitHub Actions*, e as vezes, serão encontrados problemas como espaçamento**. Se você receber um botão verde, está tudo certo para uma revisão de PR. Caso contrário, clique em "Detalhes" para ver o problema encontrado. Arrume ele e adicione um commit ao PR.
 
-<<<<<<< HEAD
-Finalmente, se você não tem certeza de que o material que você que quer adicionar é apropriado para o `Free-Programming-Books`, leia o guia em [CONTRIBUTING](CONTRIBUTING-pt_BR.md). ([translations](../README.md#translations))
-=======
-Finalmente, se você não tem certeza de que o material que você que quer adicionar é apropriado para o Free-Programming-Books, leia o guia em [CONTRIBUTING](CONTRIBUTING-pt_BR.md). ([translations](README.md#translations))
->>>>>>> 7a8349ab
+Finalmente, se você não tem certeza de que o material que você que quer adicionar é apropriado para o `Free-Programming-Books`, leia o guia em [CONTRIBUTING](CONTRIBUTING-pt_BR.md). ([translations](README.md#translations))