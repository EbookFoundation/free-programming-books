<<<<<<< HEAD
# How-To at a glance

<div align="right" markdown="1">

*[Preberite to v drugih jezikih](../README.md#translations)*
=======
*[Preberite to v drugih jezikih](README.md#translations)*
>>>>>>> 7a8349ab

</div>

**Dobrodošli v zbirki `Free-Programming-Books`!**

Lepo pozdravljeni vsi novi programerji - tudi tisti, ki boste na GitHubu ustvarili vaš prvi zahtevek potega (pull-request / PR). Če ste eden izmed njih, vam pri tem lahko pomaga nekaj virov:

* [About Pull Requests](https://docs.github.com/en/pull-requests/collaborating-with-pull-requests/proposing-changes-to-your-work-with-pull-requests/about-pull-requests) *(v angleškem jeziku)*
* [Creating a pull request](https://docs.github.com/en/pull-requests/collaborating-with-pull-requests/proposing-changes-to-your-work-with-pull-requests/creating-a-pull-request) *(v angleškem jeziku)*
* [GitHub Hello World](https://docs.github.com/en/get-started/quickstart/hello-world) *(v angleškem jeziku)*
* [YouTube - GitHub Tutorial For Beginners](https://www.youtube.com/watch?v=0fKg7e37bQE) *(v angleškem jeziku)*
* [YouTube - How To Fork A GitHub Repo and Submit A Pull Request](https://www.youtube.com/watch?v=G1I3HF4YWEw) *(v angleškem jeziku)*
* [YouTube - Markdown Crash Course](https://www.youtube.com/watch?v=HUBNt18RFbo) *(v angleškem jeziku)*


Ne oklevajte in postavljajte vprašanja; vsak programer je enkrat začel s svojim prvim PR-om. Vi ste lahko naš tisoči!

<details align="center" markdown="1">
<summary>Click to see the growth users vs. time graphs.</summary>

[![EbookFoundation/free-programming-books's Contributor over time Graph](https://contributor-overtime-api.apiseven.com/contributors-svg?chart=contributorOverTime&repo=ebookfoundation/free-programming-books)](https://www.apiseven.com/en/contributor-graph?chart=contributorOverTime&repo=ebookfoundation/free-programming-books)

[![EbookFoundation/free-programming-books's Monthly Active Contributors graph](https://contributor-overtime-api.apiseven.com/contributors-svg?chart=contributorMonthlyActivity&repo=ebookfoundation/free-programming-books)](https://www.apiseven.com/en/contributor-graph?chart=contributorMonthlyActivity&repo=ebookfoundation/free-programming-books)

NOTE: Contribution spikes use to match with the [Hacktoberfest event](https://hacktoberfest.digitalocean.com) dates.

</details>

Tudi če ste izkušeni na področju programiranja odprte kode, se bodo zagotovo našle zadeve, ki vas lahko malce zaustavijo. Ko oddate PR, bo ***GitHub Actions* zagnal pregledovalnik, ki pogosto najde manjše težave z razmikom ali abecedo**. Če se vam prikaže zeleni gumb, je vse pripravljeno za pregled. Če se zeleni gumb ne prikaže, kliknite »Podrobnosti« pod kljukico, ki je ugotovila, kaj pregledovalniku ni bilo všeč. Odpravite težavo in dodajte zahtevo (commit) v PR.

<<<<<<< HEAD
Če niste prepričani, da je vir, ki ga želite dodati, primeren za zbirko `Free-Programming-Books`, preberite smernice v [CONTRIBUTING](CONTRIBUTING.md). ([translations](../README.md#translations))
=======
Če niste prepričani, da je vir, ki ga želite dodati, primeren za zbirko Free-Programming-Books, preberite smernice v [CONTRIBUTING](CONTRIBUTING.md). ([translations](README.md#translations))
>>>>>>> 7a8349ab
<|MERGE_RESOLUTION|>--- conflicted
+++ resolved
@@ -1,12 +1,8 @@
-<<<<<<< HEAD
 # How-To at a glance
 
 <div align="right" markdown="1">
 
-*[Preberite to v drugih jezikih](../README.md#translations)*
-=======
 *[Preberite to v drugih jezikih](README.md#translations)*
->>>>>>> 7a8349ab
 
 </div>
 
@@ -37,8 +33,4 @@
 
 Tudi če ste izkušeni na področju programiranja odprte kode, se bodo zagotovo našle zadeve, ki vas lahko malce zaustavijo. Ko oddate PR, bo ***GitHub Actions* zagnal pregledovalnik, ki pogosto najde manjše težave z razmikom ali abecedo**. Če se vam prikaže zeleni gumb, je vse pripravljeno za pregled. Če se zeleni gumb ne prikaže, kliknite »Podrobnosti« pod kljukico, ki je ugotovila, kaj pregledovalniku ni bilo všeč. Odpravite težavo in dodajte zahtevo (commit) v PR.
 
-<<<<<<< HEAD
-Če niste prepričani, da je vir, ki ga želite dodati, primeren za zbirko `Free-Programming-Books`, preberite smernice v [CONTRIBUTING](CONTRIBUTING.md). ([translations](../README.md#translations))
-=======
-Če niste prepričani, da je vir, ki ga želite dodati, primeren za zbirko Free-Programming-Books, preberite smernice v [CONTRIBUTING](CONTRIBUTING.md). ([translations](README.md#translations))
->>>>>>> 7a8349ab
+Če niste prepričani, da je vir, ki ga želite dodati, primeren za zbirko `Free-Programming-Books`, preberite smernice v [CONTRIBUTING](CONTRIBUTING.md). ([translations](README.md#translations))