--- conflicted
+++ resolved
@@ -1,12 +1,8 @@
-<<<<<<< HEAD
 # How-To at a glance
 
 <div align="right" markdown="1">
 
-*[Read this in other languages](../README.md#translations)*
-=======
 *[Read this in other languages](README.md#translations)*
->>>>>>> 7a8349ab
 
 </div>
 
@@ -37,8 +33,4 @@
 
 Even if you're an experienced open source contributor, there are things that might trip you up. Once you've submitted your PR, ***GitHub Actions* will run a *linter*, often finding little issues with spacing or alphabetization**. If you get a green button, everything is ready for review; but if not, click "Details" under the check that failed to find out what the linter didn't like, and fix the problem adding a new commit to the branch from which your PR was opened.
 
-<<<<<<< HEAD
-Finally, if you're not sure that the resource you want to add is appropriate for `Free-Programming-Books`, read through the guidelines in [CONTRIBUTING](CONTRIBUTING.md) *([translations](../README.md#translations) also available)*.
-=======
-Finally, if you're not sure that the resource you want to add is appropriate for Free-Programming-Books, read through the guidelines in [CONTRIBUTING](CONTRIBUTING.md). ([translations](README.md#translations))
->>>>>>> 7a8349ab
+Finally, if you're not sure that the resource you want to add is appropriate for `Free-Programming-Books`, read through the guidelines in [CONTRIBUTING](CONTRIBUTING.md) *([translations](README.md#translations) also available)*.