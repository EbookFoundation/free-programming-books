--- conflicted
+++ resolved
@@ -75,11 +75,8 @@
   - [Contributing](CONTRIBUTING-np.md)
   - [How-to](HOWTO-np.md) 
 - Norwegian / Norsk
-<<<<<<< HEAD
+  - [Etiske Retningslinjer](CODE_OF_CONDUCT-no.md)  
   - [How-to](HOWTO-no.md)
-=======
-    - [Etiske Retningslinjer](CODE_OF_CONDUCT-no.md)  
->>>>>>> 60111c6c
 - Persian / Farsi (Iran) / فارسى
   - [مرام‌نامه‌ی](CODE_OF_CONDUCT-fa_IR.md)
   - [Contributing](CONTRIBUTING-fa_IR.md)
