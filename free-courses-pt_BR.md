--- conflicted
+++ resolved
@@ -43,15 +43,12 @@
 
 ### C Sharp
 
+* [Manipulando Listas Genéricas em C#](https://www.udemy.com/listas-genericas-em-csharp/) - Gilseone Moraes, Training4All Cursos (Udemy)
 * [C# e Windows Forms: Consultar CEP no WebService dos Correios](https://www.udemy.com/webservice-correios/) - Gilseone Moraes, Training4All Cursos (Udemy)
-<<<<<<< HEAD
-* [Manipulando Listas Genéricas em C#](https://www.udemy.com/listas-genericas-em-csharp/) - Gilseone Moraes, Training4All Cursos (Udemy)
-=======
 * [C# e Windows Forms: Encurtando URLs com a API do Bitly](https://www.udemy.com/bitly-api/) - Gilseone Moraes, Training4All Cursos (Udemy)
 * [C# e Windows Forms: Utilizando Formulários MDI Parent](https://www.udemy.com/formularios-mdi/) - Gilseone Moraes, Training4All Cursos (Udemy)
 * [Manipulando Listas Genéricas em C#](https://www.udemy.com/listas-genericas-em-csharp/) - Gilseone Moraes, Training4All Cursos (Udemy)
 * [Testes unitários em C# com NUnit e Moq](https://www.udemy.com/testes-unitarios-em-csharp-com-nunit-e-moq/) - Leonardo Baraúna (Udemy)
->>>>>>> 82928bb5
 
 
 ### CSS
