--- conflicted
+++ resolved
@@ -2,13 +2,8 @@
 
 * [C++](#C++)
 * [Clojure](#clojure)
-<<<<<<< HEAD
-* [Design and Architecture-Дизайн и Aрхитектура](#design-and-architecture)
-=======
 * [CSS](#css)
-* [Design and Architecture](#design-and-architecture)
 * [Go](#go)
->>>>>>> c4b587b6
 * [Haskell](#haskell)
 * [HTML](#html)
 * [Java](#java)
@@ -21,6 +16,7 @@
 * [Python](#python)
 * [R](#R)
 * [Ruby](#ruby)
+* [Дизайн и Aрхитектура](#design-architecture)
 
 
 ### Уровни
@@ -40,18 +36,9 @@
 * [Курс Clojure](https://clojurecourse.by) (BEG)
 
 
-<<<<<<< HEAD
-### Дизайн и Aрхитектура
-=======
 ### CSS
 
 * [CSS для начинающих](https://ru.code-basics.com/languages/css) (BEG)
-
-
-### Design and Architecture
->>>>>>> c4b587b6
-
-* [Туториал по SOLID](https://ota-solid.now.sh) - Саша Беспоясов и Артём Самофалов (INT)
 
 
 ### Go
@@ -147,4 +134,9 @@
 ### Ruby
 
 * [Введение в Ruby](https://ru.hexlet.io/courses/ruby) - Hexlet (BEG)
-* [Путь Rubyrush](https://rubyrush.ru/steps) (BEG)+* [Путь Rubyrush](https://rubyrush.ru/steps) (BEG)
+
+
+### Дизайн и Aрхитектура<a ref="design-architecture" />
+
+* [Туториал по SOLID](https://ota-solid.now.sh) - Саша Беспоясов и Артём Самофалов (INT)
