### Index

* [Android](#android)
* [C#](#c)
* [C++](#c-1)
* [Clojure](#clojure)
* [Common Lisp](#common-lisp)
* [CSS](#css)
* [Data Science](#data-science)
* [Elixir](#elixir)
* [Emacs](#emacs)
* [Erlang](#erlang)
* [Git](#git)
* [Golang](#golang)
* [Gulp](#gulp)
* [Haskell](#haskell)
* [Java](#java)
* [Javascript](#javascript)
  * [Angular.js](#angularjs)
  * [Elm](#elm)
  * [Ember.js](#emberjs)
  * [Node.js](#nodejs)
  * [p5.js](#p5js)
  * [React.js](#reactjs)
* [Kotlin](#kotlin)
* [Language Agnostic](#language-agnostic)
* [PHP](#php)
* [PostgreSQL](#postgresql)
* [Python](#python)
* [Ruby](#ruby)
* [Rust](#rust)
* [Vim](#vim)


### Android

* [Android Developers Backstage](http://androidbackstage.blogspot.com) (podcast)
* [Fragmented Podcast](http://fragmentedpodcast.com) (podcast)


### C&#x23;

* [How to program in C# - Beginner Course | Brackeys](https://www.youtube.com/playlist?list=PLPV2KyIb3jR6ZkG8gZwJYSjnXxmfPAl51) (screencast)


### C++

* [C++ Programming Video Lectures](https://www.youtube.com/playlist?list=PLTZbNwgO5ebo64D1k0DJQGX30X6iSTmRr) (screencast)
* [C++ STL](https://www.youtube.com/playlist?list=PL5jc9xFGsL8G3y3ywuFSvOuNm3GjBwdkb) (screencast)
* [CppCast](http://cppcast.com) (podcast)


### Clojure

* [Parens of the Dead](http://www.parens-of-the-dead.com) (screencast)


### Common Lisp

* [Little Bits of Lisp](https://www.youtube.com/playlist?list=PL2VAYZE_4wRJi_vgpjsH75kMhN4KsuzR_) (screencast)


### CSS

* [CSS-Tricks Screencasts](https://css-tricks.com/video-screencasts/) (screencast)


### Data Science

* [Data Skeptic](http://dataskeptic.com/episodes.php) (podcast)
* [Data Stories](http://datastori.es) (podcast)
* [Learning Machines 101](http://www.learningmachines101.com) (podcast)
* [Linear Digressions](http://www.lineardigressions.com) (podcast)
* [O'Reilly Data Show Podcast](https://www.oreilly.com/topics/oreilly-data-show-podcast) (podcast)
* [Partially Derivative](http://partiallyderivative.com) (podcast)
* [Super Data Science](https://www.superdatascience.com/podcast/) (podcast)
* [Talking Machines](http://www.thetalkingmachines.com) (podcast)


### Elixir

* [Elixir Sips](http://elixirsips.com) - Some free (screencast)
* [ElixirCasts](https://elixircasts.io) (screencast)
* [ElixirConf 2014](https://www.youtube.com/playlist?list=PLE7tQUdRKcyakbmyFcmznq2iNtL80mCsT) (screencast)
* [ElixirConf 2015](https://www.youtube.com/playlist?list=PLWbHc_FXPo2jBXpr1IjyUgJ7hNS1eTf7H) (screencast)
* [Intro to Elixir](https://www.youtube.com/watch?v=lly-1UYmnFI&list=PLn76XROGFNtE9InImlu6e8isbOsM7qKtt) (screencast)


### Emacs

* [Emacs Rocks!](http://emacsrocks.com) (screencast)


### Erlang

* [Erlang Factory SF Bay 2015](https://www.youtube.com/playlist?list=PLWbHc_FXPo2h0sJW6X2RZDtT1ndw6KKpQ) (screencast)
* [Functions + Messages + Concurrency = Erlang](http://www.infoq.com/presentations/joe-armstrong-erlang-qcon08) (screencast)
* [Thinking like an Erlanger](https://www.youtube.com/watch?v=6sBL1kHoMoo) (screencast)


### Git

* [GitMinutes](http://www.gitminutes.com) (podcast)
* [Jhan Carlos Silva - Git and Github Tutorial](https://www.youtube.com/watch?v=NPRUsCcZwJ4) (screencast)
* [The Coding Train - Git and GitHub for Poets](https://www.youtube.com/playlist?list=PLRqwX-V7Uu6ZF9C0YMKuns9sLDzK6zoiV) (screencast)


### Golang

* [Build webapp without using a framework](https://www.youtube.com/playlist?list=PL41psiCma00wgiTKkAZwJiwtLTdcyEyc4) (screencast)
* [Go An Introduction](https://www.youtube.com/watch?v=SI-okTfauyw) (screencast)
* Go and AngularJS  (screeencasts)
    * [Part 1 - Hello World](https://www.youtube.com/watch?v=U80k7fTEqNw)
    * [Part 2 - Websockets](https://www.youtube.com/watch?v=ysAZ_oqPOo0)
    * [Part 3 - REST and ngResource](https://www.youtube.com/watch?v=QHIMygADPPc)
* [Go Programming Tutorial](https://www.youtube.com/watch?v=CF9S4QZuV30) (screencast)
* [Go Time](https://changelog.com/gotime) (podcast)
* [Hacking with Andrew and Brad: an HTTP/2 client](https://www.youtube.com/watch?v=yG-UaBJXZ80) (screencast)
* [Hacking with Andrew and Brad: tip.golang.org](https://www.youtube.com/watch?v=1rZ-JorHJEY) (screencast)


### Gulp

* [Learning Gulp](https://www.leveluptutorials.com/tutorials/learning-gulp) (screencast)


### Haskell

* [The Haskell Cast](http://www.haskellcast.com) (podcast)


### Java

* [Building a Java & Spring Boot app: Kid-Bank development](https://www.youtube.com/playlist?list=PLBHctPrH7Z29W8XtVDyc_mMvD2GO7GIF2) - Ted M. Young (screencast)
<<<<<<< HEAD
* [How to Program with Java Podcast](https://www.podbean.com/podcast-detail/6mxhc-344f7/How-to-Program-with-Java-Podcast) - Trevor Page (podcast)
=======
* [Java Pub House](https://player.fm/series/java-pub-house) - Freddy Guime and Bob Paulin (podcast)
>>>>>>> f0efa3bd


### Javascript

* [FiveJS](https://fivejs.codeschool.com) (podcast)
* [Free Quality Javascript video tutorials and screencasts](http://www.screencasts.org/topics/javascript) (screencast)
* [Front End Happy Hour](http://frontendhappyhour.com) (podcast)
* [Frontend First](https://frontendfirst.fm) - Sam Selikoff and Ryan Toronto (podcast)
* [Frontend Five](https://frontendfive.codeschool.com) (podcast)
* [JavaScript Air](https://javascriptair.com) (podcast)
* [JavaScript Jabber](https://devchat.tv/js-jabber) (podcast)
* [Modern Web](https://www.thisdot.co/modern-web) (podcast)
* [Node Tuts - Node.JS Video Tutorials](http://nodetuts.com) (screencast)
* [Real Talk JavaScript](https://realtalkjavascript.simplecast.com) (podcast)
* [Syntax](https://syntax.fm) (podcast)
* [The Javascript Show](http://javascriptshow.com) (podcast)


#### Angular.js

* [Angular Air](https://angularair.com) (podcast)


#### Elm

* [Elm Town](https://elmtown.audio) (podcast)


#### Ember.js

* [Ember Weekend](https://emberweekend.com/episodes) (podcast)


#### Node.js

* [Nodeup](http://nodeup.com) (podcast)
* [Twitter Bot Tutorial - Node.js and Processing](https://www.youtube.com/playlist?list=PLRqwX-V7Uu6atTSxoRiVnSuOn6JHnq2yV) (screencast)


#### p5.js

* [Code! Programming with p5.js](https://www.youtube.com/playlist?list=PLRqwX-V7Uu6Zy51Q-x9tMWIv9cueOFTFA) (screencast)


#### React.js

* [React Native Podcast](https://devchat.tv/react-native-radio) (podcast)
* [React Podcast](https://reactpodcast.simplecast.fm) (podcast)
* [React Round Up](https://devchat.tv/podcasts/react-round-up) - DevChat.tv (podcast)
* [ReactCasts](https://www.youtube.com/c/reactcasts) (screencast)


### Kotlin

* [Kotlin Beginners Tutorials](https://www.youtube.com/playlist?list=PLpg00ti3ApRweIhdOI4VCFFStx4uXC__u) (screencast)
* [Talking Kotlin](http://talkingkotlin.com) (podcast)


### Language Agnostic

* [/dev/hell](http://devhell.info) (podcast)
* [Arrested DevOps](https://www.arresteddevops.com) (podcast)
* [baseCS](https://www.codenewbie.org/basecs) (podcast based on [a series of posts on medium](https://medium.com/basecs))
* [Beats, Rye & Types](http://beatsryetypes.com) (podcast)
* [Between | Screens Podcast](https://soundcloud.com/between-screens) (podcast)
* [BSDTalk](http://bsdtalk.blogspot.com) (podcast)
* [CodeNewbie](http://www.codenewbie.org/podcast) (podcast)
* [CodePen Radio](https://blog.codepen.io/radio/) (podcast)
* [Coding Blocks](http://www.codingblocks.net) (podcast)
* [Command Line Heroes](https://www.redhat.com/en/command-line-heroes) (podcast)
* [CTRL+CLICK CAST](http://ctrlclickcast.com) (podcast)
* [Darknet Diaries](https://darknetdiaries.com) (podcast)
* [Developer On Fire](http://developeronfire.com) (podcast)
* [Developer Tea](https://developertea.com) (podcast)
* [DevelopersHangout](http://www.developershangout.io) (podcast)
* [FLOSS WEEKLY](https://twit.tv/shows/floss-weekly) (podcast)
* [Frontside the Podcast](https://frontside.io/podcast/) (podcast)
* [Full Stack Radio](http://www.fullstackradio.com) (podcast)
* [Functional Geekery](https://www.functionalgeekery.com) (podcast)
* [Garbage](http://garbage.fm) (podcast)
* [Hacker Culture](https://anchor.fm/hackerculture) (podcast)
* [IEEE Software's "On Computing" with Grady Booch](http://www.computer.org/web/computingnow/oncomputing) (podcast)
* [Ladybug Podcast](https://www.ladybug.dev) (podcast)
* [Learn to Code with Me](http://learntocodewith.me/podcast/) (podcast)
* [Loosely Coupled](http://looselycoupled.info) (podcast)
* [.NET Rocks!](https://www.dotnetrocks.com) (podcast)
* [Open Source System Podcast](http://opensourcesystempodcast.vf.io) (podcast)
* [Programming Throwdown](http://www.programmingthrowdown.com) (podcast)
* [Reactive](http://reactive.audio) (podcast)
* [Security Now](https://www.grc.com/securitynow.htm) (podcast)
* [Shop Talk Show](http://shoptalkshow.com) (podcast)
* [Software Engineering Daily](http://softwareengineeringdaily.com) (podcast)
* [Software Engineering Radio](http://www.se-radio.net) (podcast)
* [Syscast Podcast](http://podcast.sysca.st) (podcast)
* [Talking Code](http://www.talkingcode.com) (podcast)
* [Testing In The Pub](http://testinginthepub.co.uk/testinginthepub/) (podcast)
* [The Big Web Show](http://5by5.tv/bigwebshow) (podcast)
* [The Changelog Podcast](https://changelog.com/podcast/) (podcast)
* [The Cloudcast](http://www.thecloudcast.net) (podcast)
* [The Cognicast](http://blog.cognitect.com/cognicast) (podcast)
* [The Creative Coding Podcast](http://creativecodingpodcast.com) (podcast)
* [The Cynical Developer: Weekly Technology and Software Developer Podcast](https://cynicaldeveloper.com/podcast) (podcast)
* [The Debug Log](http://thedebuglog.com) (podcast)
* [The Hanselminutes podcast](http://hanselminutes.com) (podcast)
* [The Path to Performance](https://pathtoperf.com) (podcast)
* [The Podcast from DZone.com: "For Developers, by Developers"](https://dzone.com/podcast) (podcast)
* [The Silver Bullet Security Podcast with Gary McGraw](http://www.computer.org/web/computingnow/silverbullet) (podcast)
* [The Web Ahead](http://5by5.tv/webahead) (podcast)
* [The Web Platform](http://thewebplatform.libsyn.com) (podcast)
* [Thinking with Tanay](https://anchor.fm/tanaypratap) (podcast)
* [This Developer's Life](http://thisdeveloperslife.com) (podcast)
* [ThoughtWorks](https://soundcloud.com/thoughtworks) (podcast)
* [Three Devs and a Maybe](http://threedevsandamaybe.com) (podcast)
* [Toolsday](http://toolsday.io) (podcast)
* [TTL Podcast](http://ttlpodcast.com) (podcast)
* [Web Security Warriors](https://devchat.tv/web-security-warriors/) (podcast)


### PHP

* [Laravel News Podcast](http://podcast.laravel-news.com) (podcast)
* [MageTalk - A Magento Podcast](http://magetalk.com) (podcast)
* [PHP Roundtable](https://www.phproundtable.com) (podcast)
* [PHP Town Hall](http://phptownhall.com) (podcast)
* [Sound of Symfony](http://www.soundofsymfony.com) (podcast)
* [Voices of the ElePHPant](https://voicesoftheelephpant.com) (podcast)


### PostgreSQL

* [PG Casts](https://www.pgcasts.com) (screencast)


### Python

* [Build applications in Python the antitextbook](https://www.youtube.com/playlist?list=PL41psiCma00wwvtQyLFMFpzWxUYmSZwZy) (screencast)
* [Diving into Django](http://code.tutsplus.com/articles/diving-into-django--net-2969) (screencast)
* [Import this](https://soundcloud.com/import-this) (podcast)
* [Podcast.__init__](http://podcastinit.com) (podcast)
* [Practical Flask Web Development Tutorials](https://www.youtube.com/playlist?list=PLQVvvaa0QuDc_owjTbIY4rbgXOFkUYOUB) (screencast)
* [Python Bytes](https://pythonbytes.fm) (podcast)
* [Python Test Podcast](http://pythontesting.net/test-podcast) (podcast)
* [Python Tips](https://www.youtube.com/playlist?list=PLP8GkvaIxJP3ignHY_Dq7bFsvwzAcqZ1i) (screencast)
* [Talk Python To Me - A podcast on Python and related technologies](http://talkpython.fm) (podcast)
* [Teaching Python](https://www.teachingpython.fm) (podcast)
* [TheNewBoston - Pygame (Python Game Development) Playlist](https://www.youtube.com/playlist?list=PL6gx4Cwl9DGAjkwJocj7vlc_mFU-4wXJq) (screencast)
* [TheNewBoston - Python 3.4 Programming Tutorials](https://www.youtube.com/playlist?list=PL6gx4Cwl9DGAcbMi1sH6oAMk4JHw91mC_) (screencast)
* [TheNewBoston - Python GUI with Tkinter Playlist](https://www.youtube.com/playlist?list=PL6gx4Cwl9DGBwibXFtPtflztSNPGuIB_d) (screencast)
* [TheNewBoston - Python Programming Tutorials - 2.x](https://www.youtube.com/playlist?list=PLEA1FEF17E1E5C0DA) (screencast)
* [Try Django Tutorial](http://youtu.be/3DccH9AMwFQ?list=PLEsfXFp6DpzRgedo9IzmcpXYoSeDg29Tx) (screencast)


### Ruby

* [5by5 - Ruby on Rails Podcast](http://5by5.tv/rubyonrails) (podcast)
* [Drifting Ruby](https://www.driftingruby.com) (screencast)
* [Railscasts](http://railscasts.com) (screencast)
* [Ruby Rogues](https://devchat.tv/ruby-rogues/) (podcast)
* [Ruby Tapas | Free Screencasts](http://www.rubytapas.com/episodes?filter=free) (screencast)
* [The Bike Shed](http://bikeshed.fm) (podcast)
* [The Ruby Show](http://rubyshow.com) (podcast)


### Rust

* [New Rustacean](http://www.newrustacean.com) (podcast)
* [Rusty Radio](https://soundcloud.com/posix4e) (podcast)


### Vim

* [Free screencasts about the text editor Vim](http://vimcasts.org) (screencast)<|MERGE_RESOLUTION|>--- conflicted
+++ resolved
@@ -132,11 +132,8 @@
 ### Java
 
 * [Building a Java & Spring Boot app: Kid-Bank development](https://www.youtube.com/playlist?list=PLBHctPrH7Z29W8XtVDyc_mMvD2GO7GIF2) - Ted M. Young (screencast)
-<<<<<<< HEAD
 * [How to Program with Java Podcast](https://www.podbean.com/podcast-detail/6mxhc-344f7/How-to-Program-with-Java-Podcast) - Trevor Page (podcast)
-=======
 * [Java Pub House](https://player.fm/series/java-pub-house) - Freddy Guime and Bob Paulin (podcast)
->>>>>>> f0efa3bd
 
 
 ### Javascript
