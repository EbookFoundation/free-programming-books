--- conflicted
+++ resolved
@@ -235,14 +235,10 @@
 
 #### React
 
-<<<<<<< HEAD
-* [Desarrollo de Aplicaciones Web con React.js y Redux.js](https://leanpub.com/react-redux) (PDF, EPUB, MOBI)
-* [El Camino para Aprender React](https://leanpub.com/the-road-to-learn-react-spanish) (PDF, EPUB, MOBI)
-=======
 * [Desarrollo de Aplicaciones Web con React.js y Redux.js](https://leanpub.com/react-redux) - Sergio Xalambrí (PDF, EPUB, MOBI; Leanpub cuenta requerida)
 * [Descubre React](https://leanpub.com/descubre-react) - Javi Jiménez (HTML, PDF, EPUB, MOBI; Leanpub cuenta requerida)
+* [El Camino para Aprender React](https://leanpub.com/the-road-to-learn-react-spanish) (PDF, EPUB, MOBI; Leanpub cuenta requerida)
 * [SurviveJS - React de aprendiz a maestro](https://es.survivejs.com) - Juho Vepsäläinen (HTML, PDF)
->>>>>>> 354fe6b3
 
 
 ### LaTeX
