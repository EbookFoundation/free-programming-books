### Index

<<<<<<< HEAD
- [Index](#index)
- [Android](#android)
- [C++](#c)
- [Git](#git)
- [Go](#go)
- [HTML CSS](#html-css)
- [JavaScript](#javascript)
- [Node.js](#nodejs)
- [NoSQL](#nosql)
- [Pemrograman Fungsional](#pemrograman-fungsional)
- [PHP](#php)
- [Python](#python)
=======
* [Android](#android)
* [Emacs](#emacs)
* [Git](#git)
* [Go](#go)
* [HTML & CSS](#html-css)
* [Java](#java)
* [JavaScript](#javascript)
* [PHP](#php)
* [Python](#python)
* [Vue](#vue)
>>>>>>> 8dc2889b


### Android

* [Android Developers Fundamental Course Concepts and Practicals (Bahasa Indonesia)](https://yukcoding.id/download-ebook-android-gratis/)
* [Tutorial Membuat Aplikasi Galeri Foto Android](https://www.smashwords.com/books/view/533096)


<<<<<<< HEAD
### C++

* [Koding C++ Dengan Qt](https://leanpub.com/koding-cpp-qt)
=======
### Emacs

* [Dokumentasi Emacs Bahasa Indonesia](https://github.com/kholidfu/emacs_doc)
>>>>>>> 8dc2889b


### Git

* [Belajar Git untuk Pemula](https://github.com/petanikode/belajar-git)
* [Kontrol Versi dengan Git](https://leanpub.com/kontrol-versi-git)
* [Pro Git 2nd Edition](https://git-scm.com/book/id/v2)


### Go

* [Dasar Pemrograman Golang](https://dasarpemrogramangolang.novalagung.com) - Noval Agung Prayogo


### HTML CSS

* [Belajar HTML dan CSS](http://www.ariona.net/ebook-belajar-html-dan-css/)
<<<<<<< HEAD
* [HTML & CSS: Buat Websitemu Sendiri ](https://leanpub.com/html-css--buat-webistemu-sendiri)
=======
* [Ebook Belajar HTML Dan CSS Dasar](https://www.malasngoding.com/download-ebook-belajar-html-dan-css-dasar-gratis/)


### Java

* [Pemrograman Java](https://blog.rosihanari.net/download-tutorial-java-se-gratis/) - Rosihan Ari Yuana
>>>>>>> 8dc2889b


### JavaScript

* [Mengenal JavaScript](http://masputih.com/2013/01/ebook-gratis-mengenal-javascript)
* [Otomatisasi dengan gulp.js](https://kristories.gitbooks.io/otomatisasi-dengan-gulp-js/content/)
* [Belajar TypeScript](https://leanpub.com/belajar-typescript)


### Node.js

* [Belajar Node.js](http://idjs.github.io/belajar-nodejs/)
* [Node.js Handbook: Berbahasa Indonesia](https://play.google.com/store/books/details/Bona_Tua_Node_js_Handbook?id=9WhZDwAAQBAJ) - Bona Tua, Google Play Books (*account required*)


### NoSQL

* [MongoDB Untuk Indonesia](https://kristories.gitbooks.io/pengantar-mongodb/content/)


### Pemrograman Fungsional

* [Pemrograman Fungsional untuk Rakyat Jelata dengan Scalaz](https://leanpub.com/fpmortals-id)


### PHP

* [Pemrograman Web dengan PHP dan MySQL](http://achmatim.net/2009/04/15/buku-gratis-pemrograman-web-dengan-php-dan-mysql/)
* [PHP: The Right Way Bahasa Indonesia](http://id.phptherightway.com/#site-header/)
* [Tutorial Ebook PHP](http://www.ilmuwebsite.com/ebook-php-free-download)


### Python

* [Belajar Python](http://www.belajarpython.com)
* [Dasar Pemrograman Python](https://www.pythonindo.com/tutorial-python-dasar/)
* [Database PostgreSQL, Pemrograman Python, dan SMS Gateway](http://rab.co.id/files/python/bukupython2.pdf.gz) - (PDF)
* [Kursus Singkat Machine Learning dengan TensorFlow API](https://developers.google.com/machine-learning/crash-course?hl=id)
* [Tutorial Python](https://docs.python.org/id/3.8/tutorial/)
* [Workshop Python 101](http://sakti.github.io/python101/)


### Vue

* [Dokumentasi Vue Bahasa Indonesia](https://github.com/vuejs-id/docs)
<|MERGE_RESOLUTION|>--- conflicted
+++ resolved
@@ -1,30 +1,20 @@
 ### Index
 
-<<<<<<< HEAD
-- [Index](#index)
-- [Android](#android)
-- [C++](#c)
-- [Git](#git)
-- [Go](#go)
-- [HTML CSS](#html-css)
-- [JavaScript](#javascript)
-- [Node.js](#nodejs)
-- [NoSQL](#nosql)
-- [Pemrograman Fungsional](#pemrograman-fungsional)
-- [PHP](#php)
-- [Python](#python)
-=======
+* [Index](#index)
 * [Android](#android)
 * [Emacs](#emacs)
+* [C++](#cplusplus)
 * [Git](#git)
 * [Go](#go)
-* [HTML & CSS](#html-css)
+* [HTML CSS](#html-css)
 * [Java](#java)
 * [JavaScript](#javascript)
+* [Node.js](#nodejs)
+* [NoSQL](#nosql)
+* [Pemrograman Fungsional](#pemrograman-fungsional)
 * [PHP](#php)
 * [Python](#python)
 * [Vue](#vue)
->>>>>>> 8dc2889b
 
 
 ### Android
@@ -33,15 +23,13 @@
 * [Tutorial Membuat Aplikasi Galeri Foto Android](https://www.smashwords.com/books/view/533096)
 
 
-<<<<<<< HEAD
-### C++
+### <a id="cplusplus"></a> C++
 
 * [Koding C++ Dengan Qt](https://leanpub.com/koding-cpp-qt)
-=======
+
 ### Emacs
 
 * [Dokumentasi Emacs Bahasa Indonesia](https://github.com/kholidfu/emacs_doc)
->>>>>>> 8dc2889b
 
 
 ### Git
@@ -59,16 +47,13 @@
 ### HTML CSS
 
 * [Belajar HTML dan CSS](http://www.ariona.net/ebook-belajar-html-dan-css/)
-<<<<<<< HEAD
 * [HTML & CSS: Buat Websitemu Sendiri ](https://leanpub.com/html-css--buat-webistemu-sendiri)
-=======
 * [Ebook Belajar HTML Dan CSS Dasar](https://www.malasngoding.com/download-ebook-belajar-html-dan-css-dasar-gratis/)
 
 
 ### Java
 
 * [Pemrograman Java](https://blog.rosihanari.net/download-tutorial-java-se-gratis/) - Rosihan Ari Yuana
->>>>>>> 8dc2889b
 
 
 ### JavaScript
