### Index

* [Amazon Web Service](#amazon-web-service)
* [Assembly Language](#assembly-language)
* [Docker](#docker)
* [GIT](#git)
* [Go](#go)
* [HTML5](#html5)
* [Java](#java)
* [JavaScript](#javascript)
  * [Node.js](#nodejs)
* [LaTeX](#latex)
* [Linux](#linux)
* [Perl](#perl)
* [PHP](#php)
  * [Laravel](#laravel)
* [Python](#python)
  * [Django](#django)
  * [Flask](#flask)
* [R](#r)
* [Raspberry Pi](#raspberry-pi)
* [Ruby](#ruby)
* [Scratch](#scratch)
* [Swift](#swift)


### Amazon Web Service

* [아마존 웹 서비스를 다루는 기술](http://www.pyrasis.com/private/2014/09/30/publish-the-art-of-amazon-web-services-book)


### Assembly Language

* [PC Assembly Language](http://drpaulcarter.com/pcasm/) - Paul A. Carter


### Docker

* [가장 빨리 만나는 Docker](http://www.pyrasis.com/private/2014/11/30/publish-docker-for-the-really-impatient-book)


### GIT

* [Git - 간편 안내서](http://rogerdudler.github.io/git-guide/index.ko.html)
* [Pro Git 한글 번역](http://git-scm.com/book/ko/)
* [깃허브 치트 시트](https://github.com/tiimgreen/github-cheat-sheet/blob/master/README.ko.md)


### Go

* [AN INTRODUCTION TO PROGRAMMING IN GO 한글 번역](http://www.codingnuri.com/golang-book/index.html)
* [Go Tour 한글 번역](http://go-tour-kr.appspot.com)
* [Go 언어 웹 프로그래밍 철저 입문](https://thebook.io/006806/)
* [가장 빨리 만나는 Go 언어](http://www.pyrasis.com/private/2015/06/01/publish-go-for-the-really-impatient-book)


### HTML5

* [HTML5, CSS and Javascript](http://fromyou.tistory.com/581)


### Java

<<<<<<< HEAD
* [쉽게 따라하는 자바 웹기술](https://github.com/keesun/study/tree/master/book/)
=======
* [쉽게 배우는 자바 웹기술](https://github.com/keesun/study/tree/master/book)
>>>>>>> 39871b28


### JavaScript

* [JavaScript Garden](http://bonsaiden.github.io/JavaScript-Garden/ko)
* Meteor
  * [Discover Meteor](http://kr.discovermeteor.com)


#### Node.js

* [Node.js API 한글 번역 by outsideris](http://nodejs.sideeffect.kr/docs/)


### LaTeX

* [The Not So short Introduction to LaTeX 2ε](http://www.ctan.org/tex-archive/info/lshort/korean)


### Linux

* [리눅스 서버를 다루는 기술](https://thebook.io/006718/)


### Perl

* [2시간 반만에 펄 익히기](http://qntm.org/files/perl/perl_kr.html)
* [Perl 객체지향프로그래밍(OOP)](https://github.com/aero/perl_docs/blob/master/hatena_perl_oop.md) : Hatena-TextBook의 oop-for-perl 문서 한역 by aero
* [Seoul.pm 펄 크리스마스 달력 #2014 | Seoul.pm Perl Advent Calendar 2014](http://advent.perl.kr/2014/)


### PHP

* [PHP5 의 주요 기능](https://www.lesstif.com/pages/viewpage.action?pageId=24445740)


#### Laravel

* [라라벨 (Laravel) 5 입문 및 실전 강좌](https://github.com/appkr/l5essential)
* [쉽게 배우는 라라벨 5 프로그래밍](https://www.lesstif.com/display/laravelprog)


### Python

* [A Byte of Python 한글 번역 by Jeongbin Park](http://byteofpython-korean.sourceforge.net/byte_of_python.pdf) (PDF)
* [내가 파이썬을 배우는 방법](https://wikidocs.net/7839)
* [모두의 파이썬: 20일 만에 배우는 프로그래밍 기초](https://thebook.io/007026)
* [왕초보를 위한 Python 2.7](https://wikidocs.net/book/2)
* [점프 투 파이썬 - Python 3](https://wikidocs.net/book/1)


#### Django

* [장고걸스 튜토리얼 (Django Girls Tutorial)](https://tutorial.djangogirls.org/ko/) (1.11) (HTML) (:construction: *in process*)


#### Flask

* [Flask의 세계에 오신것을 환영합니다.](http://flask-docs-kr.readthedocs.io/ko/latest/) (HTML)


### R

* [R을 이용한 데이터 처리 & 분석 실무](http://r4pda.co.kr) - 서민구 (HTML, PDF - 이전 버젼)
* [The R Manuals (translated in Korean)](http://www.openstatistics.net)


### Raspberry Pi

* [라즈베리 파이 문서](https://wikidocs.net/book/483)


### Ruby

* [루비 스타일 가이드](https://github.com/dalzony/ruby-style-guide/blob/master/README-koKR.md)


### Scratch

* [창의컴퓨팅(Creative Computing) 가이드북](http://digital.kyobobook.co.kr/digital/ebook/ebookDetail.ink?barcode=480150000247P)


### Swift

* [Swift 언어 개발문서](http://swift.leantra.kr) - 이전 버젼<|MERGE_RESOLUTION|>--- conflicted
+++ resolved
@@ -61,11 +61,7 @@
 
 ### Java
 
-<<<<<<< HEAD
 * [쉽게 따라하는 자바 웹기술](https://github.com/keesun/study/tree/master/book/)
-=======
-* [쉽게 배우는 자바 웹기술](https://github.com/keesun/study/tree/master/book)
->>>>>>> 39871b28
 
 
 ### JavaScript
