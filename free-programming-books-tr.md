--- conflicted
+++ resolved
@@ -164,9 +164,4 @@
 
 ### Rust
 
-<<<<<<< HEAD
 * [Rust'a Giriş](http://bit.ly/rustagiris) - Mahmut Bulut
-
-=======
-* [Rust'a Giriş](http://bit.ly/rustagiris) - Mahmut Bulut
->>>>>>> 5f37f00d
