### Index

* [Android](#android)
* [AspectJ](#aspectj)
* [C](#c)
* [CSS](#css)
* [D](#d)
* [Dart](#dart)
* [Fortran](#fortran)
* [Git](#git)
* [Go](#go)
* [Html](#html)
* [iOS](#ios)
* [JavaScript](#javascript)
* [LaTeX](#latex)
* [Linux](#linux)
* [Matlab](#matlab)
* [PHP](#php)
* [Python](#python)
  * [Django](#django)
* [R](#r)
* [Ruby](#ruby)
* [Rust](#rust)


### Android

* [Android Geleceği Yazanlar](https://gelecegiyazanlar.turkcell.com.tr/konu/android)


### AspectJ

* [AspectJ Kitabı](http://kodcu.com/aspectj-ebook/)


### C

* [C Programlama Diline Giriş](http://www1.gantep.edu.tr/~bingul/c/index.php)
* [Programlamaya Giriş Ders Notları, H. Turgut Uyar](http://web.itu.edu.tr/uyar/programlama/)
* [Sistem Programlama ve İleri C Uygulamaları Kurs Notları - Uyarlama 1](http://www.kaanaslan.com/resource/course_note/download_file.php?file_id=16)


### CSS

* [CSS Dersleri](http://fatihhayrioglu.com/css-dersleri/)


### D

* [D Programlama Dili](http://ddili.org/ders/d/D_Programlama_Dili.pdf) (PDF)


### Dart

* [Dart - Merhaba Dünya](http://dartogreniyorum.blogspot.com.tr/2013/03/yeniden-dart.html?view=sidebar)


### Fortran

* [Fortran Programlama Dili](http://www1.gantep.edu.tr/~bingul/f95/index.php)


### Git

* [git - basit rehber](http://rogerdudler.github.io/git-guide/index.tr.html)
* [Git 101](https://www.gitbook.com/book/aliozgur/git101/details) by [Ali Özgür](https://github.com/aliozgur)


### Go

* [Go Turu](https://go-tour-turkish.appspot.com/welcome/1)


### Html

* [Html'e Giriş](http://www.htmldersleri.org)
* [Html'e Yolculuk](https://github.com/paufsc/journey-to-html)


### iOS

* [iOS Geleceği Yazanlar](https://gelecegiyazanlar.turkcell.com.tr/konu/ios)


### JavaScript

* [JavaScript Garden](http://bonsaiden.github.io/JavaScript-Garden/tr)


### LaTeX

* [İnce bir LaTeX2ε Elkitabı](http://www.ctan.org/tex-archive/info/lshort/turkish)


### Linux

* [GNU Bash Başvuru Kılavuzu](http://belgeler.org/bashref/bashref.html)
* [Linux Belgeleri](http://belgeler.org/howto/howtos.html)
* [Linux Sistem Yöneticisinin Kılavuzu](http://belgeler.org/sag/sag.html)
* [UNIX/Linux Sistem Programlama Kurs Notları](http://www.kaanaslan.com/resource/course_note/course_note.php)


### Matlab

* [Matlab Programlamaya Giris](http://ismailari.com/blog/matlab-programlamaya-giris/)


### PHP

* [PHP - Laravel 4 Türkçe Dokumantasyon](https://leanpub.com/laravel4-tr)


### Python

<<<<<<< HEAD
* [Bilgisayar Bilimcisi Gibi Düşünmek-Python3 ile Öğrenme](http://ofenerci.github.io/thinkcspy-tr) - Peter Wentworth, Jeffrey Elkner, Allen B. Downey ve Chris Meyers
=======
* [Bilgisayar Bilimcisi gibi Düşünmek Python ile Öğrenme 2. Baskı](https://tekrei.github.io/other/bbgd_p/) - Allen B. Downey, Jeff Elkner and Chris Meyers
>>>>>>> 5262afc0
* [Python ile Programlama](https://belgeler.yazbel.com/python-istihza/)


#### Django

* [Django Girls Eğitimi](https://tutorial.djangogirls.org/tr/) (1.11) (HTML) (:construction: *in process*)


### R

* [Ekonometriye Yeni Başlayanlar için Kısa bir R Kılavuzu](https://github.com/emraher/eybkbrk)


### Ruby

* [AB2014 Ruby Programlama Dili](https://github.com/leylaKapi/AB2014-Ruby-Programlama-Dili/blob/master/Ruby_AB2014.md)
* [Ruby](https://www.ruby-lang.org/tr/)
* [Ruby 101](https://www.gitbook.com/book/vigo/ruby-101/details)
* [Ruby Kullanıcı Kılavuzu](http://www.belgeler.org/uygulamalar/ruby/ruby-ug.html)
* [Yirmi Dakikada Ruby](https://www.ruby-lang.org/tr/documentation/quickstart/)


### Rust

* [Rust'a Giriş](http://bit.ly/rustagiris)
<|MERGE_RESOLUTION|>--- conflicted
+++ resolved
@@ -112,11 +112,8 @@
 
 ### Python
 
-<<<<<<< HEAD
+* [Bilgisayar Bilimcisi gibi Düşünmek Python ile Öğrenme 2. Baskı](https://tekrei.github.io/other/bbgd_p/) - Allen B. Downey, Jeff Elkner and Chris Meyers
 * [Bilgisayar Bilimcisi Gibi Düşünmek-Python3 ile Öğrenme](http://ofenerci.github.io/thinkcspy-tr) - Peter Wentworth, Jeffrey Elkner, Allen B. Downey ve Chris Meyers
-=======
-* [Bilgisayar Bilimcisi gibi Düşünmek Python ile Öğrenme 2. Baskı](https://tekrei.github.io/other/bbgd_p/) - Allen B. Downey, Jeff Elkner and Chris Meyers
->>>>>>> 5262afc0
 * [Python ile Programlama](https://belgeler.yazbel.com/python-istihza/)
 
 
