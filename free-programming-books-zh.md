﻿## 目录

* [语言无关](#语言无关)
  * [IDE](#ide)
  * [Web](#web)
  * [WEB服务器](#web服务器)
  * [其它](#其它)
  * [函数式概念](#函数式概念)
  * [分布式系统](#分布式系统)
  * [在线教育](#在线教育)
  * [大数据](#大数据)
  * [操作系统](#操作系统)
  * [数据库](#数据库)
  * [智能系统](#智能系统)
  * [正则表达式](#正则表达式)
  * [版本控制](#版本控制)
  * [程序员杂谈](#程序员杂谈)
  * [管理和监控](#管理和监控)
  * [编程艺术](#编程艺术)
  * [编译原理](#编译原理)
  * [编辑器](#编辑器)
  * [计算机图形学](#计算机图形学)
  * [设计模式](#设计模式)
  * [软件开发方法](#软件开发方法)
  * [项目相关](#项目相关)
* [语言相关](#语言相关)
  * [Android](#android)
  * [AWK](#awk)
  * [C](#c)
  * [C#](#c-sharp)
  * [C++](#c-1)
  * [CoffeeScript](#coffeescript)
  * [Dart](#dart)
  * [Elasticsearch](#elasticsearch)
  * [Elixir](#elixir)
  * [Erlang](#erlang)
  * [Fortran](#fortran)
  * [Golang](#golang)
  * [Haskell](#haskell)
  * [HTML / CSS](#html--css)
  * [HTTP](#http)
  * [iOS](#ios)
  * [Java](#java)
  * [JavaScript](#javascript)
    * [AngularJS](#angularjs)
    * [Backbone.js](#backbonejs)
    * [D3.js](#d3js)
    * [Electron.js](#electronjs)
    * [ExtJS](#extjs)
    * [impress.js](#impressjs)
    * [jQuery](#jquery)
    * [Node.js](#nodejs)
    * [React.js](#reactjs)
    * [Vue.js](#vuejs)
    * [Zepto.js](#zeptojs)
  * [LaTeX](#latex)
  * [LISP](#lisp)
  * [Lua](#lua)
  * [Markdown](#markdown)
  * [MySQL](#mysql)
  * [NoSQL](#nosql)
  * [Perl](#perl)
  * [PHP](#php)
    * [Laravel](#laravel)
    * [Symfony](#symfony)
  * [PostgreSQL](#postgresql)
  * [Python](#python)
    * [Django](#django)
  * [R](#r)
  * [reStructuredText](#restructuredtext)
  * [Ruby](#ruby)
  * [Rust](#rust)
  * [Scala](#scala)
  * [Scheme](#scheme)
  * [Scratch](#scratch)
  * [Shell](#shell)
  * [Swift](#swift)
  * [TypeScript](#typescript)
  * [VBA](#vba-microsoft-visual-basic-applications)
  * [Vim](#vim)
  * [Visual Prolog](#visual-prolog)
  * [WebAssembly](#webassembly)


## 语言无关

### IDE

* [IntelliJ IDEA 简体中文专题教程](https://github.com/judasn/IntelliJ-IDEA-Tutorial)


### Web

* [3 Web Designs in 3 Weeks](https://www.gitbook.com/book/juntao/3-web-designs-in-3-weeks/details)
* [Chrome 开发者工具中文手册](https://github.com/CN-Chrome-DevTools/CN-Chrome-DevTools)
* [Chrome扩展及应用开发](http://www.ituring.com.cn/minibook/950)
* [Chrome扩展开发文档](http://open.chrome.360.cn/extension_dev/overview.html)
* [Growth: 全栈增长工程师指南](https://github.com/phodal/growth-ebook)
* [Grunt中文文档](http://www.gruntjs.net)
* [Gulp 入门指南](https://github.com/nimojs/gulp-book)
* [gulp中文文档](http://www.gulpjs.com.cn/docs/)
* [HTTP 接口设计指北](https://github.com/bolasblack/http-api-guide)
* [HTTP/2.0 中文翻译](http://yuedu.baidu.com/ebook/478d1a62376baf1ffc4fad99?pn=1)
* [http2讲解](https://www.gitbook.com/book/ye11ow/http2-explained/details)
* [JSON风格指南](https://github.com/darcyliu/google-styleguide/blob/master/JSONStyleGuide.md)
* [Wireshark用户手册](http://man.lupaworld.com/content/network/wireshark/index.html)
* [一站式学习Wireshark](https://community.emc.com/thread/194901)
* [关于浏览器和网络的 20 项须知](http://www.20thingsilearned.com/zh-CN/home)
* [前端代码规范 及 最佳实践](http://coderlmn.github.io/code-standards/)
* [前端开发体系建设日记](https://github.com/fouber/blog/issues/2)
* [前端资源分享（一）](https://github.com/hacke2/hacke2.github.io/issues/1)
* [前端资源分享（二）](https://github.com/hacke2/hacke2.github.io/issues/3)
* [正则表达式30分钟入门教程](http://deerchao.net/tutorials/regex/regex.htm)
* [浏览器开发工具的秘密](http://jinlong.github.io/2013/08/29/devtoolsecrets/)
* [移动Web前端知识库](https://github.com/AlloyTeam/Mars)
* [移动前端开发收藏夹](https://github.com/hoosin/mobile-web-favorites)


### WEB服务器

* [Apache 中文手册](http://works.jinbuguo.com/apache/menu22/index.html)
* [Nginx开发从入门到精通](http://tengine.taobao.org/book/index.html) - 淘宝团队
* [Nginx教程从入门到精通](http://www.ttlsa.com/nginx/nginx-stu-pdf/) - 运维生存时间 (PDF)


### 其它

* [SAN 管理入门系列](https://community.emc.com/docs/DOC-16067)
* [Sketch 中文手册](http://sketchcn.com/sketch-chinese-user-manual.html#introduce)
* [深入理解并行编程](http://ifeve.com/perfbook/)


### 函数式概念

* [傻瓜函数编程](https://github.com/justinyhuang/Functional-Programming-For-The-Rest-of-Us-Cn)


### 分布式系统

* [走向分布式](http://dcaoyuan.github.io/papers/pdfs/Scalability.pdf) (PDF)


### 在线教育

* [51CTO学院](http://edu.51cto.com)
* [Codecademy](https://www.codecademy.com/?locale_code=zh)
* [CodeSchool](https://www.codeschool.com)
* [Coursera](https://www.coursera.org/courses?orderby=upcoming&lngs=zh)
* [Learn X in Y minutes](https://learnxinyminutes.com)
* [shiyanlou](https://www.shiyanlou.com)
* [TeamTreeHouse](https://teamtreehouse.com)
* [Udacity](https://www.udacity.com)
* [xuetangX](https://www.xuetangx.com)
* [慕课网](http://www.imooc.com/course/list)
* [极客学院](http://www.jikexueyuan.com)
* [汇智网](http://www.hubwiz.com)
* [计蒜客](http://www.jisuanke.com)
* [黑马程序员](http://yun.itheima.com)


### 大数据

* [Spark 编程指南简体中文版](https://aiyanbo.gitbooks.io/spark-programming-guide-zh-cn/content/)
* [数据挖掘中经典的算法实现和详细的注释](https://github.com/linyiqun/DataMiningAlgorithm)
* [面向程序员的数据挖掘指南](http://dataminingguide.books.yourtion.com)


### 操作系统

* [Docker —— 从入门到实践](https://github.com/yeasy/docker_practice)
* [Docker中文指南](https://github.com/widuu/chinese_docker)
* [Docker入门实战](http://yuedu.baidu.com/ebook/d817967416fc700abb68fca1)
* [FreeBSD 使用手册](http://www.freebsd.org/doc/zh_CN.UTF-8/books/handbook/)
* [Linux Documentation (中文版)](https://tinylab.gitbooks.io/linux-doc/content/zh-cn/)
* [Linux Guide for Complete Beginners](http://happypeter.github.io/LGCB/book/)
* [Linux 构建指南](http://works.jinbuguo.com/lfs/lfs62/index.html)
* [Linux 系统高级编程](http://sourceforge.net/projects/elpi/)
* [Linux工具快速教程](https://github.com/me115/linuxtools_rst)
* [Mac 开发配置手册](https://aaaaaashu.gitbooks.io/mac-dev-setup/content/)
* [Operating Systems: Three Easy Pieces](http://pages.cs.wisc.edu/~remzi/OSTEP/)
* [The Linux Command Line](http://billie66.github.io/TLCL/index.html)
* [Ubuntu 参考手册](http://wiki.ubuntu.org.cn/UbuntuManual)
* [uCore Lab: Operating System Course in Tsinghua University](https://www.gitbook.com/book/objectkuan/ucore-docs/details)
* [UNIX TOOLBOX](http://cb.vu/unixtoolbox_zh_CN.xhtml)
* [命令行的艺术](https://github.com/jlevy/the-art-of-command-line/blob/master/README-zh.md)
* [嵌入式 Linux 知识库 (eLinux.org 中文版)](https://tinylab.gitbooks.io/elinux/content/zh/)
* [开源世界旅行手册](http://i.linuxtoy.org/docs/guide/index.html)
* [理解Linux进程](https://github.com/tobegit3hub/understand_linux_process)
* [鸟哥的 Linux 私房菜 基础学习篇](http://cn.linux.vbird.org/linux_basic/linux_basic.php)
* [鸟哥的 Linux 私房菜 服务器架设篇](http://cn.linux.vbird.org/linux_server/)


### 数据库

<!-- Waiting to add in -->


### 智能系统

* [一步步搭建物联网系统](https://github.com/phodal/designiot)


### 正则表达式

* [正则表达式-菜鸟教程](http://www.runoob.com/regexp/regexp-tutorial.html)
* [正则表达式30分钟入门教程](https://web.archive.org/web/20161119141236/http://deerchao.net:80/tutorials/regex/regex.htm)


### 版本控制

* [Git - 简易指南](http://rogerdudler.github.io/git-guide/index.zh.html)
* [Git-Cheat-Sheet](https://github.com/flyhigher139/Git-Cheat-Sheet) - flyhigher139
* [Git Community Book 中文版](http://gitbook.liuhui998.com)
* [git-flow 备忘清单](http://danielkummer.github.io/git-flow-cheatsheet/index.zh_CN.html)
* [Git magic](http://www-cs-students.stanford.edu/~blynn/gitmagic/intl/zh_cn/)
* [Git Magic](http://www-cs-students.stanford.edu/~blynn/gitmagic/intl/zh_cn/)
* [Git 参考手册](http://gitref.justjavac.com)
* [Github帮助文档](https://github.com/waylau/github-help)
* [GitHub秘籍](https://snowdream86.gitbooks.io/github-cheat-sheet/content/zh/)
* [Git教程](http://www.liaoxuefeng.com/wiki/0013739516305929606dd18361248578c67b8067c8c017b000) - 廖雪峰
* [Got GitHub](https://github.com/gotgit/gotgithub)
* [GotGitHub](http://www.worldhello.net/gotgithub/index.html)
* [HgInit (中文版)](https://zh-hginit.readthedocs.io/en/latest/)
* [Mercurial 使用教程](https://www.mercurial-scm.org/wiki/ChineseTutorial)
* [Pro Git](https://git-scm.com/book/zh/v2)
* [Pro Git 中文版](https://www.gitbook.com/book/0532/progit/details)
* [Pro Git 第二版 中文版](https://bingohuang.gitbooks.io/progit2/content) - Bingo Huang
* [svn 手册](http://svnbook.red-bean.com/nightly/zh/index.html)
* [学习 Git 分支](https://learngitbranching.js.org)
* [沉浸式学 Git](http://igit.linuxtoy.org/index.html)
* [猴子都能懂的GIT入门](http://backlogtool.com/git-guide/cn/)


### 程序员杂谈

* [程序员的自我修养](http://www.kancloud.cn/kancloud/a-programmer-prepares)


### 管理和监控

* [ElasticSearch 权威指南](https://www.gitbook.com/book/fuxiaopang/learnelasticsearch/details)
* [Elasticsearch 权威指南（中文版）](http://es.xiaoleilu.com)
* [ELKstack 中文指南](http://kibana.logstash.es)
* [Logstash 最佳实践](https://github.com/chenryn/logstash-best-practice-cn)
* [Mastering Elasticsearch(中文版)](http://udn.yyuap.com/doc/mastering-elasticsearch/)
* [Puppet 2.7 Cookbook 中文版](https://www.gitbook.com/book/wizardforcel/puppet-27-cookbook/details)


### 编程艺术

* [每个程序员都应该了解的内存知识 (第一部分)](http://www.oschina.net/translate/what-every-programmer-should-know-about-memory-part1)
* [程序员编程艺术](https://github.com/julycoding/The-Art-Of-Programming-by-July)
* [编程入门指南](http://www.kancloud.cn/kancloud/intro-to-prog/52592)


### 编译原理

* [《计算机程序的结构和解释》公开课 翻译项目](https://github.com/DeathKing/Learning-SICP)


### 编辑器

* [exvim--vim 改良成IDE项目](http://exvim.github.io/docs-zh/intro/)
* [Vim中文文档](https://github.com/vimcn/vimcdoc)
* [所需即所获：像 IDE 一样使用 vim](https://github.com/yangyangwithgnu/use_vim_as_ide)
* [笨方法学Vimscript 中译本](http://learnvimscriptthehardway.onefloweroneworld.com)


### 计算机图形学

* [LearnOpenGL CN](https://learnopengl-cn.github.io)
* [OpenGL 教程](https://github.com/zilongshanren/opengl-tutorials)


### 设计模式

* [史上最全设计模式导学目录](http://blog.csdn.net/lovelion/article/details/17517213)
* [图说设计模式](https://github.com/me115/design_patterns)


### 软件开发方法

* [傻瓜函数编程](https://github.com/justinyhuang/Functional-Programming-For-The-Rest-of-Us-Cn) (《Functional Programming For The Rest of Us》中文版)
* [硝烟中的 Scrum 和 XP](http://www.infoq.com/cn/minibooks/scrum-xp-from-the-trenches)


### 项目相关

* [GNU make 指南](http://docs.huihoo.com/gnu/linux/gmake.html)
* [Gradle 2 用户指南](https://github.com/waylau/Gradle-2-User-Guide)
* [Gradle 中文使用文档](http://yuedu.baidu.com/ebook/f23af265998fcc22bcd10da2)
* [Joel谈软件](https://web.archive.org/web/20170616013024/http://local.joelonsoftware.com/wiki/Chinese_(Simplified))
* [selenium 中文文档](https://github.com/fool2fish/selenium-doc)
* [开源软件架构](http://www.ituring.com.cn/book/1143)
* [编码规范](https://github.com/ecomfe/spec)
* [让开发自动化系列专栏](https://wizardforcel.gitbooks.io/ibm-j-ap)
* [追求代码质量](https://wizardforcel.gitbooks.io/ibm-j-cq)


## 语言相关

### Android

* [Android Design(中文版)](http://www.apkbus.com/design/index.html)
* [Android Note(开发过程中积累的知识点)](https://github.com/CharonChui/AndroidNote)
* [Android6.0新特性详解](http://leanote.com/blog/post/561658f938f41126b2000298)
* [Android开发技术前线(android-tech-frontier)](https://github.com/bboyfeiyu/android-tech-frontier)
* [Google Android官方培训课程中文版](http://hukai.me/android-training-course-in-chinese/index.html)
* Google Material Design 正體中文版 ([译本一](https://wcc723.gitbooks.io/google_design_translate/content/style-icons.html)，[译本二](https://github.com/1sters/material_design_zh))
* [Material Design 中文版](http://wiki.jikexueyuan.com/project/material-design/)
* [Point-of-Android](https://github.com/FX-Max/Point-of-Android)


### AWK

* [awk中文指南](http://awk.readthedocs.org/en/latest/index.html)
* [awk程序设计语言](https://github.com/wuzhouhui/awk)


### C

* [C 语言常见问题集](http://c-faq-chn.sourceforge.net/ccfaq/ccfaq.html)
* [Linux C 编程一站式学习](http://docs.linuxtone.org/ebooks/C&CPP/c/)
* [新概念 C 语言教程](https://github.com/limingth/NCCL)


### C Sharp

* [精通C#(第6版)](http://book.douban.com/subject/24827879/)


### C++

* [100个gcc小技巧](https://github.com/hellogcc/100-gcc-tips/blob/master/src/index.md)
* [100个gdb小技巧](https://github.com/hellogcc/100-gdb-tips/blob/master/src/index.md)
* [C 语言编程透视](https://tinylab.gitbooks.io/cbook/content/)
* [C/C++ Primer](https://github.com/andycai/cprimer) - andycai
* [C++ FAQ LITE(中文版)](http://www.sunistudio.com/cppfaq/)
* [C++ Primer 5th Answers](https://github.com/Mooophy/Cpp-Primer)
* [C++ Template 进阶指南](https://github.com/wuye9036/CppTemplateTutorial)
* [C++ 并发编程指南](https://github.com/forhappy/Cplusplus-Concurrency-In-Practice)
* [CGDB中文手册](https://github.com/leeyiw/cgdb-manual-in-chinese)
* [Cmake 实践](https://web.archive.org/web/20170615174144/http://sewm.pku.edu.cn/src/paradise/reference/CMake%20Practice.pdf) (PDF)
* [GNU make 指南](http://docs.huihoo.com/gnu/linux/gmake.html)
* [Google C++ 风格指南](http://zh-google-styleguide.readthedocs.org/en/latest/google-cpp-styleguide/contents/)
* [ZMQ 指南](https://github.com/anjuke/zguide-cn)
* [像计算机科学家一样思考（C++版)](http://www.ituring.com.cn/book/1203) (《How To Think Like a Computer Scientist: C++ Version》中文版)
* [简单易懂的C魔法](http://www.nowamagic.net/librarys/books/contents/c)


### CoffeeScript

* [CoffeeScript 中文](http://coffee-script.org)
* [CoffeeScript 编码风格指南](https://github.com/geekplux/coffeescript-style-guide)
* [CoffeeScript 编程风格指南](https://github.com/elrrrrrrr/coffeescript-style-guide/blob/master/README-ZH.md)


### Dart

* [Dart 语言导览](http://dart.lidian.info/wiki/Language_Tour)


### Elasticsearch

* [Elasticsearch 权威指南](https://github.com/looly/elasticsearch-definitive-guide-cn) （《Elasticsearch the definitive guide》中文版）
* [Mastering Elasticsearch(中文版)](http://udn.yyuap.com/doc/mastering-elasticsearch/)


### Elixir

* [Elixir Getting Started 中文翻译](https://github.com/Ljzn/ElixrGettingStartedChinese)
* [Elixir 编程语言教程](https://elixirschool.com/cn/) (Elixir School)
* [Elixir元编程与DSL 中文翻译](https://github.com/Ljzn/MetaProgrammingInElixirChinese)
* [Phoenix 框架中文文档](https://mydearxym.gitbooks.io/phoenix-doc-in-chinese/content/)


### Erlang

* [Erlang 并发编程](https://github.com/liancheng/cpie-cn) (《Concurrent Programming in Erlang (Part I)》中文版)


### Fortran

* [Fortran77和90/95编程入门](http://micro.ustc.edu.cn/Fortran/ZJDing/)


### Golang

* [Go Web 编程](https://github.com/astaxie/build-web-application-with-golang)
* [Go 入门指南](https://github.com/Unknwon/the-way-to-go_ZH_CN) (《The Way to Go》中文版)
* [Go 官方文档翻译](https://github.com/golang-china/golangdoc.translations)
* [Go 指南](https://tour.go-zh.org/list) (《A Tour of Go》中文版)
* [Go 简易教程](https://github.com/songleo/the-little-go-book_ZH_CN) (《[The Little Go Book](https://github.com/karlseguin/the-little-go-book)》中文版)
* [Go 编程基础](https://github.com/Unknwon/go-fundamental-programming)
* [Go 语法树入门](https://github.com/chai2010/go-ast-book)
* [Go 语言实战笔记](https://github.com/rujews/go-in-action-notes)
* [Go 语言标准库](https://github.com/polaris1119/The-Golang-Standard-Library-by-Example)
* [Go 语言高级编程（Advanced Go Programming）](https://github.com/chai2010/advanced-go-programming-book)
* [Go命令教程](https://github.com/hyper-carrot/go_command_tutorial)
* [Go实战开发](https://github.com/astaxie/Go-in-Action)
* [Go语言博客实践](https://github.com/achun/Go-Blog-In-Action)
* [Java程序员的Golang入门指南](http://blog.csdn.net/dc_726/article/details/46565241)
* [Network programming with Go 中文翻译版本](https://github.com/astaxie/NPWG_zh)
* [Revel 框架手册](http://gorevel.cn/docs/manual/index.html)
* [学习Go语言](http://mikespook.com/learning-go/)
* [神奇的 Go 语言](http://go.ctolib.com/docs/read/magical-go-c-index.html)


### Groovy

* [实战 Groovy 系列](http://www.ibm.com/developerworks/cn/java/j-pg/)


### Haskell

* [Haskell 趣学指南](http://learnyoua.haskell.sg)
* [Real World Haskell 中文版](http://cnhaskell.com)


### HTML / CSS

* [Bootstrap 4 繁體中文手冊](https://bootstrap.hexschool.com) - 六角學院
* [CSS3 Tutorial 《CSS3 教程》](https://github.com/waylau/css3-tutorial)
* [CSS参考手册](http://css.doyoe.com)
* [Emmet 文档](http://yanxyz.github.io/emmet-docs/)
* [HTML5 教程](http://www.w3school.com.cn/html5/index.asp)
* [HTML和CSS编码规范](http://codeguide.bootcss.com)
* [Sass Guidelines 中文](http://sass-guidelin.es/zh/)
* [前端代码规范](http://alloyteam.github.io/CodeGuide/) - 腾讯AlloyTeam团队
* [学习CSS布局](http://zh.learnlayout.com)
* [通用 CSS 笔记、建议与指导](https://github.com/chadluo/CSS-Guidelines/blob/master/README.md)


### iOS

* [Apple Watch开发初探](http://nilsun.github.io/apple-watch/)
* [Google Objective-C Style Guide 中文版](http://zh-google-styleguide.readthedocs.org/en/latest/google-objc-styleguide/)
* [iOS7人机界面指南](http://isux.tencent.com/ios-human-interface-guidelines-ui-design-basics-ios7.html)
* [iOS开发60分钟入门](https://github.com/qinjx/30min_guides/blob/master/ios.md)
* [iPhone 6 屏幕揭秘](http://wileam.com/iphone-6-screen-cn/)
* [网易斯坦福大学公开课：iOS 7应用开发字幕文件](https://github.com/jkyin/Subtitle)


### Java

* [Activiti 5.x 用户指南](https://github.com/waylau/activiti-5.x-user-guide)
* [Apache MINA 2 用户指南](https://github.com/waylau/apache-mina-2.x-user-guide)
* [Apache Shiro 用户指南](https://github.com/waylau/apache-shiro-1.2.x-reference)
* [Google Java编程风格指南](http://hawstein.com/2014/01/20/google-java-style/)
* [H2 Database 教程](https://github.com/waylau/h2-database-doc)
* [Java Servlet 3.1 规范](https://github.com/waylau/servlet-3.1-specification)
* [Java 编码规范](https://github.com/waylau/java-code-conventions)
* [Java 编程思想](https://java.quanke.name) - quanke
* [Jersey 2.x 用户指南](https://github.com/waylau/Jersey-2.x-User-Guide)
* [JSSE 参考指南](https://github.com/waylau/jsse-reference-guide)
* [MyBatis中文文档](http://mybatis.github.io/mybatis-3/zh/index.html)
* [Netty 4.x 用户指南](https://github.com/waylau/netty-4-user-guide)
* [Netty 实战(精髓)](https://github.com/waylau/essential-netty-in-action)
* [Nutz-book Nutz烹调向导](http://nutzbook.wendal.net)
* [Nutz文档](https://nutzam.com/core/nutz_preface.html)
* [REST 实战](https://github.com/waylau/rest-in-action)
* [Spring Boot参考指南](https://github.com/qibaoguang/Spring-Boot-Reference-Guide) (:construction: *翻译中*)
* [Spring Framework 4.x参考文档](https://github.com/waylau/spring-framework-4-reference)
* [用jersey构建REST服务](https://github.com/waylau/RestDemo)


### JavaScript

* [Airbnb JavaScript 规范](https://github.com/adamlu/javascript-style-guide)
* [ECMAScript 6 入门](http://es6.ruanyifeng.com) - 阮一峰
* [Google JavaScript 代码风格指南](http://bq69.com/blog/articles/script/868/google-javascript-style-guide.html)
* [JavaScript Promise迷你书](http://liubin.github.io/promises-book/)
* [Javascript 原理](https://web.archive.org/web/20170112164945/http://typeof.net/s/jsmech/)
* [JavaScript 标准参考教程（alpha）](http://javascript.ruanyifeng.com)
* [《JavaScript 模式》](https://github.com/jayli/javascript-patterns) (《JavaScript patterns》译本)
* [javascript 的 12 个怪癖](https://github.com/justjavac/12-javascript-quirks)
* [JavaScript 秘密花园](http://bonsaiden.github.io/JavaScript-Garden/zh/)
* [JavaScript核心概念及实践](http://icodeit.org/jsccp/) (PDF)
* [Javascript编程指南](http://pij.robinqu.me) ([源码](https://github.com/RobinQu/Programing-In-Javascript))
* [你不知道的Javascript](https://github.com/getify/You-Dont-Know-JS/tree/1ed-zh-CN)
* [命名函数表达式探秘](http://justjavac.com/named-function-expressions-demystified.html) - kangax、为之漫笔(翻译) (原始地址无法打开，所以此处地址为justjavac博客上的备份)
* [学用 JavaScript 设计模式](http://www.oschina.net/translate/learning-javascript-design-patterns) - 开源中国
* [深入理解JavaScript系列](http://www.cnblogs.com/TomXu/archive/2011/12/15/2288411.html)


#### AngularJS

  * [AngularJS入门教程](https://github.com/zensh/AngularjsTutorial_cn)
  * [AngularJS最佳实践和风格指南](https://github.com/mgechev/angularjs-style-guide/blob/master/README-zh-cn.md)
  * [在Windows环境下用Yeoman构建AngularJS项目](http://www.waylau.com/build-angularjs-app-with-yeoman-in-windows/)
  * [构建自己的AngularJS](https://github.com/xufei/Make-Your-Own-AngularJS/blob/master/01.md)


#### Backbone.js

  * [Backbone.js中文文档](http://www.css88.com/doc/backbone/)
  * [Backbone.js入门教程](http://www.the5fire.com/backbone-js-tutorials-pdf-download.html) (PDF)
  * [Backbone.js入门教程第二版](https://github.com/the5fire/backbonejs-learning-note)


#### D3.js

  * [Learning D3.JS](http://d3.decembercafe.org) - 十二月咖啡馆
  * [官方API文档](https://github.com/mbostock/d3/wiki/API--%E4%B8%AD%E6%96%87%E6%89%8B%E5%86%8C)
  * [张天旭的D3教程](http://blog.csdn.net/zhang__tianxu/article/category/1623437)
  * [楚狂人的D3教程](http://www.cnblogs.com/winleisure/tag/D3.js/)


<<<<<<< HEAD
#### Deno

  * [Deno 钻研之术](https://deno-tutorial.js.org)
=======
#### Electron.js

  * [Electron 中文文档](https://wizardforcel.gitbooks.io/electron-doc/content) - WizardForcel
  * [Electron 中文文档](https://www.w3cschool.cn/electronmanual) - W3Cschool
>>>>>>> 48dc1a6b


#### ExtJS

  * [Ext4.1.0 中文文档](http://extjs-doc-cn.github.io/ext4api/)


#### impress.js

  * [impress.js的中文教程](https://github.com/kokdemo/impress.js-tutorial-in-Chinese)


#### jQuery

  * [How to write jQuery plugin](http://i5ting.github.io/How-to-write-jQuery-plugin/build/jquery.plugin.html)
  * [简单易懂的JQuery魔法](http://www.nowamagic.net/librarys/books/contents/jquery)


#### Node.js

  * [express.js 中文文档](http://expressjs.jser.us)
  * [Express框架](http://javascript.ruanyifeng.com/nodejs/express.html)
  * [koa 中文文档](https://github.com/guo-yu/koa-guide)
  * [Learn You The Node.js For Much Win! (中文版)](https://www.npmjs.com/package/learnyounode-zh-cn)
  * [Node debug 三法三例](http://i5ting.github.io/node-debug-tutorial/)
  * [Node.js Fullstack《從零到一的進撃》](https://github.com/jollen/nodejs-fullstack-lessons)
  * [Node.js 包教不包会](https://github.com/alsotang/node-lessons)
  * [Nodejs Wiki Book](https://github.com/nodejs-tw/nodejs-wiki-book) (繁体中文)
  * [nodejs中文文档](https://www.gitbook.com/book/0532/nodejs/details)
  * [Node入门](http://www.nodebeginner.org/index-zh-cn.html)
  * [The NodeJS 中文文档](https://www.gitbook.com/book/0532/nodejs/details) - 社区翻译
  * [七天学会NodeJS](http://nqdeng.github.io/7-days-nodejs/) - 阿里团队
  * [使用 Express + MongoDB 搭建多人博客](https://github.com/nswbmw/N-blog)
  * [JavaScript全栈工程师培训材料](http://nodejs.ctolib.com/docs/sfile/jstraining/engineering.html)


#### React.js

  * [Learn React & Webpack by building the Hacker News front page](https://github.com/theJian/build-a-hn-front-page)
  * [React-Bits 中文文档](https://github.com/hateonion/react-bits-CN)
  * [React Native 中文文档(含最新Android内容)](http://wiki.jikexueyuan.com/project/react-native/)
  * [React webpack-cookbook](https://github.com/fakefish/react-webpack-cookbook)
  * [React.js 中文文档](https://discountry.github.io/react/)
  * [React.js 入门教程](http://fraserxu.me/intro-to-react/)


#### Vue.js

  * [Vue.js中文文档](https://cn.vuejs.org/v2/guide/)


#### Zepto.js

  * [Zepto.js 中文文档](http://css88.com/doc/zeptojs_api)


### LaTeX

* [LaTeX 笔记](http://www.dralpha.com/zh/tech/tech.htm)
* [一份不太简短的 LaTeX2ε 介绍](http://ctan.org/pkg/lshort-zh-cn)
* [大家來學 LaTeX](https://github.com/49951331/graduate-project-102pj/blob/master/docs/latex123.pdf) (PDF)


### LISP

* [ANSI Common Lisp 中文翻译版](http://acl.readthedocs.org/en/latest/)
* [Common Lisp 高级编程技术](http://www.ituring.com.cn/minibook/862) (《On Lisp》中文版)


### Lua

* [Lua 5.3 参考手册](http://www.w3cschool.cc/manual/lua53doc/contents.html)


### Markdown

* [Markdown 語法說明](https://markdown.tw)
* [献给写作者的 Markdown 新手指南](http://www.jianshu.com/p/q81RER)


### MySQL

* [21分钟MySQL入门教程](http://www.cnblogs.com/mr-wid/archive/2013/05/09/3068229.html)
* [MySQL索引背后的数据结构及算法原理](http://blog.codinglabs.org/articles/theory-of-mysql-index.html)


### NoSQL

* [Disque 使用教程](http://disque.huangz.me)
* [Redis 命令参考](http://redisdoc.com)
* [Redis 设计与实现](http://redisbook.com)
* [The Little MongoDB Book](https://github.com/justinyhuang/the-little-mongodb-book-cn/blob/master/mongodb.md)
* [The Little Redis Book](https://github.com/JasonLai256/the-little-redis-book/blob/master/cn/redis.md)
* [带有详细注释的 Redis 2.6 代码](https://github.com/huangz1990/annotated_redis_source)
* [带有详细注释的 Redis 3.0 代码](https://github.com/huangz1990/redis-3.0-annotated)


### Perl

* [Master Perl Today](https://github.com/fayland/chinese-perl-book)
* [Perl 5 教程](https://web.archive.org/web/20150326073235/http://net.pku.edu.cn/~yhf/tutorial/perl/perl.html)
* [Perl 教程](http://www.yiibai.com/perl)


### PHP

* [Composer中文文档](http://docs.phpcomposer.com)
* [Phalcon7中文文档](http://www.myleftstudio.com)
* [PHP 之道](http://wulijun.github.io/php-the-right-way/)
* [PHP中文手册](http://php.net/manual/zh/)
* [PHP标准规范中文版](https://psr.phphub.org)
* [Yii2中文文档](http://www.yiichina.com/doc/guide/2.0)
* [深入理解 PHP 内核](http://www.php-internals.com/book/)


#### Laravel

* [Laravel 5.4 中文文档](http://d.laravel-china.org/docs/5.4)
* [Laravel 6 中文文档](https://learnku.com/docs/laravel/6.x)
* [Laravel 7 中文文档](https://learnku.com/docs/laravel/7.x)
* [Laravel 8 中文文档](https://learnku.com/docs/laravel/8.x)


#### Symfony

* [Symfony 2 实例教程](https://wusuopu.gitbooks.io/symfony2_tutorial/content)
* [Symfony 5 快速开发](https://symfony.com/doc/5.0/the-fast-track/zh_CN/index.html)


### PostgreSQL

* [PostgreSQL 8.2.3 中文文档](http://works.jinbuguo.com/postgresql/menu823/index.html)
* [PostgreSQL 9.3.1 中文文档](http://www.postgres.cn/docs/9.3/index.html)
* [PostgreSQL 9.4.4 中文文档](http://www.postgres.cn/docs/9.4/index.html)
* [PostgreSQL 9.5.3 中文文档](http://www.postgres.cn/docs/9.5/index.html)
* [PostgreSQL 9.6.0 中文文档](http://www.postgres.cn/docs/9.6/index.html)


### Python

* [Matplotlib 3.0.3 中文文档](http://www.osgeo.cn/matplotlib/) - (Online)
* [Numpy 1.16 中文文档](http://www.osgeo.cn/numpy/) - (Online)
* [Python 3 文档(简体中文) 3.2.2 documentation](http://docspy3zh.readthedocs.org/en/latest/)
* [Python 3.8.0a3中文文档](http://www.osgeo.cn/cpython/) - (目前在线最全的中文文档了，Online)
* [Python Cookbook第三版](http://python3-cookbook.readthedocs.io/zh_CN/latest/) - David Beazley、Brian K.Jones、熊能(翻译)
* [Python 中文学习大本营](http://www.pythondoc.com)
* [Python 最佳实践指南](https://pythonguidecn.readthedocs.io/zh/latest/)
* [Python之旅](http://funhacks.net/explore-python) - Ethan
* [Python教程 - 廖雪峰的官方网站](http://www.liaoxuefeng.com/wiki/0014316089557264a6b348958f449949df42a6d3a2e542c000)
* [Tornado 6.1 中文文档](http://www.osgeo.cn/tornado/) - (网络上其他的都是较旧版本的，Online)
* [人生苦短，我用python](https://www.cnblogs.com/derek1184405959/p/8579428.html) - (内含丰富的笔记以及各类教程)
* [像计算机科学家一样思考Python](https://www.ctolib.com/docs/sfile/think-python-2e/0.html) - Allen B. Downey、大胖哥(翻译)
* [深入 Python 3](https://github.com/jiechic/diveintopython3)
* [简明 Python 教程](https://bop.molun.net) - Swaroop C H、沈洁元(翻译)、漠伦(翻译)


#### Django

* [Django 1.11.6 中文文档](https://www.yiyibooks.cn/xx/Django_1.11.6/index.html)
* [Django 2.2.1 中文文档](http://www.osgeo.cn/django/) - (这个很新，也很全，Online)
* [Django book 2.0](http://djangobook.py3k.cn/2.0/)
* [Django Girls 教程 (1.11)](https://tutorial.djangogirls.org/zh/) (HTML)
* [Django 搭建个人博客教程 (2.1)](https://www.dusaiphoto.com/article/detail/2) - (杜赛) (HTML)


### R

* [153分钟学会 R](http://cran.r-project.org/doc/contrib/Liu-FAQ.pdf) (PDF)
* [R 导论](http://cran.r-project.org/doc/contrib/Ding-R-intro_cn.pdf) (《An Introduction to R》中文版) (PDF)
* [用 R 构建 Shiny 应用程序](http://yanping.me/shiny-tutorial/) (《Building 'Shiny' Applications with R》中文版)
* [统计学与 R 读书笔记](http://cran.r-project.org/doc/contrib/Xu-Statistics_and_R.pdf) (PDF)


### reStructuredText

* [reStructuredText 入门](http://www.pythondoc.com/sphinx/rest.html)


### Ruby

* [Rails 风格指南](https://github.com/JuanitoFatas/rails-style-guide/blob/master/README-zhCN.md)
* [Ruby on Rails 实战圣经](https://ihower.tw/rails4/)
* [Ruby on Rails 指南](http://guides.ruby-china.org)
* [Ruby 风格指南](https://github.com/JuanitoFatas/ruby-style-guide/blob/master/README-zhCN.md)
* [Sinatra](http://www.sinatrarb.com/intro-zh.html)
* [笨方法学 Ruby](http://lrthw.github.io)


### Rust

* [Rust 官方教程](https://github.com/KaiserY/rust-book-chinese)
* [Rust 语言学习笔记](https://github.com/photino/rust-notes)
* [RustPrimer](https://github.com/rustcc/RustPrimer)
* [通过例子学习 Rust](https://github.com/rustcc/rust-by-example/)


### Scala

* [Effective Scala](http://twitter.github.io/effectivescala/index-cn.html)
* [Scala 初学者指南](https://www.gitbook.com/book/windor/beginners-guide-to-scala/details) (《The Neophyte's Guide to Scala》中文版)
* [Scala 课堂](http://twitter.github.io/scala_school/zh_cn/index.html) (Twitter的Scala中文教程)


### Scheme

* [Scheme 入门教程](http://deathking.github.io/yast-cn/) (《Yet Another Scheme Tutorial》中文版)


### Scratch

* [创意计算课程指南](http://cccgchinese.strikingly.com)


### Shell

* [shell-book](http://me.52fhy.com/shell-book/)
* [Shell 编程基础](http://wiki.ubuntu.org.cn/Shell%E7%BC%96%E7%A8%8B%E5%9F%BA%E7%A1%80)
* [Shell 编程范例](https://tinylab.gitbooks.io/shellbook/content) - 泰晓科技
* [Shell 脚本编程30分钟入门](https://github.com/qinjx/30min_guides/blob/master/shell.md)
* [The Linux Command Line 中文版](http://billie66.github.io/TLCL/book/)


### Swift

* [《The Swift Programming Language》中文版](https://www.gitbook.com/book/numbbbbb/-the-swift-programming-language-/details)


### TypeScript

* [TypeScript Deep Dive 中文版](https://github.com/jkchao/typescript-book-chinese)
* [TypeScript 中文网](https://www.tslang.cn)
* [TypeScript 入门教程](https://www.runoob.com/w3cnote/getting-started-with-typescript.html)


### VBA (Microsoft Visual Basic Applications)

* [简明Excel VBA](https://github.com/Youchien/concise-excel-vba)


### Vim

* [大家來學 VIM](http://www.study-area.org/tips/vim/index.html)


### Visual Prolog

* [Visual Prolog 7初学指南](http://wiki.visual-prolog.com/index.php?title=A_Beginners_Guide_to_Visual_Prolog_in_Chinese)
* [Visual Prolog 7边练边学](http://wiki.visual-prolog.com/index.php?title=Visual_Prolog_for_Tyros_in_Chinese)


### WebAssembly

* [C/C++面向WebAssembly编程](https://github.com/3dgen/cppwasm-book)<|MERGE_RESOLUTION|>--- conflicted
+++ resolved
@@ -506,16 +506,15 @@
   * [楚狂人的D3教程](http://www.cnblogs.com/winleisure/tag/D3.js/)
 
 
-<<<<<<< HEAD
 #### Deno
 
   * [Deno 钻研之术](https://deno-tutorial.js.org)
-=======
+
+
 #### Electron.js
 
   * [Electron 中文文档](https://wizardforcel.gitbooks.io/electron-doc/content) - WizardForcel
   * [Electron 中文文档](https://www.w3cschool.cn/electronmanual) - W3Cschool
->>>>>>> 48dc1a6b
 
 
 #### ExtJS
