--- conflicted
+++ resolved
@@ -1963,11 +1963,6 @@
     * [The Symfony Best practices 4.1.x](https://symfony.com/pdf/Symfony_best_practices_4.1.pdf) (PDF)
     * [The Symfony Book 4.1.x](https://symfony.com/doc/4.1/index.html)
     * [The Symfony Getting started 4.1.x](https://symfony.com/pdf/Symfony_getting_started_4.1.pdf) (PDF)
-<<<<<<< HEAD
-  
-=======
-
->>>>>>> 27982680
 * [Using Libsodium in PHP Projects](https://paragonie.com/book/pecl-libsodium)
 * Zend Framework
   * [Using Zend Framework 3](https://olegkrivtsov.github.io/using-zend-framework-3-book/html/)
