### Index

* [Ansible](#ansible)
* [APL](#apl)
* [Artificial Intelligence](#artificial-intelligence)
* [C](#c)
* [C#](#csharp)
* [C++](#cpp)
* [Clojure](#clojure)
* [Dart](#dart)
* [Data Science](#data-science)
* [Data Structures and Algorithms](#data-structures-and-algorithms)
* [Docker](#docker)
* [Git](#git)
* [Go](#go)
* [GraphQL](#graphql)
* [HTML and CSS](#html-and-css)
* [IDE and editors](#ide-and-editors)
* [Java](#java)
* [JavaScript](#javascript)
    * [jQuery](#jquery)
    * [Nest.js](#nestjs)
    * [Next.js](#nextjs)
    * [Nuxt.js](#nuxtjs)
    * [React.js](#reactjs)
    * [Vue.js](#vuejs)
* [Kotlin](#kotlin)
* [Kubernetes](#kubernetes)
* [Language Translations](#language-translations)
* [Machine Learning](#machine-learning)
* [Markdown](#markdown)
* [MATLAB](#matlab)
* [MongoDB](#mongodb)
* [Octave](#octave)
* [Perl](#perl)
* [PHP](#php)
* [Python](#python)
    * [Django](#django)
    * [Flask](#flask)
    * [Jupyter](#jupyter)
    * [Numpy Pandas](#numpy-pandas)
* [R](#r)
* [Raspberry Pi](#raspberry-pi)
* [Ruby](#ruby)
* [Rust](#rust)
* [Scala](#scala)
* [Shell Scripting](#shell-scripting)
* [Solidity](#solidity)
* [SpringBoot](#springboot)
* [SQL](#sql)
* [Tensorflow](#tensorflow)
* [Terraform](#terraform)
* [TypeScript](#typescript)
* [Unit testing](#unit-testing)
* [Webpack](#webpack)


### Ansible

* [Ansible Basic Cheat Sheet](https://intellipaat.com/blog/tutorial/devops-tutorial/ansible-basic-cheat-sheet) - Intellipaat (HTML)
* [Ansible Cheat Sheet](https://sites.google.com/site/mrxpalmeiras/ansible/ansible-cheat-sheet) - Mrxpalmeiras (HTML)
* [Ansible Cheat Sheet — A DevOps Quick Start Guide](https://medium.com/edureka/ansible-cheat-sheet-guide-5fe615ad65c0) - edureka (HTML, PDF)
* [Automate your tasks with this Ansible cheat sheet](https://opensource.com/article/20/11/ansible-cheat-sheet) - Opensource (HTML)
* [How to Use Ansible: A Reference Guide](https://www.digitalocean.com/community/cheatsheets/how-to-use-ansible-cheat-sheet-guide) - DigitalOcean (HTML)


### APL

* [A reference card for GNU APL](https://github.com/jpellegrini/gnu-apl-refcard/blob/master/aplcard.pdf) - jpellegrini (PDF)
* [Cheat Sheets](https://docs.dyalog.com/#CHEAT) - Dyalog (PDF)
* [Dyalog APL - Vocabulary](https://awagga.github.io/dyalog/voc) - awagga (HTML)
* [ReferenceCard](https://docs.dyalog.com/latest/ReferenceCard.pdf) - Dyalog (PDF)


### Artificial Intelligence

* [What is Artificial Intelligence?](https://intelligencereborn.com/ArtificialIntelligence.html) IntelligenceReborn (HTML)


### C

* [C Language Cheat Sheet](https://www.codewithharry.com/blogpost/c-cheatsheet/) - CodeWithHarry(HTML)
* [C Reference Card (ANSI)](https://users.ece.utexas.edu/~adnan/c-refcard.pdf) (PDF)
* [Systems Programming Cheat Sheet](https://github.com/jstrieb/systems-programming-cheat-sheet) (HTML)
* [The C Cheat Sheet: An Introduction to Programming in C](https://sites.ualberta.ca/~ygu/courses/geoph624/codes/C.CheatSheet.pdf) - Andrew Sterian (PDF)


### <a id="csharp"></a>C\#

* [C# Cheat Sheet](https://simplecheatsheet.com/tag/c-cheat-sheet-1/) - Simple Cheat Sheet (HTML)
* [C# Cheat Sheet](https://www.thecodingguys.net/resources/cs-cheat-sheet.pdf) - THECODINGGUYS (PDF)


### <a id="cpp"></a>C++

* [C++ Cheatsheet](https://www.codewithharry.com/blogpost/cpp-cheatsheet) - CodeWithHarry (HTML)
* [C++ Quick Reference](http://www.hoomanb.com/cs/quickref/CppQuickRef.pdf) - Hooman Baradaran (PDF)
* [MPI Cheat Sheet](https://wtpc.github.io/clases/2018/mpicheatsheet.pdf) - SC Education (PDF)
* [OpenMP 4.0 API C/C++ Syntax Quick Reference Card](https://www.openmp.org/wp-content/uploads/OpenMP-4.0-C.pdf) (PDF)


### Clojure

* [Clojure](https://www.programming-idioms.org/cheatsheet/Clojure) - Programming-Idioms (HTML)
* [Clojure Cheatsheet](http://clojure.org/cheatsheet) (HTML)


### Dart

* [Dart Cheatsheet](https://quickref.me/dart) - Quickref.me (HTML)
* [Dart Cheatsheet](https://dart.dev/codelabs/dart-cheatsheet) - Codelabs (HTML)
* [Dart Cheatsheet](https://simplecheatsheet.com/tag/dart-cheat-sheet/#site-header) - Simplecheatsheet.com (HTML)
* [Dart Quick Reference](https://koenig-media.raywenderlich.com/uploads/2019/08/RW-Dart-Cheatsheet-1.0.2.pdf) - Koenig-media.raywenderlich.com (PDF)


### Data Science

* [Cheatsheets for Data Scientists](https://www.datacamp.com/community/data-science-cheatsheets) - Datacamp (PDF)


### <a id="data-structures-and-algorithms"></a>Data Structures and Algorithms

* [Algorithms and Data Structures Cheatsheet](https://algs4.cs.princeton.edu/cheatsheet/)
* [An Executable Data Structures Cheat Sheet for Interviews](https://algodaily.com/lessons/an-executable-data-structures-cheat-sheet)
* [Big O Notation Cheat Sheet](https://algodaily.com/lessons/big-o-notation-cheat-sheet)
* [Data Structures and Algorithms Cheat Sheet - Cheatography](https://cheatography.com/burcuco/cheat-sheets/data-structures-and-algorithms/)
* [Data structures and algorithms study cheatsheets for coding interviews](https://www.techinterviewhandbook.org/algorithms/study-cheatsheet/)


### Docker

* [Docker Cheat Sheet](https://low-orbit.net/docker-cheat-sheet) - Anthony Rioux, Low Orbit Flux (HTML, PDF)
* [Docker Cheat Sheet](https://www.docker.com/wp-content/uploads/2022/03/docker-cheat-sheet.pdf) - Docker Inc., Solomon Hykes (PDF)
* [Docker Cheat Sheet](https://intellipaat.com/blog/tutorial/devops-tutorial/docker-cheat-sheet/) - IntelliPaat (HTML, PDF)
* [Docker Cheat Sheet](https://swissarmydevops.com/containers/docker/docker-cli-cheat-sheet) - Nikko Pedersen, Swiss Army DevOps (HTML, [PDF](https://web.archive.org/web/20210516172426/https://swissarmydevops.com/wp-content/uploads/2021/02/Docker_Cheat_Sheet-2.pdf)) *(:card_file_box: archived)*
* [Docker Cheat Sheet](https://github.com/wsargent/docker-cheat-sheet) - Will Sargent, et al. (HTML)
* [Docker Cheat Sheet - Kapeli](https://kapeli.com/cheat_sheets/Docker.docset/Contents/Resources/Documents/index) - Bogdan Popescu (HTML)
* [Docker Cheat Sheet (:es:)](https://helmcode.com/blog/docker-cheat-sheet) - Cristian Córdova, HelmCode (HTML)
* [Docker Cheat Sheet (v1)](https://dockerlux.github.io/pdf/cheat-sheet.pdf) - Gildas Cuisinier, Docker Meetup Luxembourg (PDF)
* [Docker Cheat Sheet (v2)](https://dockerlux.github.io/pdf/cheat-sheet-v2.pdf) - Gildas Cuisinier, Docker Meetup Luxembourg (PDF)
* [Docker Cheatsheet: Docker commands that developers should know](https://vishnuch.tech/docker-cheatsheet) - Vishnu Chilamakuru (HTML)
* [Docker CLI \& Dockerfile Cheat Sheet](https://web.archive.org/web/20210909015922/https://design.jboss.org/redhatdeveloper/marketing/docker_cheatsheet/cheatsheet/images/docker_cheatsheet_r3v2.pdf) - Bachir Chihani, Rafael Benevides, Red Hat Developers (PDF) *(:card_file_box: archived)*
* [Docker CLI cheatsheet](https://devhints.io/docker) - DevHints, Rico Santa Cruz (HTML)
* [Docker Free Cheatsheet](https://cheatsheet.dennyzhang.com/cheatsheet-docker-a4) - Denny Zhang (HTML, PDF)
* [Docker Security Best Practices & Cheat Sheet](https://blog.gitguardian.com/how-to-improve-your-docker-containers-security-cheat-sheet/) - Thomas Segura, GitGuardian (HTML, PDF)
* [Docker Security Cheat Sheet](https://cheatsheetseries.owasp.org/cheatsheets/Docker_Security_Cheat_Sheet.html) - OWASP Cheat Sheet Series (HTML)
* [Dockerfile Cheat Sheet - Kapeli](https://kapeli.com/cheat_sheets/Dockerfile.docset/Contents/Resources/Documents/index) - Bogdan Popescu, Halprin (HTML)
* [Dockerfiles y docker-compose.yml: buenas prácticas (:es:)](https://leanmind.es/docker-cheatsheet.pdf) - Yodra Lopez Herrera, LeanMind (PDF)
* [The Definitive Docker Cheat Sheet](http://dockercheatsheet.painlessdocker.com) - Aymen EL Amri (HTML)
* [The Ultimate Docker Cheat Sheet](https://dockerlabs.collabnix.com/docker/cheatsheet/) - Sangam Biradar, Collabnix DokerLabs (HTML)


### Git

* [8 Easy Steps to Set Up Multiple GitHub Accounts \[cheat sheet included\]](https://blog.gitguardian.com/8-easy-steps-to-set-up-multiple-git-accounts/) - Thomas Segura, GitGuardian (HTML, PDF)
* [Git Cheat Sheet](https://education.github.com/git-cheat-sheet-education.pdf) - GitHub (PDF)
* [Git Cheat Sheet](https://about.gitlab.com/images/press/git-cheat-sheet.pdf) - GitLab (PDF)
* [Git Cheat Sheet](http://git.jk.gs) - Jan Krüger (PDF, SVG)
    * [Git Cheat Sheet](https://jan-krueger.net/wordpress/wp-content/uploads/2007/09/git-cheat-sheet.pdf) (PDF)
    * [Git Cheat Sheet - extended](https://jan-krueger.net/wordpress/wp-content/uploads/2007/09/git-cheat-sheet-v2.zip) (PDF)
* [Git cheat sheet](https://www.atlassian.com/git/tutorials/atlassian-git-cheatsheet) - Atlassian (PDF)
* [Git Cheat Sheet](https://programmingwithmosh.com/wp-content/uploads/2020/09/Git-Cheat-Sheet.pdf) - Moshfegh Hamedani (PDF)
* [Git Cheat Sheet (id)](https://reyhanhamidi.medium.com/buku-saku-git-cheatsheet-git-bahasa-indonesia-3af42e42156e) - Reyhan Alhafizal (HTML)
* [Git ściąga (pl)](https://training.github.com/downloads/pl/github-git-cheat-sheet/) - GitHub (HTML)
* [GitHub Actions Security Best Practices \[cheat sheet included\]](https://blog.gitguardian.com/github-actions-security-cheat-sheet/) - Thomas Segura, GitGuardian, C.J. May (HTML, PDF)
* [GitHub Cheat Sheet](https://github.com/tiimgreen/github-cheat-sheet) - Tim Green (Markdown)


### Go

* [cht.sh Go Cheatsheet](https://cht.sh/go/:learn) (HTML)
* [Go Cheatsheet](https://devhints.io/go) - devhints, Rico Santa Cruz (HTML)
* [Go Dojo Cheatsheet](https://products.golangdojo.com/golang-cheat-sheet-by-golang-dojo) - Golang CheatSheet by golang-dojo (PDF)
* [Go Handbook](https://thevalleyofcode.pages.dev/go-handbook.pdf) - Flavio Copes, The Valley of Code (PDF)
* [গো \| ডেভ সংকেত<](https://devsonket.com/go) - devsonket (HTML)


### GraphQL

<<<<<<< HEAD
* [GraphQL Cheatsheet]([https://devhints.io/go](https://devhints.io/graphql)) - devhints, Rico Santa Cruz (HTML)
* [GraphQL Cheat Sheet](https://cheatsheetseries.owasp.org/cheatsheets/GraphQL_Cheat_Sheet.html) - Jim Manico, Jakub Maćkowski (HTML) 
=======
* [GraphQL Cheat Sheet](https://licor.me/post/graphql) - Chuanrong Li (HTML)
* [GraphQL Cheat Sheet](https://simplecheatsheet.com/tag/graphql-cheat-sheet) - Simple Cheat Sheet (HTML)
* [GraphQL Cheatsheet](https://devhints.io/graphql) - devhints, Rico Santa Cruz (HTML)
>>>>>>> 2890213d


### HTML and CSS

* [Accessibility CheatSheet](https://learn-the-web.algonquindesign.ca/topics/accessibility-cheat-sheet/) - Algonquin Design (HTML)
* [CSS CheatSheet](https://htmlcheatsheet.com/css/) (HTML)
* [CSS Cheatsheet](https://www.codewithharry.com/blogpost/css-cheatsheet/) - CodeWithHarry (HTML)
* [CSS Cheatsheet](https://web.stanford.edu/group/csp/cs21/csscheatsheet.pdf) - Stanford (PDF)
* [CSS Flexbox Cheatsheet](https://css-tricks.com/snippets/css/a-guide-to-flexbox/) - Chris Coyier (HTML)
* [CSS Grid Cheatsheet](https://css-tricks.com/snippets/css/complete-guide-grid/) - Chris House (HTML)
* [FLEX: A simple visual cheatsheet for flexbox](https://flexbox.malven.co) - Chris Malven (HTML)
* [GRID: A simple visual cheatsheet for CSS Grid Layout](https://grid.malven.co) - Chris Malven (HTML)
* [HTML & CSS Emmet Cheat Sheet](https://docs.emmet.io/cheat-sheet/) - Emmet Documentation (HTML, [PDF]( https://docs.emmet.io/cheatsheet-a5.pdf))
* [HTML CheatSheet](https://htmlcheatsheet.com) - htmlcheatsheet.com (HTML, [PDF](https://htmlcheatsheet.com/HTML-Cheat-Sheet.pdf))
* [HTML Cheatsheet](https://www.codewithharry.com/blogpost/html-cheatsheet/) - CodeWithHarry (HTML)
* [SCSS CheatSheet](https://devhints.io/sass) - devhints, Rico Santa Cruz (HTML)
* [SEO CheatSheet](https://learn-the-web.algonquindesign.ca/topics/seo-cheat-sheet/) - Algonquin Design (HTML)


### IDE and editors

* [Eclipse Cheat sheet](https://cheatography.com/tag/eclipse/) - Cheatography
* [Editor VI - Guia de Referência (pt)](https://aurelio.net/curso/material/vim-ref.html) - Aurelio Marinho Jargas (HTML)
* [GNU Emacs Reference Card](https://www.gnu.org/software/emacs/refcards/pdf/refcard.pdf) - GNU.org (PDF)
* [Jupyter Notebook Cheat sheet](http://datacamp-community-prod.s3.amazonaws.com/21fdc814-3f08-4aa9-90fa-247eedefd655) - Datacamp (PDF)
* [Vim Avançado (pt)](https://aurelio.net/vim/vim-avancado.txt) - Aurelio Marinho Jargas (HTML)
* [Vim Básico (pt)](https://aurelio.net/vim/vim-basico.txt) - Aurelio Marinho Jargas (HTML)
* [Vim Cheat Sheet](https://www.cs.cmu.edu/~15131/f17/topics/vim/vim-cheatsheet.pdf) - Allison McKnight (PDF)
* [Vim Cheatsheet](https://devhints.io/vim) - Devhints, Rico Santa Cruz (HTML)
* [Vim Médio (pt)](https://aurelio.net/vim/vim-medio.txt) - Aurelio Marinho Jargas (HTML)
* [Visual Studio Code: Keyboard shortcuts for Linux](https://code.visualstudio.com/shortcuts/keyboard-shortcuts-linux.pdf) - Visual Studio Code (PDF)
* [Visual Studio Code: Keyboard shortcuts for macOS](https://code.visualstudio.com/shortcuts/keyboard-shortcuts-macos.pdf) - Visual Studio Code (PDF)
* [Visual Studio Code: Keyboard shortcuts for Windows](https://code.visualstudio.com/shortcuts/keyboard-shortcuts-windows.pdf) - Visual Studio Code (PDF)
* [VSCheatsheet](https://www.vscheatsheet.com) - Nicolas Constantinou (HTML)


### Java

* [Java](https://programmingwithmosh.com/wp-content/uploads/2019/07/Java-Cheat-Sheet.pdf) - Moshfegh Hamedani (PDF)
* [Java Cheat Sheet](https://www.edureka.co/blog/cheatsheets/java-cheat-sheet/) - Edureka (HTML)
* [Java Cheatsheet](https://www.codewithharry.com/blogpost/java-cheatsheet) - CodeWithHarry (HTML)
* [Java Programming Cheatsheet](https://introcs.cs.princeton.edu/java/11cheatsheet/) - Robert Sedgewick and Kevin Wayne (HTML)


### JavaScript

* [JavaScript Cheatsheet](https://www.codecademy.com/learn/introduction-to-javascript/modules/learn-javascript-introduction/cheatsheet) - Codecademy (HTML)
* [JavaScript CheatSheet](https://htmlcheatsheet.com/js/) (HTML)
* [JavaScript Regex Cheatsheet](https://www.debuggex.com/cheatsheet/regex/javascript) - Debuggex (HTML)
* [JavaScript WorldWide Cheatsheet](https://cheatography.com/davechild/cheat-sheets/javascript/) - Cheatography (JavaScript)
* [Modern JavaScript Cheatsheet](https://github.com/mbeaudru/modern-js-cheatsheet) (HTML)
* [Operator Lookup](https://www.joshwcomeau.com/operator-lookup/) - Josh W. Comeau (HTML)


#### jQuery

* [Beginner's essential jQuery Cheat Sheet](https://websitesetup.org/wp-content/uploads/2017/01/wsu-jquery-cheat-sheet.pdf) (PDF)
* [jQuery CheatSheet](https://htmlcheatsheet.com/jquery/) (HTML)


#### Nest.js

* [Nest.js CheatSheet](https://gist.github.com/guiliredu/0aa9e4d338bbeeac369a597e87c9ba46) (GitHub Gist)


#### Next.js

* [Next.js Cheatsheet - handy snippets and tips](https://gourav.io/blog/nextjs-cheatsheet) - Gourav Goyal (HTML)
* [Ultimate Next.js Handbook](https://thevalleyofcode.pages.dev/next-handbook.pdf) - Flavio Copes, The Valley of Code (PDF)


#### Nuxt.js

* [Nuxt.js Cheat Sheet](https://devdojo.com/suniljoshi19/nuxtjs-cheat-sheet) - Sunil Joshi (HTML)
* [Nuxt.js Essentials Cheatsheet](https://www.vuemastery.com/pdf/Nuxtjs-Cheat-Sheet.pdf) - Vue Mastery (PDF)


#### React.js

* [React Cheatsheet](https://www.codecademy.com/learn/react-101/modules/react-101-jsx-u/cheatsheet) - Codecademy (HTML)
* [React.js Cheatsheet](https://devhints.io/react) - Devhints.io (HTML)
* [Ultimate React.js Cheat Sheet](https://upmostly.com/ultimate-reactjs-cheat-sheet) - Upmostly.com (HTML)


#### Vue.js

* [Vue 3 Cheatsheet for Developers](https://learnvue.co/LearnVue-Vue-3-Cheatsheet.pdf) - LearnVue (PDF)
* [Vue Essential Cheatsheet](https://www.vuemastery.com/pdf/Vue-Essentials-Cheat-Sheet.pdf) - Vue Mastery (PDF)
* [Vue.js 2.3 Complete API Cheat Sheet](https://marozed.com/vue-cheatsheet) - Marcos Neves, Marozed (HTML)


### Kotlin

* [Kotlin Cheatsheet and Quick Reference](https://koenig-media.raywenderlich.com/uploads/2019/11/RW-Kotlin-Cheatsheet-1.1.pdf) - Ray Wenderlich (PDF)


### Kubernetes

* [Handy Cheat Sheet for Kubernetes Beginners](https://kubernetes.io/docs/reference/kubectl/cheatsheet/) - Kubernetes Documentation: kubectl Cheat Sheet (HTML)
* [Kubernetes Cheat Sheet](https://www.mirantis.com/blog/kubernetes-cheat-sheet/) - Nick Chase (HTML)
* [Kubernetes Cheat Sheet – 15 Kubectl Commands & Objects](https://spacelift.io/blog/kubernetes-cheat-sheet) - Spacelift (HTML)


### Language Translations

* [Swift and C# Quick Reference - Language Equivalents and Code Examples](http://www.globalnerdy.com/wordpress/wp-content/uploads/2015/03/SwiftCSharpPoster.pdf) - Globalnerdy (PDF)


### Machine Learning

* [Machine Learning Cheat Sheet](https://www.datacamp.com/cheat-sheet/machine-learning-cheat-sheet) - DataCamp Team (HTML)
* [Super VIP Cheatsheet: Machine Learning](https://sgfin.github.io/files/cheatsheets/cs229_2018_cheatsheet.pdf) - Afshine Amidi and Shervine Amidi (PDF)


### Markdown

* [Markdown Cheat Sheet](https://www.markdownguide.org/cheat-sheet/) - Markdown Guide (HTML)
* [Markdown Here](https://github.com/adam-p/markdown-here/wiki/Markdown-Cheatsheet) - Adam Pritchard (HTML)


### MATLAB

* [MATLAB Basic Functions Reference Sheet](https://www.mathworks.com/content/dam/mathworks/fact-sheet/matlab-basic-functions-reference.pdf) - MathWorks (PDF)
* [Matlab Cheat Sheet](https://sites.nd.edu/gfu/files/2019/07/cheatsheet.pdf) - Thor Nielsen (PDF)
* [Matlab Cheat Sheet](https://www.egr.msu.edu/aesc210/systems/MatlabCheatSheet.pdf) (PDF)


### MongoDB

* [All MongoDb commands you will ever need (MongoDb Cheatsheet)](https://www.codewithharry.com/blogpost/mongodb-cheatsheet/) - CodeWithHarry (HTML)
* [MongoDB Cheat Sheet](https://www.mongodb.com/developer/quickstart/cheat-sheet) - MongoDB (HTML)
* [MongoDB Cheat Sheet](https://blog.codecentric.de/files/2012/12/MongoDB-CheatSheet-v1_0.pdf) - codecentric (PDF)
* [Quick Cheat Sheet for Mongo DB Shell commands](https://gist.github.com/michaeltreat/d3bdc989b54cff969df86484e091fd0c) - Michael Treat's Quick Cheat Sheet (GitHub Gist)


### Octave

* [Octave Cheat Sheet](https://www.lehman.edu/academics/cmacs/documents/refcard-a4.pdf) - John W. Eaton (PDF)


### Perl

* [Perl Cheat Sheet](https://www.pcwdld.com/perl-cheat-sheet) - Hitesh J (HTML)
* [Perl Reference card](https://michaelgoerz.net/refcards/perl_refcard.pdf) (PDF)


### PyTorch

* [PyTorch Framework Cheat Sheet](https://www.simonwenkel.com/publications/cheatsheets/pdf/cheatsheet_pytorch.pdf) - Simon Wenkel (PDF)
* [PyTorch Official Cheat Sheet](https://pytorch.org/tutorials/beginner/ptcheat.html) - PyTorch (HTML)


### PHP

* [PHP Cheat Sheet](https://www.codewithharry.com/blogpost/php-cheatsheet/) - CodeWithHarry (HTML)
* [PHP Cheat Sheet](https://websitesetup.org/php-cheat-sheet/) - Nick Schäferhoff, WebsiteSetup (HTML, [PDF](https://websitesetup.org/wp-content/uploads/2020/09/PHP-Cheat-Sheet.pdf))
* [PHP Cheat Sheet - 2021 Edition](https://www.quickstart.com/blog/php-cheat-sheet/) - Zsolt Nagy (HTML)


### Python

* [Comprehensive Python Cheat Sheet for Beginners](https://medium.com/the-codehub/comprehensive-python-cheat-sheet-for-beginners-5d76bb038fa2) - Rishi Sidhu, Medium (HTML)
* [Comprehensive Python Cheatsheet](https://gto76.github.io/python-cheatsheet) - Jure Šorn (HTML)
* [Learn Python in Y minutes](https://learnxinyminutes.com/docs/python/) - LearnXinYMinutes (HTML)
* [Numpy Pandas Cheat Sheet](https://www.kaggle.com/code/lavanyashukla01/pandas-numpy-python-cheatsheet) - Kaggle (HTML)
* [Official Matplotlib cheat sheets](https://github.com/matplotlib/cheatsheets) - Matplotlib.org (LaTeX, PDF)
* [Python Cheat Sheet](https://websitesetup.org/python-cheat-sheet/) - WebsiteSetup (HTML, PDF, PNG)
* [Python Cheatsheet for beginners](https://www.codecademy.com/learn/learn-python-3/modules/learn-python3-syntax/cheatsheet) - Codeacademy (HTML)
* [Python Crash Course Cheatsheet](https://ehmatthes.github.io/pcc/cheatsheets/README.html) - Eric Matthes (HTML)
* [Python Crash Course Cheatsheet (2nd Edition)](https://ehmatthes.github.io/pcc_2e/cheat_sheets/cheat_sheets/) - Eric Matthes (PDF)
* [Python Data Wrangling with pandas](https://pandas.pydata.org/Pandas_Cheat_Sheet.pdf) - Pandas (PDF)
* [Python for Data Science Cheatsheet](https://pydatascience.org/data-science-cheatsheets/) - DataCamp (HTML and Image)
* [Python Regex Cheatsheet](https://www.debuggex.com/cheatsheet/regex/python) - Debuggex (HTML)
* [Python WorldWide Cheatsheet](https://cheatography.com/davechild/cheat-sheets/python/) - Cheatography (Python)
* [Scapy Cheat Sheet](https://www.templateroller.com/template/160817/scapy-cheat-sheet-jeremy-stretch.html) - Jeremy Stretch (PDF)


#### Django

* [All in one Cheatsheet of Django](https://cheatography.com/ogr/cheat-sheets/django/pdf/) - Olivier R. (PDF)
* [Django Quick Reference](https://www.codewithharry.com/blogpost/django-cheatsheet/) - Code with Harry (HTML)
* [Django Web App Beginners Cheat sheet](https://ordinarycoders.com/blog/article/django-beginners-guide) - Jaysha (HTML)
* [(Python + Django) Cheatsheet](https://dev.to/ericchapman/my-beloved-django-cheat-sheet-2056) - Eric The Coder (HTML)


#### Flask

* [Flask Cheat Sheet](https://codeinsightacademy.com/blog/python/flask-cheat-sheet) - Code Insight Academy (HTML)
* [Flask Cheatsheet](https://www.codewithharry.com/blogpost/flask-cheatsheet/) - Code with Harry (HTML)


#### Jupyter

* [Jupyter Cheatsheet](https://www.datacamp.com/cheat-sheet/jupyter-notebook-cheat-sheet) - Data Camp (HTML site with PDF links)


#### Numpy Pandas

* [Pandas, Numpy, Python Cheatsheet](https://www.kaggle.com/code/lavanyashukla01/pandas-numpy-python-cheatsheet) - Kaggle (HTML)


### R

* [All RStudio cheatsheets resources](https://www.rstudio.com/resources/cheatsheets) - RStudio.com (HTML site with PDF links)
* [Base R Cheatsheet](https://iqss.github.io/dss-workshops/R/Rintro/base-r-cheat-sheet.pdf) - Mhairi McNeill (PDF)
* [Cheat Sheet for R and RStudio](https://www.ocf.berkeley.edu/~janastas/docs/RStudioCheatSheet.pdf) - L. Jason Anastasopoulos (PDF)
* [Colors in R](http://www.stat.columbia.edu/~tzheng/files/Rcolor.pdf) - Ying Wei  (PDF)
* [R color cheatsheet](https://www.nceas.ucsb.edu/sites/default/files/2020-04/colorPaletteCheatsheet.pdf) - Melanie Frazier (PDF)


### Raspberry Pi

* [Basic GPIO layout configuration cheatsheet](https://www.cl.cam.ac.uk/projects/raspberrypi/tutorials/robot/cheat_sheet/) - University of Cambridge Computer Laboratory Raspberry Pi Projects Cheatsheet (PDF)
* [Other Raspberry Pi Commands cheatsheet](https://www.raspberrypistarterkits.com/wp-content/uploads/2018/01/raspberry-pi-commands-cheat-sheet.pdf) - RPi starter Kit (PDF)
* [Raspberry Pi Basics cheatsheet](https://www.woolseyworkshop.com/wp-content/uploads/WoolseyWorkshop_Cheatsheet_RaspberryPiBasics_v1.4.pdf) - Woolsey Workshop (PDF)
* [Raspberry Pi Different GPIO Configuration Combinations cheatsheet](https://static.raspberrypi.org/files/education/posters/GPIO_Zero_Cheatsheet.pdf) - GPIO Zero Cheatsheet (PDF)
* [Top 50 General Commands for Raspberry Pi cheatsheet](https://projects-raspberry.com/wp-content/uploads/2018/05/Top-50-Raspberry-pi-commands-List-cheat-sheet.pdf) - Projects Raspberry (PDF)


### Ruby

* [Ruby Cheat Sheet](https://www.codeconquest.com/wp-content/uploads/Ruby-Cheat-Sheet-by-CodeConquestDOTcom.pdf) - CodeConquest.com (PDF)
* [Ruby monstas Ruby cheat sheet](https://rubymonstas.ch/materials/canonical/session05/session5-ruby-cheat-sheet.pdf) - rubymonstas.ch (PDF)
* [Ruby Reference Sheet](https://alhassy.github.io/RubyCheatSheet/CheatSheet.pdf) - Musa Alhassy (PDF)


### Rust

* [Rust cheatsheet](https://quickref.me/rust) - QuickRef.ME (HTML)
* [Rust Language Cheat Sheet](https://cheats.rs) (HTML)


### Scala

* [Scala Cheat Sheet](https://warisradji.com/Scala-CheatSheet) - Waris RADJI (HTML)
* [Scala Cheatsheet](https://alvinalexander.com/downloads/scala/Scala-Cheat-Sheet-devdaily.pdf) - Alvin Alexander (PDF)


### Shell Scripting

* [Bash Cheatsheet - CheatSheet.Wtf](https://www.cheatsheet.wtf/bash) - smokingcuke (HTML)
* [Bash Scripting cheatsheet](https://devhints.io/bash) Devhints (HTML)
* [Cron Cheatsheet](https://devhints.io/cron) - DevHints, Rico Santa Cruz (HTML)
* [Fish Shell cheatsheet](https://devhints.io/fish-shell) - DevHints, Rico Santa Cruz (HTML)


### Solidity

* [Solidity Cheat Sheet](https://intellipaat.com/mediaFiles/2019/03/Solidity-Cheat-Sheet.pdf) - IntelliPaat (PDF)
* [Solidity Cheatsheet and Best practices](https://manojpramesh.github.io/solidity-cheatsheet/) - Manoj Ramesh (HTML)


### SpringBoot

* [Spring Boot Cheatsheet](https://www.jrebel.com/blog/spring-annotations-cheat-sheet) - JRebel


### SQL

* [MySQL Cheatsheet](https://s3-us-west-2.amazonaws.com/dbshostedfiles/dbs/sql_cheat_sheet_mysql.pdf) - Database Star (PDF)
* [PostgreSQL Cheatsheet](https://s3-us-west-2.amazonaws.com/dbshostedfiles/dbs/sql_cheat_sheet_pgsql.pdf) - Database Star (PDF)
* [SQL Cheat Sheet](https://www.dataquest.io/wp-content/uploads/2021/01/dataquest-sql-cheat-sheet.pdf) - Dataquest.io (PDF)
* [SQL Cheat Sheet by Tomi Mester](https://data36.com/wp-content/uploads/2018/12/sql-cheat-sheet-for-data-scientists-by-tomi-mester.pdf) - Tomi Mester (PDF)


### TensorFlow

* [DeepLearning- Keras & TF Cheat Sheet](https://cheatography.com/chesterhsieh/cheat-sheets/deeplearning-keras-and-tf/pdf/) - Chester Hsieh, Cheatography (PDF) *(:construction: in process)*
* [TensorFlow Quick Reference Table](https://secretdatascientist.com/tensor-flow-cheat-sheet/) - Secret data scientist (HTML)
* [TensorFlow v2.0 Cheat Sheet](https://web.archive.org/web/20200922212358/https://www.aicheatsheets.com/static/pdfs/tensorflow_v_2.0.pdf) - Altoros (PDF) *(:card_file_box: archived)*


### Terraform

* [Terraform Cheat Sheet](https://www.techbeatly.com/terraform-cheat-sheet) - Gineesh Madapparambath (HTML)
* [Terraform Cheatsheet](https://acloudguru.com/blog/engineering/the-ultimate-terraform-cheatsheet) - Eric Pulsifer (HTML)


### TypeScript

* [TypeScript Cheat Sheet](https://rmolinamir.github.io/typescript-cheatsheet/) - Robert Molina (HTML)


### Unit testing

* [Chai CheatSheet](https://devhints.io/chai) - devhints, Rico Santa Cruz (HTML)
* [Cypress CheatSheet](https://cheatography.com/aiqbal/cheat-sheets/cypress-io/) - aiqbal (HTML)
* [Enzyme CheatSheet](https://devhints.io/enzyme) - devhints, Rico Santa Cruz (HTML)
* [Jasmine CheatSheet](https://devhints.io/jasmine) - devhints, Rico Santa Cruz (HTML)
* [Jest CheatSheet](https://devhints.io/jest) - devhints, Rico Santa Cruz (HTML)
* [React Testing Library CheatSheet](https://testing-library.com/docs/react-testing-library/cheatsheet/) - Kent C. Dodds, et al. (HTML)
* [What is Unit testing](https://www.guru99.com/unit-testing-guide.html) - Thomas Hamilton (HTML)


### Webpack

* [Webpack cheatsheet](https://devhints.io/webpack) - devhints, Rico Santa Cruz (HTML)<|MERGE_RESOLUTION|>--- conflicted
+++ resolved
@@ -177,14 +177,10 @@
 
 ### GraphQL
 
-<<<<<<< HEAD
-* [GraphQL Cheatsheet]([https://devhints.io/go](https://devhints.io/graphql)) - devhints, Rico Santa Cruz (HTML)
+* [GraphQL Cheat Sheet](https://licor.me/post/graphql) - Chuanrong Li (HTML)
 * [GraphQL Cheat Sheet](https://cheatsheetseries.owasp.org/cheatsheets/GraphQL_Cheat_Sheet.html) - Jim Manico, Jakub Maćkowski (HTML) 
-=======
-* [GraphQL Cheat Sheet](https://licor.me/post/graphql) - Chuanrong Li (HTML)
 * [GraphQL Cheat Sheet](https://simplecheatsheet.com/tag/graphql-cheat-sheet) - Simple Cheat Sheet (HTML)
 * [GraphQL Cheatsheet](https://devhints.io/graphql) - devhints, Rico Santa Cruz (HTML)
->>>>>>> 2890213d
 
 
 ### HTML and CSS
