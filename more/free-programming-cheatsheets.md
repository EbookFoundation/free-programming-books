--- conflicted
+++ resolved
@@ -14,11 +14,8 @@
 * [Java](#java)
 * [JavaScript](#javascript)
   * [jQuery](#jquery)
-<<<<<<< HEAD
   * [Nest.js](#nestjs)
-=======
   * [Nuxt.js](#nuxtjs)
->>>>>>> 731f6d64
   * [React.js](#reactjs)
   * [Vue.js](#vuejs)
 * [Kubernetes](#kubernetes)
@@ -126,15 +123,14 @@
 * [jQuery CheatSheet](https://htmlcheatsheet.com/jquery/) (HTML)
 
 
-<<<<<<< HEAD
 #### Nest.js
 
 * [Nest.js CheatSheet](https://gist.github.com/guiliredu/0aa9e4d338bbeeac369a597e87c9ba46) (GitHub Gist)
-=======
+
+
 #### Nuxt.js
 
 * [Nuxt.js Essentials Cheatsheet](https://www.vuemastery.com/pdf/Nuxtjs-Cheat-Sheet.pdf) - Vue Mastery (PDF)
->>>>>>> 731f6d64
 
 
 #### React.js
