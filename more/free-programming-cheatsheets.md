### Index

* [Ansible](#ansible)
* [APL](#apl)
* [Artificial Intelligence](#artificial-intelligence)
* [C](#c)
* [C#](#csharp)
* [C++](#cpp)
* [Clojure](#clojure)
* [Dart](#dart)
* [Data Science](#data-science)
* [Data Structures and Algorithms](#data-structures-and-algorithms)
* [Docker](#docker)
* [Git](#git)
* [Go](#go)
* [GraphQL](#graphql)
* [HTML and CSS](#html-and-css)
* [IDE and editors](#ide-and-editors)
* [Java](#java)
* [JavaScript](#javascript)
    * [jQuery](#jquery)
    * [Nest.js](#nestjs)
    * [Next.js](#nextjs)
    * [Nuxt.js](#nuxtjs)
    * [React.js](#reactjs)
    * [Vue.js](#vuejs)
* [Kotlin](#kotlin)
* [Kubernetes](#kubernetes)
* [Language Translations](#language-translations)
* [Machine Learning](#machine-learning)
* [Markdown](#markdown)
* [MATLAB](#matlab)
* [MongoDB](#mongodb)
* [Octave](#octave)
* [Perl](#perl)
* [PHP](#php)
* [Python](#python)
    * [Django](#django)
    * [Flask](#flask)
<<<<<<< HEAD
    * [Jupyter](#jupyter)
=======
    * [Numpy Pandas](#numpy-pandas)
>>>>>>> eafe00b6
* [R](#r)
* [Raspberry Pi](#raspberry-pi)
* [Ruby](#ruby)
* [Rust](#rust)
* [Scala](#scala)
* [Shell Scripting](#shell-scripting)
* [Solidity](#solidity)
* [SpringBoot](#springboot)
* [SQL](#sql)
* [Tensorflow](#tensorflow)
* [Terraform](#terraform)
* [Unit testing](#unit-testing)
* [Webpack](#webpack)


### Ansible

* [Ansible Basic Cheat Sheet](https://intellipaat.com/blog/tutorial/devops-tutorial/ansible-basic-cheat-sheet) - Intellipaat (HTML)
* [Ansible Cheat Sheet](https://sites.google.com/site/mrxpalmeiras/ansible/ansible-cheat-sheet) - Mrxpalmeiras (HTML)
* [Ansible Cheat Sheet — A DevOps Quick Start Guide](https://medium.com/edureka/ansible-cheat-sheet-guide-5fe615ad65c0) - edureka (HTML, PDF)
* [Automate your tasks with this Ansible cheat sheet](https://opensource.com/article/20/11/ansible-cheat-sheet) - Opensource (HTML)
* [How to Use Ansible: A Reference Guide](https://www.digitalocean.com/community/cheatsheets/how-to-use-ansible-cheat-sheet-guide) - DigitalOcean (HTML)


### APL

* [A reference card for GNU APL](https://github.com/jpellegrini/gnu-apl-refcard/blob/master/aplcard.pdf) - jpellegrini (PDF)
* [Cheat Sheets](https://docs.dyalog.com/#CHEAT) - Dyalog (PDF)
* [Dyalog APL - Vocabulary](https://awagga.github.io/dyalog/voc) - awagga (HTML)
* [ReferenceCard](https://docs.dyalog.com/latest/ReferenceCard.pdf) - Dyalog (PDF)


### Artificial Intelligence

* [What is Artificial Intelligence?](https://intelligencereborn.com/ArtificialIntelligence.html) IntelligenceReborn (HTML)


### C

* [C Language Cheat Sheet](https://www.codewithharry.com/blogpost/c-cheatsheet/) - CodeWithHarry(HTML)
* [C Reference Card (ANSI)](https://users.ece.utexas.edu/~adnan/c-refcard.pdf) (PDF)
* [Systems Programming Cheat Sheet](https://github.com/jstrieb/systems-programming-cheat-sheet) (HTML)
* [The C Cheat Sheet: An Introduction to Programming in C](https://sites.ualberta.ca/~ygu/courses/geoph624/codes/C.CheatSheet.pdf) - Andrew Sterian (PDF)


### <a id="csharp"></a>C\#

* [C# Cheat Sheet](https://simplecheatsheet.com/tag/c-cheat-sheet-1/) - Simple Cheat Sheet (HTML)
* [C# Cheat Sheet](https://www.thecodingguys.net/resources/cs-cheat-sheet.pdf) - THECODINGGUYS (PDF)


### <a id="cpp"></a>C++

* [C++ Cheatsheet](https://www.codewithharry.com/blogpost/cpp-cheatsheet) - CodeWithHarry (HTML)
* [C++ Quick Reference](http://www.hoomanb.com/cs/quickref/CppQuickRef.pdf) - Hooman Baradaran (PDF)
* [MPI Cheat Sheet](https://wtpc.github.io/clases/2018/mpicheatsheet.pdf) - SC Education (PDF)
* [OpenMP 4.0 API C/C++ Syntax Quick Reference Card](https://www.openmp.org/wp-content/uploads/OpenMP-4.0-C.pdf) (PDF)


### Clojure

* [Clojure](https://www.programming-idioms.org/cheatsheet/Clojure) - Programming-Idioms (HTML)
* [Clojure Cheatsheet](http://clojure.org/cheatsheet) (HTML)


### Dart

* [Dart Cheatsheet](https://quickref.me/dart) - Quickref.me (HTML)
* [Dart Cheatsheet](https://dart.dev/codelabs/dart-cheatsheet) - Codelabs (HTML)
* [Dart Cheatsheet](https://simplecheatsheet.com/tag/dart-cheat-sheet/#site-header) - Simplecheatsheet.com (HTML)
* [Dart Quick Reference](https://koenig-media.raywenderlich.com/uploads/2019/08/RW-Dart-Cheatsheet-1.0.2.pdf) - Koenig-media.raywenderlich.com (PDF)


### Data Science

* [Cheatsheets for Data Scientists](https://www.datacamp.com/community/data-science-cheatsheets) - Datacamp (PDF)


### <a id="data-structures-and-algorithms"></a>Data Structures and Algorithms

* [Algorithms and Data Structures Cheatsheet](https://algs4.cs.princeton.edu/cheatsheet/)
* [An Executable Data Structures Cheat Sheet for Interviews](https://algodaily.com/lessons/an-executable-data-structures-cheat-sheet)
* [Big O Notation Cheat Sheet](https://algodaily.com/lessons/big-o-notation-cheat-sheet)
* [Data Structures and Algorithms Cheat Sheet - Cheatography](https://cheatography.com/burcuco/cheat-sheets/data-structures-and-algorithms/)
* [Data structures and algorithms study cheatsheets for coding interviews](https://www.techinterviewhandbook.org/algorithms/study-cheatsheet/)


### Docker

* [Docker Cheat Sheet](https://low-orbit.net/docker-cheat-sheet) - Anthony Rioux, Low Orbit Flux (HTML, PDF)
* [Docker Cheat Sheet](https://www.docker.com/wp-content/uploads/2022/03/docker-cheat-sheet.pdf) - Docker Inc., Solomon Hykes (PDF)
* [Docker Cheat Sheet](https://intellipaat.com/blog/tutorial/devops-tutorial/docker-cheat-sheet/) - IntelliPaat (HTML, PDF)
* [Docker Cheat Sheet](https://swissarmydevops.com/containers/docker/docker-cli-cheat-sheet) - Nikko Pedersen, Swiss Army DevOps (HTML, [PDF](https://web.archive.org/web/20210516172426/https://swissarmydevops.com/wp-content/uploads/2021/02/Docker_Cheat_Sheet-2.pdf)) *(:card_file_box: archived)*
* [Docker Cheat Sheet](https://github.com/wsargent/docker-cheat-sheet) - Will Sargent, et al. (HTML)
* [Docker Cheat Sheet - Kapeli](https://kapeli.com/cheat_sheets/Docker.docset/Contents/Resources/Documents/index) - Bogdan Popescu (HTML)
* [Docker Cheat Sheet (:es:)](https://helmcode.com/blog/docker-cheat-sheet) - Cristian Córdova, HelmCode (HTML)
* [Docker Cheat Sheet (v1)](https://dockerlux.github.io/pdf/cheat-sheet.pdf) - Gildas Cuisinier, Docker Meetup Luxembourg (PDF)
* [Docker Cheat Sheet (v2)](https://dockerlux.github.io/pdf/cheat-sheet-v2.pdf) - Gildas Cuisinier, Docker Meetup Luxembourg (PDF)
* [Docker Cheatsheet: Docker commands that developers should know](https://vishnuch.tech/docker-cheatsheet) - Vishnu Chilamakuru (HTML)
* [Docker CLI \& Dockerfile Cheat Sheet](https://web.archive.org/web/20210909015922/https://design.jboss.org/redhatdeveloper/marketing/docker_cheatsheet/cheatsheet/images/docker_cheatsheet_r3v2.pdf) - Bachir Chihani, Rafael Benevides, Red Hat Developers (PDF) *(:card_file_box: archived)*
* [Docker CLI cheatsheet](https://devhints.io/docker) - DevHints, Rico Santa Cruz (HTML)
* [Docker Free Cheatsheet](https://cheatsheet.dennyzhang.com/cheatsheet-docker-a4) - Denny Zhang (HTML, PDF)
* [Docker Security Best Practices & Cheat Sheet](https://blog.gitguardian.com/how-to-improve-your-docker-containers-security-cheat-sheet/) - Thomas Segura, GitGuardian (HTML, PDF)
* [Docker Security Cheat Sheet](https://cheatsheetseries.owasp.org/cheatsheets/Docker_Security_Cheat_Sheet.html) - OWASP Cheat Sheet Series (HTML)
* [Dockerfile Cheat Sheet - Kapeli](https://kapeli.com/cheat_sheets/Dockerfile.docset/Contents/Resources/Documents/index) - Bogdan Popescu, Halprin (HTML)
* [Dockerfiles y docker-compose.yml: buenas prácticas (:es:)](https://leanmind.es/docker-cheatsheet.pdf) - Yodra Lopez Herrera, LeanMind (PDF)
* [The Definitive Docker Cheat Sheet](http://dockercheatsheet.painlessdocker.com) - Aymen EL Amri (HTML)
* [The Ultimate Docker Cheat Sheet](https://dockerlabs.collabnix.com/docker/cheatsheet/) - Sangam Biradar, Collabnix DokerLabs (HTML)


### Git

* [8 Easy Steps to Set Up Multiple GitHub Accounts \[cheat sheet included\]](https://blog.gitguardian.com/8-easy-steps-to-set-up-multiple-git-accounts/) - Thomas Segura, GitGuardian (HTML, PDF)
* [Git Cheat Sheet](https://education.github.com/git-cheat-sheet-education.pdf) - GitHub (PDF)
* [Git Cheat Sheet](https://about.gitlab.com/images/press/git-cheat-sheet.pdf) - GitLab (PDF)
* [Git Cheat Sheet](http://git.jk.gs) - Jan Krüger (PDF, SVG)
    * [Git Cheat Sheet](https://jan-krueger.net/wordpress/wp-content/uploads/2007/09/git-cheat-sheet.pdf) (PDF)
    * [Git Cheat Sheet - extended](https://jan-krueger.net/wordpress/wp-content/uploads/2007/09/git-cheat-sheet-v2.zip) (PDF)
* [Git cheat sheet](https://www.atlassian.com/git/tutorials/atlassian-git-cheatsheet) - Atlassian (PDF)
* [Git Cheat Sheet](https://programmingwithmosh.com/wp-content/uploads/2020/09/Git-Cheat-Sheet.pdf) - Moshfegh Hamedani (PDF)
* [Git Cheat Sheet (id)](https://reyhanhamidi.medium.com/buku-saku-git-cheatsheet-git-bahasa-indonesia-3af42e42156e) - Reyhan Alhafizal (HTML)
* [Git ściąga (pl)](https://training.github.com/downloads/pl/github-git-cheat-sheet/) - GitHub (HTML)
* [GitHub Actions Security Best Practices \[cheat sheet included\]](https://blog.gitguardian.com/github-actions-security-cheat-sheet/) - Thomas Segura, GitGuardian, C.J. May (HTML, PDF)
* [GitHub Cheat Sheet](https://github.com/tiimgreen/github-cheat-sheet) - Tim Green (Markdown)


### Go

* [cht.sh Go Cheatsheet](https://cht.sh/go/:learn) (HTML)
* [Go Cheatsheet](https://devhints.io/go) - devhints, Rico Santa Cruz (HTML)
* [Go Handbook](https://thevalleyofcode.pages.dev/go-handbook.pdf) - Flavio Copes, The Valley of Code (PDF)


### GraphQL

* [GraphQL Cheat Sheet](https://licor.me/post/graphql) - Chuanrong Li (HTML)
* [GraphQL Cheat Sheet](https://simplecheatsheet.com/tag/graphql-cheat-sheet) - Simple Cheat Sheet (HTML)
* [GraphQL Cheatsheet](https://devhints.io/graphql) - devhints, Rico Santa Cruz (HTML)


### HTML and CSS

* [Accessibility CheatSheet](https://learn-the-web.algonquindesign.ca/topics/accessibility-cheat-sheet/) - Algonquin Design (HTML)
* [CSS CheatSheet](https://htmlcheatsheet.com/css/) (HTML)
* [CSS Cheatsheet](https://www.codewithharry.com/blogpost/css-cheatsheet/) - CodeWithHarry (HTML)
* [CSS Cheatsheet](https://web.stanford.edu/group/csp/cs21/csscheatsheet.pdf) - Stanford (PDF)
* [CSS Flexbox Cheatsheet](https://css-tricks.com/snippets/css/a-guide-to-flexbox/) - Chris Coyier (HTML)
* [CSS Grid Cheatsheet](https://css-tricks.com/snippets/css/complete-guide-grid/) - Chris House (HTML)
* [FLEX: A simple visual cheatsheet for flexbox](https://flexbox.malven.co) - Chris Malven (HTML)
* [GRID: A simple visual cheatsheet for CSS Grid Layout](https://grid.malven.co) - Chris Malven (HTML)
* [HTML & CSS Emmet Cheat Sheet](https://docs.emmet.io/cheat-sheet/) - Emmet Documentation (HTML, [PDF]( https://docs.emmet.io/cheatsheet-a5.pdf))
* [HTML CheatSheet](https://htmlcheatsheet.com) - htmlcheatsheet.com (HTML, [PDF](https://htmlcheatsheet.com/HTML-Cheat-Sheet.pdf))
* [HTML Cheatsheet](https://www.codewithharry.com/blogpost/html-cheatsheet/) - CodeWithHarry (HTML)
* [SCSS CheatSheet](https://devhints.io/sass) - devhints, Rico Santa Cruz (HTML)
* [SEO CheatSheet](https://learn-the-web.algonquindesign.ca/topics/seo-cheat-sheet/) - Algonquin Design (HTML)


### IDE and editors

* [Eclipse Cheat sheet](https://cheatography.com/tag/eclipse/) - Cheatography
* [Editor VI - Guia de Referência (pt)](https://aurelio.net/curso/material/vim-ref.html) - Aurelio Marinho Jargas (HTML)
* [GNU Emacs Reference Card](https://www.gnu.org/software/emacs/refcards/pdf/refcard.pdf) - GNU.org (PDF)
* [Jupyter Notebook Cheat sheet](http://datacamp-community-prod.s3.amazonaws.com/21fdc814-3f08-4aa9-90fa-247eedefd655) - Datacamp (PDF)
* [Vim Avançado (pt)](https://aurelio.net/vim/vim-avancado.txt) - Aurelio Marinho Jargas (HTML)
* [Vim Básico (pt)](https://aurelio.net/vim/vim-basico.txt) - Aurelio Marinho Jargas (HTML)
* [Vim Cheat Sheet](https://www.cs.cmu.edu/~15131/f17/topics/vim/vim-cheatsheet.pdf) - Allison McKnight (PDF)
* [Vim Cheatsheet](https://devhints.io/vim) - Devhints, Rico Santa Cruz (HTML)
* [Vim Médio (pt)](https://aurelio.net/vim/vim-medio.txt) - Aurelio Marinho Jargas (HTML)
* [Visual Studio Code: Keyboard shortcuts for Linux](https://code.visualstudio.com/shortcuts/keyboard-shortcuts-linux.pdf) - Visual Studio Code (PDF)
* [Visual Studio Code: Keyboard shortcuts for macOS](https://code.visualstudio.com/shortcuts/keyboard-shortcuts-macos.pdf) - Visual Studio Code (PDF)
* [Visual Studio Code: Keyboard shortcuts for Windows](https://code.visualstudio.com/shortcuts/keyboard-shortcuts-windows.pdf) - Visual Studio Code (PDF)
* [VSCheatsheet](https://www.vscheatsheet.com) - Nicolas Constantinou (HTML)


### Java

* [Java](https://programmingwithmosh.com/wp-content/uploads/2019/07/Java-Cheat-Sheet.pdf) - Moshfegh Hamedani (PDF)
* [Java Cheat Sheet](https://www.edureka.co/blog/cheatsheets/java-cheat-sheet/) - Edureka (HTML)
* [Java Cheatsheet](https://www.codewithharry.com/blogpost/java-cheatsheet) - CodeWithHarry (HTML)
* [Java Programming Cheatsheet](https://introcs.cs.princeton.edu/java/11cheatsheet/) - Robert Sedgewick and Kevin Wayne (HTML)


### JavaScript

* [JavaScript Cheatsheet](https://www.codecademy.com/learn/introduction-to-javascript/modules/learn-javascript-introduction/cheatsheet) - Codecademy (HTML)
* [JavaScript CheatSheet](https://htmlcheatsheet.com/js/) (HTML)
* [JavaScript Regex Cheatsheet](https://www.debuggex.com/cheatsheet/regex/javascript) - Debuggex (HTML)
* [JavaScript WorldWide Cheatsheet](https://cheatography.com/davechild/cheat-sheets/javascript/) - Cheatography (JavaScript)
* [Modern JavaScript Cheatsheet](https://github.com/mbeaudru/modern-js-cheatsheet) (HTML)
* [Operator Lookup](https://www.joshwcomeau.com/operator-lookup/) - Josh W. Comeau (HTML)


#### jQuery

* [Beginner's essential jQuery Cheat Sheet](https://websitesetup.org/wp-content/uploads/2017/01/wsu-jquery-cheat-sheet.pdf) (PDF)
* [jQuery CheatSheet](https://htmlcheatsheet.com/jquery/) (HTML)


#### Nest.js

* [Nest.js CheatSheet](https://gist.github.com/guiliredu/0aa9e4d338bbeeac369a597e87c9ba46) (GitHub Gist)


#### Next.js

* [Next.js Cheatsheet - handy snippets and tips](https://gourav.io/blog/nextjs-cheatsheet) - Gourav Goyal (HTML)
* [Ultimate Next.js Handbook](https://thevalleyofcode.pages.dev/next-handbook.pdf) - Flavio Copes, The Valley of Code (PDF)


#### Nuxt.js

* [Nuxt.js Cheat Sheet](https://devdojo.com/suniljoshi19/nuxtjs-cheat-sheet) - Sunil Joshi (HTML)
* [Nuxt.js Essentials Cheatsheet](https://www.vuemastery.com/pdf/Nuxtjs-Cheat-Sheet.pdf) - Vue Mastery (PDF)


#### React.js

* [React Cheatsheet](https://www.codecademy.com/learn/react-101/modules/react-101-jsx-u/cheatsheet) - Codecademy (HTML)
* [React.js Cheatsheet](https://devhints.io/react) - Devhints.io (HTML)
* [Ultimate React.js Cheat Sheet](https://upmostly.com/ultimate-reactjs-cheat-sheet) - Upmostly.com (HTML)


#### Vue.js

* [Vue 3 Cheatsheet for Developers](https://learnvue.co/LearnVue-Vue-3-Cheatsheet.pdf) - LearnVue (PDF)
* [Vue Essential Cheatsheet](https://www.vuemastery.com/pdf/Vue-Essentials-Cheat-Sheet.pdf) - Vue Mastery (PDF)
* [Vue.js 2.3 Complete API Cheat Sheet](https://marozed.com/vue-cheatsheet) - Marcos Neves, Marozed (HTML)


### Kotlin

* [Kotlin Cheatsheet and Quick Reference](https://koenig-media.raywenderlich.com/uploads/2019/11/RW-Kotlin-Cheatsheet-1.1.pdf) - Ray Wenderlich (PDF)


### Kubernetes

* [Handy Cheat Sheet for Kubernetes Beginners](https://kubernetes.io/docs/reference/kubectl/cheatsheet/) - Kubernetes Documentation: kubectl Cheat Sheet (HTML)
* [Kubernetes Cheat Sheet](https://www.mirantis.com/blog/kubernetes-cheat-sheet/) - Nick Chase (HTML)
* [Kubernetes Cheat Sheet – 15 Kubectl Commands & Objects](https://spacelift.io/blog/kubernetes-cheat-sheet) - Spacelift (HTML)


### Language Translations

* [Swift and C# Quick Reference - Language Equivalents and Code Examples](http://www.globalnerdy.com/wordpress/wp-content/uploads/2015/03/SwiftCSharpPoster.pdf) - Globalnerdy (PDF)


### Machine Learning

* [Machine Learning Cheat Sheet](https://www.datacamp.com/cheat-sheet/machine-learning-cheat-sheet) - DataCamp Team (HTML)
* [Super VIP Cheatsheet: Machine Learning](https://sgfin.github.io/files/cheatsheets/cs229_2018_cheatsheet.pdf) - Afshine Amidi and Shervine Amidi (PDF)


### Markdown

* [Markdown Cheat Sheet](https://www.markdownguide.org/cheat-sheet/) - Markdown Guide (HTML)
* [Markdown Here](https://github.com/adam-p/markdown-here/wiki/Markdown-Cheatsheet) - Adam Pritchard (HTML)


### MATLAB

* [MATLAB Basic Functions Reference Sheet](https://www.mathworks.com/content/dam/mathworks/fact-sheet/matlab-basic-functions-reference.pdf) - MathWorks (PDF)
* [Matlab Cheat Sheet](https://sites.nd.edu/gfu/files/2019/07/cheatsheet.pdf) - Thor Nielsen (PDF)
* [Matlab Cheat Sheet](https://www.egr.msu.edu/aesc210/systems/MatlabCheatSheet.pdf) (PDF)


### MongoDB

* [All MongoDb commands you will ever need (MongoDb Cheatsheet)](https://www.codewithharry.com/blogpost/mongodb-cheatsheet/) - CodeWithHarry (HTML)
* [MongoDB Cheat Sheet](https://www.mongodb.com/developer/quickstart/cheat-sheet) - MongoDB (HTML)
* [MongoDB Cheat Sheet](https://blog.codecentric.de/files/2012/12/MongoDB-CheatSheet-v1_0.pdf) - codecentric (PDF)
* [Quick Cheat Sheet for Mongo DB Shell commands](https://gist.github.com/michaeltreat/d3bdc989b54cff969df86484e091fd0c) - Michael Treat's Quick Cheat Sheet (GitHub Gist)


### Octave

* [Octave Cheat Sheet](https://www.lehman.edu/academics/cmacs/documents/refcard-a4.pdf) - John W. Eaton (PDF)


### Perl

* [Perl Cheat Sheet](https://www.pcwdld.com/perl-cheat-sheet) - Hitesh J (HTML)
* [Perl Reference card](https://michaelgoerz.net/refcards/perl_refcard.pdf) (PDF)


### PyTorch

* [PyTorch Framework Cheat Sheet](https://www.simonwenkel.com/publications/cheatsheets/pdf/cheatsheet_pytorch.pdf) - Simon Wenkel (PDF)
* [PyTorch Official Cheat Sheet](https://pytorch.org/tutorials/beginner/ptcheat.html) - PyTorch (HTML)


### PHP

* [PHP Cheat Sheet](https://www.codewithharry.com/blogpost/php-cheatsheet/) - CodeWithHarry (HTML)
* [PHP Cheat Sheet](https://websitesetup.org/php-cheat-sheet/) - Nick Schäferhoff, WebsiteSetup (HTML, [PDF](https://websitesetup.org/wp-content/uploads/2020/09/PHP-Cheat-Sheet.pdf))
* [PHP Cheat Sheet - 2021 Edition](https://www.quickstart.com/blog/php-cheat-sheet/) - Zsolt Nagy (HTML)


### Python

* [Comprehensive Python Cheat Sheet for Beginners](https://medium.com/the-codehub/comprehensive-python-cheat-sheet-for-beginners-5d76bb038fa2) - Rishi Sidhu, Medium (HTML)
* [Comprehensive Python Cheatsheet](https://gto76.github.io/python-cheatsheet) - Jure Šorn (HTML)
* [Learn Python in Y minutes](https://learnxinyminutes.com/docs/python/) - LearnXinYMinutes (HTML)
* [Official Matplotlib cheat sheets](https://github.com/matplotlib/cheatsheets) - Matplotlib.org (LaTeX, PDF)
* [Python Cheat Sheet](https://websitesetup.org/python-cheat-sheet/) - WebsiteSetup (HTML, PDF, PNG)
* [Python Cheatsheet for beginners](https://www.codecademy.com/learn/learn-python-3/modules/learn-python3-syntax/cheatsheet) - Codeacademy (HTML)
* [Python Crash Course Cheatsheet](https://ehmatthes.github.io/pcc/cheatsheets/README.html) - Eric Matthes (HTML)
* [Python Crash Course Cheatsheet (2nd Edition)](https://ehmatthes.github.io/pcc_2e/cheat_sheets/cheat_sheets/) - Eric Matthes (PDF)
* [Python Data Wrangling with pandas](https://pandas.pydata.org/Pandas_Cheat_Sheet.pdf) - Pandas (PDF)
* [Python for Data Science Cheatsheet](https://pydatascience.org/data-science-cheatsheets/) - DataCamp (HTML and Image)
* [Python Regex Cheatsheet](https://www.debuggex.com/cheatsheet/regex/python) - Debuggex (HTML)
* [Python WorldWide Cheatsheet](https://cheatography.com/davechild/cheat-sheets/python/) - Cheatography (Python)
* [Scapy Cheat Sheet](https://www.templateroller.com/template/160817/scapy-cheat-sheet-jeremy-stretch.html) - Jeremy Stretch (PDF)


#### Django

* [All in one Cheatsheet of Django](https://cheatography.com/ogr/cheat-sheets/django/pdf/) - Olivier R. (PDF)
* [Django Quick Reference](https://www.codewithharry.com/blogpost/django-cheatsheet/) - Code with Harry (HTML)
* [Django Web App Beginners Cheat sheet](https://ordinarycoders.com/blog/article/django-beginners-guide) - Jaysha (HTML)
* [(Python + Django) Cheatsheet](https://dev.to/ericchapman/my-beloved-django-cheat-sheet-2056) - Eric The Coder (HTML)


#### Flask

* [Flask Cheatsheet](https://www.codewithharry.com/blogpost/flask-cheatsheet/) - Code with Harry (HTML)


<<<<<<< HEAD
#### Jupyter

* [Jupyter Cheatsheet](https://www.datacamp.com/cheat-sheet/jupyter-notebook-cheat-sheet) - Data Camp (HTML site with PDF links)
=======
#### Numpy Pandas

* [Pandas, Numpy, Python Cheatsheet](https://www.kaggle.com/code/lavanyashukla01/pandas-numpy-python-cheatsheet) - Kaggle (HTML)
>>>>>>> eafe00b6


### R

* [All RStudio cheatsheets resources](https://www.rstudio.com/resources/cheatsheets) - RStudio.com (HTML site with PDF links)
* [Base R Cheatsheet](https://iqss.github.io/dss-workshops/R/Rintro/base-r-cheat-sheet.pdf) - Mhairi McNeill (PDF)
* [Cheat Sheet for R and RStudio](https://www.ocf.berkeley.edu/~janastas/docs/RStudioCheatSheet.pdf) - L. Jason Anastasopoulos (PDF)


### Raspberry Pi

* [Basic GPIO layout configuration cheatsheet](https://www.cl.cam.ac.uk/projects/raspberrypi/tutorials/robot/cheat_sheet/) - University of Cambridge Computer Laboratory Raspberry Pi Projects Cheatsheet (PDF)
* [Other Raspberry Pi Commands cheatsheet](https://www.raspberrypistarterkits.com/wp-content/uploads/2018/01/raspberry-pi-commands-cheat-sheet.pdf) - RPi starter Kit (PDF)
* [Raspberry Pi Basics cheatsheet](https://www.woolseyworkshop.com/wp-content/uploads/WoolseyWorkshop_Cheatsheet_RaspberryPiBasics_v1.4.pdf) - Woolsey Workshop (PDF)
* [Raspberry Pi Different GPIO Configuration Combinations cheatsheet](https://static.raspberrypi.org/files/education/posters/GPIO_Zero_Cheatsheet.pdf) - GPIO Zero Cheatsheet (PDF)
* [Top 50 General Commands for Raspberry Pi cheatsheet](https://projects-raspberry.com/wp-content/uploads/2018/05/Top-50-Raspberry-pi-commands-List-cheat-sheet.pdf) - Projects Raspberry (PDF)


### Ruby

* [Ruby Cheat Sheet](https://www.codeconquest.com/wp-content/uploads/Ruby-Cheat-Sheet-by-CodeConquestDOTcom.pdf) - CodeConquest.com (PDF)
* [Ruby monstas Ruby cheat sheet](https://rubymonstas.ch/materials/canonical/session05/session5-ruby-cheat-sheet.pdf) - rubymonstas.ch (PDF)
* [Ruby Reference Sheet](https://alhassy.github.io/RubyCheatSheet/CheatSheet.pdf) - Musa Alhassy (PDF)


### Rust

* [Rust cheatsheet](https://quickref.me/rust) - QuickRef.ME (HTML)
* [Rust Language Cheat Sheet](https://cheats.rs) (HTML)


### Scala

* [Scala Cheat Sheet](https://warisradji.com/Scala-CheatSheet) - Waris RADJI (HTML)
* [Scala Cheatsheet](https://alvinalexander.com/downloads/scala/Scala-Cheat-Sheet-devdaily.pdf) - Alvin Alexander (PDF)


### Shell Scripting

* [Bash Cheatsheet - CheatSheet.Wtf](https://www.cheatsheet.wtf/bash) - smokingcuke (HTML)
* [Bash Scripting cheatsheet](https://devhints.io/bash) Devhints (HTML)
* [Fish Shell cheatsheet](https://devhints.io/fish-shell) - DevHints, Rico Santa Cruz (HTML)


### Solidity

* [Solidity Cheat Sheet](https://intellipaat.com/mediaFiles/2019/03/Solidity-Cheat-Sheet.pdf) - IntelliPaat (PDF)
* [Solidity Cheatsheet and Best practices](https://manojpramesh.github.io/solidity-cheatsheet/) - Manoj Ramesh (HTML)


### SpringBoot

* [Spring Boot Cheatsheet](https://www.jrebel.com/blog/spring-annotations-cheat-sheet) - JRebel


### SQL

* [MySQL Cheatsheet](https://s3-us-west-2.amazonaws.com/dbshostedfiles/dbs/sql_cheat_sheet_mysql.pdf) - Database Star (PDF)
* [PostgreSQL Cheatsheet](https://s3-us-west-2.amazonaws.com/dbshostedfiles/dbs/sql_cheat_sheet_pgsql.pdf) - Database Star (PDF)
* [SQL Cheat Sheet](https://www.dataquest.io/wp-content/uploads/2021/01/dataquest-sql-cheat-sheet.pdf) - Dataquest.io (PDF)
* [SQL Cheat Sheet by Tomi Mester](https://data36.com/wp-content/uploads/2018/12/sql-cheat-sheet-for-data-scientists-by-tomi-mester.pdf) - Tomi Mester (PDF)


### TensorFlow

* [DeepLearning- Keras & TF Cheat Sheet](https://cheatography.com/chesterhsieh/cheat-sheets/deeplearning-keras-and-tf/pdf/) - Chester Hsieh, Cheatography (PDF) *(:construction: in process)*
* [TensorFlow Quick Reference Table](https://secretdatascientist.com/tensor-flow-cheat-sheet/) - Secret data scientist (HTML)
* [TensorFlow v2.0 Cheat Sheet](https://web.archive.org/web/20200922212358/https://www.aicheatsheets.com/static/pdfs/tensorflow_v_2.0.pdf) - Altoros (PDF) *(:card_file_box: archived)*


### Terraform

* [Terraform Cheat Sheet](https://www.techbeatly.com/terraform-cheat-sheet) - Gineesh Madapparambath (HTML)
* [Terraform Cheatsheet](https://acloudguru.com/blog/engineering/the-ultimate-terraform-cheatsheet) - Eric Pulsifer (HTML)


### Unit testing

* [Chai CheatSheet](https://devhints.io/chai) - devhints, Rico Santa Cruz (HTML)
* [Cypress CheatSheet](https://cheatography.com/aiqbal/cheat-sheets/cypress-io/) - aiqbal (HTML)
* [Enzyme CheatSheet](https://devhints.io/enzyme) - devhints, Rico Santa Cruz (HTML)
* [Jasmine CheatSheet](https://devhints.io/jasmine) - devhints, Rico Santa Cruz (HTML)
* [Jest CheatSheet](https://devhints.io/jest) - devhints, Rico Santa Cruz (HTML)
* [React Testing Library CheatSheet](https://testing-library.com/docs/react-testing-library/cheatsheet/) - Kent C. Dodds, et al. (HTML)
* [What is Unit testing](https://www.guru99.com/unit-testing-guide.html) - Thomas Hamilton (HTML)


### Webpack

* [Webpack cheatsheet](https://devhints.io/webpack) - devhints, Rico Santa Cruz (HTML)<|MERGE_RESOLUTION|>--- conflicted
+++ resolved
@@ -37,11 +37,8 @@
 * [Python](#python)
     * [Django](#django)
     * [Flask](#flask)
-<<<<<<< HEAD
     * [Jupyter](#jupyter)
-=======
     * [Numpy Pandas](#numpy-pandas)
->>>>>>> eafe00b6
 * [R](#r)
 * [Raspberry Pi](#raspberry-pi)
 * [Ruby](#ruby)
@@ -369,15 +366,14 @@
 * [Flask Cheatsheet](https://www.codewithharry.com/blogpost/flask-cheatsheet/) - Code with Harry (HTML)
 
 
-<<<<<<< HEAD
 #### Jupyter
 
 * [Jupyter Cheatsheet](https://www.datacamp.com/cheat-sheet/jupyter-notebook-cheat-sheet) - Data Camp (HTML site with PDF links)
-=======
+
+
 #### Numpy Pandas
 
 * [Pandas, Numpy, Python Cheatsheet](https://www.kaggle.com/code/lavanyashukla01/pandas-numpy-python-cheatsheet) - Kaggle (HTML)
->>>>>>> eafe00b6
 
 
 ### R
