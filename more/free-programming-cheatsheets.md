### Index

* [APL](#apl)
* [Artificial Intelligence](#artificial-intelligence)
* [Bash](#bash)
* [C](#c)
* [C#](#csharp)
* [C++](#cpp)
* [Clojure](#clojure)
* [Data Science](#data-science)
* [Docker](#docker)
* [Git](#git)
* [Go](#go)
* [HTML and CSS](#html-and-css)
* [IDE / Editors](#ide--editors)
* [Java](#java)
* [JavaScript](#javascript)
    * [jQuery](#jquery)
    * [Nest.js](#nestjs)
    * [Nuxt.js](#nuxtjs)
    * [React.js](#reactjs)
    * [Vue.js](#vuejs)
<<<<<<< HEAD
* [Kotlin](#Kotlin)
=======
* [Kotlin](#kotlin)
>>>>>>> 19a03ae8
* [Kubernetes](#kubernetes)
* [Language Translations](#language-translations)
* [Markdown](#markdown)
* [MATLAB](#matlab)
* [MongoDB](#mongodb)
* [Perl](#perl)
* [PHP](#php)
* [Python](#python)
* [R](#r)
* [Raspberry Pi](#raspberry-pi)
* [Ruby](#ruby)
* [Rust](#rust)
* [Solidity](#solidity)
* [SQL](#sql)
* [Tensorflow](#tensorflow)


### APL

* [A reference card for GNU APL](https://github.com/jpellegrini/gnu-apl-refcard/blob/master/aplcard.pdf) - jpellegrini (PDF)
* [Cheat Sheets](https://docs.dyalog.com/#CHEAT) - Dyalog (PDF)
* [Dyalog APL - Vocabulary](https://awagga.github.io/dyalog/voc) - awagga (HTML)
* [ReferenceCard](https://docs.dyalog.com/latest/ReferenceCard.pdf) - Dyalog (PDF)


### Artificial Intelligence

* [What is Artificial Intelligence?](https://intelligencereborn.com/ArtificialIntelligence.html) IntelligenceReborn (HTML)


### Bash

* [Bash Cheatsheet - CheatSheet.Wtf](https://www.cheatsheet.wtf/bash) - smokingcuke (HTML)
* [Bash Scripting cheatsheet](https://devhints.io/bash) Devhints (HTML)


### C

* [C Reference Card (ANSI)](https://users.ece.utexas.edu/~adnan/c-refcard.pdf) (PDF)
* [Systems Programming Cheat Sheet](https://github.com/jstrieb/systems-programming-cheat-sheet)
* [The C Cheat Sheet: An Introduction to Programming in C](https://sites.ualberta.ca/~ygu/courses/geoph624/codes/C.CheatSheet.pdf) - Andrew Sterian (PDF)


### <a id="csharp"></a>C\#

* [C# Cheat Sheet](https://simplecheatsheet.com/tag/c-cheat-sheet-1/) - Simple Cheat Sheet (HTML)


### <a id="cpp"></a>C++

* [C++ Cheatsheet](https://www.codewithharry.com/blogpost/cpp-cheatsheet) - CodeWithHarry (HTML)
* [C++ Quick Reference](http://www.hoomanb.com/cs/quickref/CppQuickRef.pdf) - Hooman Baradaran (PDF)


### Clojure

* [Clojure Cheatsheet](http://clojure.org/cheatsheet)


### Data Science

* [Cheatsheets for Data Scientists](https://www.datacamp.com/community/data-science-cheatsheets) - Datacamp (PDF)


### Docker

* [Docker Cheat Sheet](https://low-orbit.net/docker-cheat-sheet) - Anthony Rioux, Low Orbit Flux (HTML, PDF)
* [Docker Cheat Sheet](https://www.docker.com/sites/default/files/d8/2019-09/docker-cheat-sheet.pdf) - Docker Inc., Solomon Hykes (PDF)
* [Docker Cheat Sheet](https://intellipaat.com/blog/tutorial/devops-tutorial/docker-cheat-sheet/) - IntelliPaat (HTML, PDF)
* [Docker Cheat Sheet](https://swissarmydevops.com/containers/docker/docker-cli-cheat-sheet) - Nikko Pedersen, Swiss Army DevOps (HTML, PDF)
* [Docker Cheat Sheet](https://github.com/wsargent/docker-cheat-sheet) - Will Sargent, et al.
* [Docker Cheat Sheet - Kapeli](https://kapeli.com/cheat_sheets/Docker.docset/Contents/Resources/Documents/index) - Bogdan Popescu (HTML)
* [Docker Cheat Sheet (:es:)](https://helmcode.com/blog/docker/docker_cheat_sheet) - Cristian Córdova, HelmCode (HTML)
* [Docker Cheat Sheet (v1)](https://dockerlux.github.io/pdf/cheat-sheet.pdf) - Gildas Cuisinier, Docker Meetup Luxembourg (PDF)
* [Docker Cheat Sheet (v2)](https://dockerlux.github.io/pdf/cheat-sheet-v2.pdf) - Gildas Cuisinier, Docker Meetup Luxembourg (PDF)
* [Docker Cheatsheet: Docker commands that developers should know](https://vishnuch.tech/docker-cheatsheet) - Vishnu Chilamakuru (HTML)
* [Docker CLI \& Dockerfile Cheat Sheet](https://web.archive.org/web/20210909015922/https://design.jboss.org/redhatdeveloper/marketing/docker_cheatsheet/cheatsheet/images/docker_cheatsheet_r3v2.pdf) - Bachir Chihani, Rafael Benevides, Red Hat Developers (PDF) *(:card_file_box: archived)*
* [Docker CLI cheatsheet](https://devhints.io/docker) - DevHints, Rico Santa Cruz (HTML)
* [Docker Free Cheatsheet](https://cheatsheet.dennyzhang.com/cheatsheet-docker-a4) - Denny Zhang (HTML, PDF)
* [Docker Security Cheat Sheet](https://cheatsheetseries.owasp.org/cheatsheets/Docker_Security_Cheat_Sheet.html) - OWASP Cheat Sheet Series
* [Dockerfile Cheat Sheet - Kapeli](https://kapeli.com/cheat_sheets/Dockerfile.docset/Contents/Resources/Documents/index) - Bogdan Popescu, Halprin (HTML)
* [Dockerfiles y docker-compose.yml: buenas prácticas (:es:)](https://leanmind.es/docker-cheatsheet.pdf) - Yodra Lopez Herrera, LeanMind (PDF)
* [The Definitive Docker Cheat Sheet](http://dockercheatsheet.painlessdocker.com) - Aymen EL Amri (HTML)
* [The Ultimate Docker Cheat Sheet](https://dockerlabs.collabnix.com/docker/cheatsheet/) - Sangam Biradar, Collabnix DokerLabs (HTML)


### Git

* [Git Cheat Sheet](https://education.github.com/git-cheat-sheet-education.pdf) - GitHub (PDF)
* [Git Cheat Sheet](https://about.gitlab.com/images/press/git-cheat-sheet.pdf) - GitLab (PDF)
* [Git Cheat Sheet](http://git.jk.gs) - Jan Krüger (PDF, SVG)
    * [Git Cheat Sheet](https://jan-krueger.net/wordpress/wp-content/uploads/2007/09/git-cheat-sheet.pdf) (PDF)
    * [Git Cheat Sheet - extended](https://jan-krueger.net/wordpress/wp-content/uploads/2007/09/git-cheat-sheet-v2.zip) (PDF)
* [Git Cheat Sheet](https://programmingwithmosh.com/wp-content/uploads/2020/09/Git-Cheat-Sheet.pdf) - Moshfegh Hamedani (PDF)
* [Git ściąga (pl)](https://training.github.com/downloads/pl/github-git-cheat-sheet/) - GitHub
* [GitHub Cheat Sheet](https://github.com/tiimgreen/github-cheat-sheet) - Tim Green (Markdown)


### Go

* [cht.sh Go Cheatsheet](https://cht.sh/go/:learn)
* [Go Cheatsheet](https://devhints.io/go) - devhints, Rico Santa Cruz (HTML)


### HTML and CSS

* [CSS CheatSheet](https://htmlcheatsheet.com/css/) (HTML)
* [CSS Flexbox Cheatsheet](https://css-tricks.com/snippets/css/a-guide-to-flexbox/) - Chris Coyier (HTML)
* [CSS Grid Cheatsheet](https://css-tricks.com/snippets/css/complete-guide-grid/) - Chris House (HTML)
* [FLEX: A simple visual cheatsheet for flexbox](https://flexbox.malven.co) - Chris Malven (HTML)
* [GRID: A simple visual cheatsheet for CSS Grid Layout](https://grid.malven.co) - Chris Malven (HTML)
* [HTML & CSS Emmet Cheat Sheet](https://docs.emmet.io/cheat-sheet/) - Emmet Documentation (HTML, [PDF]( https://docs.emmet.io/cheatsheet-a5.pdf))
* [HTML CheatSheet](https://htmlcheatsheet.com) - htmlcheatsheet.com (HTML, [PDF](https://htmlcheatsheet.com/HTML-Cheat-Sheet.pdf))


### <a id="ide--editores"></a>IDE / Editors

* [Editor VI - Guia de Referência (pt)](https://aurelio.net/curso/material/vim-ref.html) - Aurelio Marinho Jargas
* [GNU Emacs Reference Card](https://www.gnu.org/software/emacs/refcards/pdf/refcard.pdf) - GNU.org (PDF)
* [Vim Avançado (pt)](https://aurelio.net/vim/vim-avancado.txt) - Aurelio Marinho Jargas
* [Vim Básico (pt)](https://aurelio.net/vim/vim-basico.txt) - Aurelio Marinho Jargas
* [Vim Cheat Sheet](https://www.cs.cmu.edu/~15131/f17/topics/vim/vim-cheatsheet.pdf) - Allison McKnight (PDF)
* [Vim Cheatsheet](https://devhints.io/vim) - Devhints, Rico Santa Cruz (HTML)
* [Vim Médio (pt)](https://aurelio.net/vim/vim-medio.txt) - Aurelio Marinho Jargas
* [Visual Studio Code: Keyboard shortcuts for Windows](https://code.visualstudio.com/shortcuts/keyboard-shortcuts-windows.pdf) - Visual Studio (PDF)


### Java

* [Java](https://programmingwithmosh.com/wp-content/uploads/2019/07/Java-Cheat-Sheet.pdf) - Moshfegh Hamedani (PDF)
* [Java Cheatsheet](https://www.codewithharry.com/blogpost/java-cheatsheet) - CodeWithHarry (HTML)


### JavaScript

* [JavaScript Cheatsheet](https://www.codecademy.com/learn/introduction-to-javascript/modules/learn-javascript-introduction/cheatsheet) - Codecademy (HTML)
* [JavaScript CheatSheet](https://htmlcheatsheet.com/js/) (HTML)
* [JavaScript Regex Cheatsheet](https://www.debuggex.com/cheatsheet/regex/javascript) - Debuggex (HTML)
* [JavaScript WorldWide Cheatsheet](https://cheatography.com/davechild/cheat-sheets/javascript/) - Cheatography (JavaScript)
* [Modern JavaScript Cheatsheet](https://github.com/mbeaudru/modern-js-cheatsheet) (HTML)


#### jQuery

* [jQuery CheatSheet](https://htmlcheatsheet.com/jquery/) (HTML)


#### Nest.js

* [Nest.js CheatSheet](https://gist.github.com/guiliredu/0aa9e4d338bbeeac369a597e87c9ba46) (GitHub Gist)


#### Nuxt.js

* [Nuxt.js Essentials Cheatsheet](https://www.vuemastery.com/pdf/Nuxtjs-Cheat-Sheet.pdf) - Vue Mastery (PDF)


#### React.js

* [React Cheatsheet](https://www.codecademy.com/learn/react-101/modules/react-101-jsx-u/cheatsheet) - Codecademy (HTML)


#### Vue.js

* [Vue Essential Cheatsheet](https://www.vuemastery.com/pdf/Vue-Essentials-Cheat-Sheet.pdf) - Vue Mastery (PDF)
* [Vue.js 2.3 Complete API Cheat Sheet](https://marozed.com/vue-cheatsheet) - Marcos Neves, Marozed (HTML)


### Kotlin

* [Kotlin Cheatsheet and Quick Reference](https://koenig-media.raywenderlich.com/uploads/2019/11/RW-Kotlin-Cheatsheet-1.1.pdf) - Ray Wenderlich (PDF)


### Kubernetes

* [Handy Cheat Sheet for Kubernetes Beginners](https://kubernetes.io/docs/reference/kubectl/cheatsheet/) - Kubernetes Documentation: kubectl Cheat Sheet
* [Kubernetes Cheat Sheet – 15 Kubectl Commands & Objects](https://spacelift.io/blog/kubernetes-cheat-sheet) - Spacelift (HTML)


### Language Translations

* [Swift and C# Quick Reference - Language Equivalents and Code Examples](http://www.globalnerdy.com/wordpress/wp-content/uploads/2015/03/SwiftCSharpPoster.pdf) - Globalnerdy (PDF)


### Markdown

* [Markdown Cheat Sheet](https://www.markdownguide.org/cheat-sheet/) - Markdown Guide (HTML)
* [Markdown Here](https://github.com/adam-p/markdown-here/wiki/Markdown-Cheatsheet) - Adam Pritchard


### MATLAB

* [MATLAB Basic Functions Reference Sheet](https://www.mathworks.com/content/dam/mathworks/fact-sheet/matlab-basic-functions-reference.pdf) - MathWorks (PDF)


### MongoDB

* [MongoDB Cheat Sheet](https://www.mongodb.com/developer/quickstart/cheat-sheet) - MongoDB (HTML)
* [MongoDB Cheat Sheet](https://blog.codecentric.de/files/2012/12/MongoDB-CheatSheet-v1_0.pdf) - codecentric (PDF)
* [Quick Cheat Sheet for Mongo DB Shell commands](https://gist.github.com/michaeltreat/d3bdc989b54cff969df86484e091fd0c) - Michael Treat's Quick Cheat Sheet


### Perl

* [Perl Reference card](https://michaelgoerz.net/refcards/perl_refcard.pdf) (PDF)


### PyTorch

* [PyTorch Framework Cheat Sheet](https://www.simonwenkel.com/publications/cheatsheets/pdf/cheatsheet_pytorch.pdf) - Simon Wenkel (PDF)
* [PyTorch Official Cheat Sheet](https://pytorch.org/tutorials/beginner/ptcheat.html) - PyTorch (HTML)


### PHP

* [PHP Cheat Sheet](https://websitesetup.org/php-cheat-sheet/) - Nick Schäferhoff, WebsiteSetup (HTML, [PDF](https://websitesetup.org/wp-content/uploads/2020/09/PHP-Cheat-Sheet.pdf))


### Python

* [Comprehensive Python Cheat Sheet for Beginners](https://medium.com/the-codehub/comprehensive-python-cheat-sheet-for-beginners-5d76bb038fa2) - Rishi Sidhu, Medium (HTML)
* [Comprehensive Python Cheatsheet](https://gto76.github.io/python-cheatsheet) - Jure Šorn (HTML)
* [Learn Python in Y minutes](https://learnxinyminutes.com/docs/python/) - LearnXinYMinutes (HTML)
* [Official Matplotlib cheat sheets](https://github.com/matplotlib/cheatsheets) - Matplotlib.org (LaTeX, PDF)
* [Python Cheat Sheet](https://websitesetup.org/python-cheat-sheet/) - WebsiteSetup (HTML, PDF, PNG)
* [Python Cheatsheet for beginners](https://www.codecademy.com/learn/learn-python-3/modules/learn-python3-syntax/cheatsheet) - Codeacademy (HTML)
* [Python Crash Course Cheatsheet](https://ehmatthes.github.io/pcc/cheatsheets/README.html) - Eric Matthes (HTML)
* [Python Data Wrangling with pandas](https://pandas.pydata.org/Pandas_Cheat_Sheet.pdf) - Pandas (PDF)
* [Python for Data Science Cheatsheet](https://pydatascience.org/data-science-cheatsheets/) - DataCamp (HTML and Image)
* [Python Regex Cheatsheet](https://www.debuggex.com/cheatsheet/regex/python) - Debuggex (HTML)
* [Python WorldWide Cheatsheet](https://cheatography.com/davechild/cheat-sheets/python/) - Cheatography (Python)
* [Scapy Cheat Sheet](https://www.templateroller.com/template/160817/scapy-cheat-sheet-jeremy-stretch.html) - Jeremy Stretch (PDF)


### R

* [All RStudio cheatsheets resources](https://www.rstudio.com/resources/cheatsheets) - RStudio.com (HTML site with PDF links)


### Raspberry Pi

* [Basic GPIO layout configuration cheatsheet](https://www.cl.cam.ac.uk/projects/raspberrypi/tutorials/robot/cheat_sheet/) - University of Cambridge Computer Laboratory Raspberry Pi Projects Cheatsheet (PDF)
* [Other Raspberry Pi Commands cheatsheet](https://www.raspberrypistarterkits.com/wp-content/uploads/2018/01/raspberry-pi-commands-cheat-sheet.pdf) - RPi starter Kit (PDF)
* [Raspberry Pi Basics cheatsheet](https://www.woolseyworkshop.com/wp-content/uploads/WoolseyWorkshop_Cheatsheet_RaspberryPiBasics_v1.4.pdf) - Woolsey Workshop (PDF)
* [Raspberry Pi Different GPIO Configuration Combinations cheatsheet](https://static.raspberrypi.org/files/education/posters/GPIO_Zero_Cheatsheet.pdf) - GPIO Zero Cheatsheet (PDF)
* [Top 50 General Commands for Raspberry Pi cheatsheet](https://projects-raspberry.com/wp-content/uploads/2018/05/Top-50-Raspberry-pi-commands-List-cheat-sheet.pdf) - Projects Raspberry (PDF)


### Ruby

* [Ruby Cheat Sheet](https://www.codeconquest.com/wp-content/uploads/Ruby-Cheat-Sheet-by-CodeConquestDOTcom.pdf) - CodeConquest.com (PDF)


### Rust

* [Rust Language Cheat Sheet](https://cheats.rs) (HTML)


### Solidity

* [Solidity Cheat Sheet](https://intellipaat.com/mediaFiles/2019/03/Solidity-Cheat-Sheet.pdf) - IntelliPaat (PDF)
* [Solidity Cheatsheet and Best practices](https://manojpramesh.github.io/solidity-cheatsheet/) - Manoj Ramesh


### SQL

* [MySQL Cheatsheet](https://s3-us-west-2.amazonaws.com/dbshostedfiles/dbs/sql_cheat_sheet_mysql.pdf) - Database Star (PDF)
* [PostgreSQL Cheatsheet](https://s3-us-west-2.amazonaws.com/dbshostedfiles/dbs/sql_cheat_sheet_pgsql.pdf) - Database Star (PDF)
* [SQL Cheat Sheet](https://www.dataquest.io/wp-content/uploads/2021/01/dataquest-sql-cheat-sheet.pdf) - Dataquest.io (PDF)


### TensorFlow

* [DeepLearning- Keras & TF Cheat Sheet](https://cheatography.com/chesterhsieh/cheat-sheets/deeplearning-keras-and-tf/pdf/) - Chester Hsieh, Cheatography (PDF) *(:construction: in process)*
* [TensorFlow Quick Reference Table](https://secretdatascientist.com/tensor-flow-cheat-sheet/) - Secret data scientist (HTML)
* [TensorFlow v2.0 Cheat Sheet](https://web.archive.org/web/20200922212358/https://www.aicheatsheets.com/static/pdfs/tensorflow_v_2.0.pdf) - Altoros (PDF) *(:card_file_box: archived)*<|MERGE_RESOLUTION|>--- conflicted
+++ resolved
@@ -20,11 +20,7 @@
     * [Nuxt.js](#nuxtjs)
     * [React.js](#reactjs)
     * [Vue.js](#vuejs)
-<<<<<<< HEAD
-* [Kotlin](#Kotlin)
-=======
 * [Kotlin](#kotlin)
->>>>>>> 19a03ae8
 * [Kubernetes](#kubernetes)
 * [Language Translations](#language-translations)
 * [Markdown](#markdown)
