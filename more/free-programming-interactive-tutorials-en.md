### Index

* [Ada](#ada)
* [Android](#android)
* [Artificial Intelligence](#artificial-intelligence)
* [Assembly Programming](#assembly-programming)
* [AutoIT](#autoit)
* [Bash](#bash)
* [Blockchain](#blockchain)
* [C](#c)
* [C#](#csharp)
* [C++](#cpp)
* [Clojure](#clojure)
* [Cloud Computing](#cloud-computing)
* [CoffeeScript](#coffeescript)
* [Compilers](#Compilers)
* [Dart](#dart)
* [Databases](#databases)
* [Data Science](#data-science)
* [Deep Learning](#deep-learning)
* [DevOps](#devops)
* [Erlang](#erlang)
* [Flutter](#flutter)
* [Git](#git)
* [GLSL](#glsl)
* [Go](#go)
* [Haskell](#haskell)
* [HTML and CSS](#html-and-css)
    * [Bootstrap](#bootstrap)
* [IDE and editors](#ide-and-editors)
* [Java](#java)
* [JavaScript](#javascript)
    * [AngularJS](#angularjs)
    * [D3](#d3)
    * [Electron](#electron)
    * [jQuery](#jquery)
    * [Next](#next)
    * [React](#react)
    * [Redux](#redux)
* [Kotlin](#kotlin)
* [Language Agnostic](#language-agnostic)
    * [Operating Systems](#operating-systems)
* [LaTeX](#latex)
* [Lisp](#lisp)
* [MATLAB](#matlab)
* [Node](#node)
* [NoSQL](#nosql)
* [Objective-C](#objective-c)
* [Ocaml](#ocaml)
* [PHP](#php)
* [PostgreSQL](#postgresql)
* [Python](#python)
* [R](#r)
* [Regular Expressions](#regular-expressions)
* [Ruby](#ruby)
* [Rust](#rust)
* [Scala](#scala)
* [Selenium](#selenium)
* [Solidity](#solidity)
<<<<<<< HEAD
* [SOL](#sql)
=======
* [SQL](#sql)
>>>>>>> c0cd3dda
* [XML](#xml)


### Ada

* [Introduction to Ada](https://learn.adacore.com/courses/intro-to-ada/index.html) - Adacore


### Android

* [Android Tutorial](https://www.tutlane.com/tutorial/android) - tutlane
* [Javatpoint Android Tutorial](https://www.javatpoint.com/android-tutorial) - javaTpoint


### Assembly Programming

* [Complete Tutorial](https://www.tutorialspoint.com/assembly_programming/index.htm) - tutorialspoint


### AutoIT 

* [AutoIT Beginner Tutorial](https://www.autoitscript.com/wiki/Tutorials)
* [AutoIT tutorial](https://www.softwaretestinghelp.com/autoit-tutorial-to-download-write-autoit-script/) - Download and Installation included
* [Tutorial and Theory](https://automationtalks.com/autoit-tutorial/) - Automation Talks


### Bash

* [Help messages will explain everything](https://explainshell.com) - explainshell
* [Learn Shell Programming](http://www.learnshell.org) - learnshell


### Blockchain

* [Beginner's guide](https://www.geeksforgeeks.org/blockchain-technology-introduction/) - geeksforgeeks
* [Tutorial](https://www.javatpoint.com/blockchain-tutorial)
* [What is Blockchain](https://www.tutorialspoint.com/blockchain/blockchain_introduction.htm) - tutorialspoint


### C

* [C Tutorial](https://www.scaler.com/topics/c/) - Scaler Topics
* [Learn C](http://www.learn-c.org) - Learn-C


### <a id="csharp"></a>C\#

* [C# Tutorial](https://www.tutlane.com/tutorial/csharp) - tutlane
* [C# Tutorial](https://www.w3schools.com/cs) - W3Schools
* [Codeasy](https://codeasy.net/course/csharp_elementary) - codeasy
* [Learn C#](http://www.learncs.org) - learnCS
* [Learn C#](https://www.codecademy.com/learn/learn-c-sharp) - Codecademy


### <a id="cpp"></a>C++

* [C++ Tutorial](https://www.w3schools.com/cpp) - W3Schools
* [C++ Tutorial](https://www.scaler.com/topics/cpp/) - Scaler Topics
* [CppKoans](https://github.com/torbjoernk/CppKoans)


### Clojure

* [4Clojure - Koans](http://www.4clojure.com)
* [Clojure Koans](http://clojurekoans.com) - Clojure Koans
* [ClojureScript Koans](http://clojurescriptkoans.com)
* [Try Clojure](http://www.tryclj.com)


### Cloud Computing

* [AWS API Gateway](https://run.qwiklabs.com/focuses/269?catalog_rank=%7B%22rank%22%3A3%2C%22num_filters%22%3A1%2C%22has_search%22%3Atrue%7D&parent=catalog&search_id=3605949) - *registration required*
* [AWS Identity and Access Management (IAM)](https://run.qwiklabs.com/focuses/7782?catalog_rank=%7B%22rank%22%3A6%2C%22num_filters%22%3A1%2C%22has_search%22%3Atrue%7D&parent=catalog&search_id=3605942) - *registration required*
* [AWS Lambda](https://run.qwiklabs.com/focuses/6431?catalog_rank=%7B%22rank%22%3A2%2C%22num_filters%22%3A1%2C%22has_search%22%3Atrue%7D&parent=catalog&search_id=3605949) - *registration required*
* [AWS Simple Storage Service (S3)](https://run.qwiklabs.com/focuses/7860?catalog_rank=%7B%22rank%22%3A3%2C%22num_filters%22%3A0%2C%22has_search%22%3Atrue%7D&parent=catalog&search_id=3597563) - *registration required*
* [Google Cloud Platform](https://cloud.google.com/training/free-labs/)


### CoffeeScript

* [Coffeescript Style Guide](https://github.com/polarmobile/coffeescript-style-guide/blob/master/README.md)
* [Smooth CoffeeScript, Interactive Edition](http://autotelicum.github.io/Smooth-CoffeeScript/interactive/interactive-coffeescript.html)


###Compilers

* [Compiler Design](https://www.geeksforgeeks.org/introduction-of-compiler-design/)
* [Introduction](https://www.javatpoint.com/compiler-introduction)


### Dart

* [Dart Official Codelabs](https://dart.dev/codelabs) - Dart
* [Tutorials](https://dart.dev/tutorials) - official docs


### Databases

* [Introduction to Databases - Theory](https://www.c-sharpcorner.com/article/introduction-to-databases/) - C# Corner
* [Introduction to Databases - Tutorial](https://www.tutorialspoint.com/Introduction-to-Databases) - tutorialspoint


### Data Science

* [Beginner to Advance Data Science Tutorial](https://www.javatpoint.com/data-science)
* [Data Science Foundations](https://skillsbuild.org/students/course-catalog/data-science) - IBM SkillBuild *(email address required)*
* [Essential Linear Algebra for Data Science and Machine Learning](https://www.kdnuggets.com/2021/05/essential-linear-algebra-data-science-machine-learning.html) - KDnuggets
* [Introduction to Data Science](https://www.geeksforgeeks.org/introduction-to-data-science/) - geeksforgeeks
* [Top 10 Data Science Projects for Beginners - KDnuggets](https://www.kdnuggets.com/2021/06/top-10-data-science-projects-beginners.html)


### Deep Learning

* [Complete Tutorial](https://www.javatpoint.com/deep-learning) - javatpoint
* [Theory Explanation and guide](https://www.geeksforgeeks.org/introduction-deep-learning/)
* [Video Tutorial](https://www.simplilearn.com/tutorials/deep-learning-tutorial/introduction-to-deep-learning) - Simplilearn


### DevOps

* [An comprehensive introduction](https://www.bmc.com/blogs/devops-basics-introduction/)
* [Beginner's Introduction](https://www.digite.com/blog/introduction-to-devops) - blog
* [Roadmap](https://www.commclassroom.org/android-roadmap) - Comm Classroom
* [Tutorials on DevOps technologies](https://www.tutorialspoint.com/devops_tutorials.htm)


### Erlang

* [Adopting Erlang](https://adoptingerlang.org/docs/introduction/) - .org
* [Erlang Tutorial](https://www.tutorialspoint.com/erlang/index.htm) - tutorialspoint
* [Reference Mannual](https://www.erlang.org/doc/reference_manual/introduction.html)
* [Try Erlang](http://www.tryerlang.org)


### Flutter

* [Tutorial](https://docs.flutter.dev/reference/tutorials) - Flutter Official Docs


### Git

* [git-game](https://github.com/git-game/git-game)
* [git-game-v2](https://github.com/git-game/git-game-v2)
* [Git Tutorial](https://www.w3schools.com/git/) - W3Schools
* [Githug](https://github.com/Gazler/githug) (Tutorial in shell)
* [Learn Git Branching](https://learngitbranching.js.org)
* [Learn Git with Bitbucket Cloud](https://www.atlassian.com/git/tutorials/learn-git-with-bitbucket-cloud)
* [Try Git](http://try.github.io)
* [Visualizing Git Concepts with D3](http://onlywei.github.io/explain-git-with-d3) - Wei Wang


### GLSL

* [The Book of Shaders](https://thebookofshaders.com)


### Go

* [Go Koans](https://github.com/cdarwin/go-koans)
* [Go Tutorial](https://www.w3schools.com/go/) - W3Schools
* [Learn Go](https://www.codecademy.com/learn/learn-go) - Google, Robert Griesemer, Rob Pike, and Ken Thompson (Codecademy) *(account required)*
* [Start using Go](https://docs.microsoft.com/en-us/learn/paths/go-first-steps/) - Microsoft
* [The Go Tutorial](http://tour.golang.org)


### Haskell

* [Try Haskell!](http://tryhaskell.org)


### HTML and CSS

* [CSS Diner](http://flukeout.github.io)
* [CSS Speedrun \| Test your CSS Skills](https://css-speedrun.netlify.app) - Vincent Will (HTML)
* [CSS Tutorial](https://www.w3schools.com/css/) - W3Schools
* [Flex Box Adventure](https://codingfantasy.com/games/flexboxadventure) - Nick Bull
* [Flexbox Defense](http://flexboxdefense.com)
* [Flexbox Froggy](http://flexboxfroggy.com)
* [Grid Attack](https://codingfantasy.com/games/css-grid-attack) - Nick Bull
* [Grid Garden](https://cssgridgarden.com)
* [HTML Tutorial](https://www.w3schools.com/html/) - W3Schools
* [HTML Tutorial](https://www.scaler.com/topics/html/) - Scaler Topics
* [Knights of the Flexbox Table](https://knightsoftheflexboxtable.com)
* [Learn by doing beginner projects](https://dash.generalassemb.ly)
* [Learn CSS: an evergreen CSS course and reference to level up your styling expertise](https://web.dev/learn/css/) - Andy Bell, Rachel Andrew, Una Kravets, Adam Argyle, Rob Dodson, Jiwoong Lee, et al. (web.dev)
* [Learn HTML & CSS interactively](https://www.codecademy.com/learn/web)
* [Prototyping a professional website](https://www.codecademy.com/learn/make-a-website)
* [Responsive Web Design Certification](https://www.freecodecamp.org/learn/responsive-web-design/) - freeCodeCamp


#### Bootstrap

* [Bootstrap 5 Tutorial](https://www.w3schools.com/bootstrap5/) - W3Schools
* [Bootstrap Tutorial](https://www.tutlane.com/tutorial/bootstrap) - tutlane
* [Front End Development Libraries Certification: Bootstrap](https://www.freecodecamp.org/learn/front-end-libraries/bootstrap) - freeCodeCamp


### IDE and editors

* [Interactive Vim Tutorial](http://www.openvim.com/tutorial.html) - Henrik Huttunen


### Java

* [CodingBat code practice](http://codingbat.com/java)
* [Java at Codecademy](https://www.codecademy.com/courses/learn-java)
* [Java Tutorial](https://www.w3schools.com/java) - W3Schools
* [Java Tutorial](https://www.scaler.com/topics/java/) - Scaler Topics
* [Learn Java](http://www.learnjavaonline.org)
* [Learneroo Java tutorial](https://www.learneroo.com/modules/11)


### JavaScript

* [ABC of JavaScript : An Interactive JavaScript Tutorial](http://www.openjs.com/tutorials/basic_tutorial/)
* [Codecademy jquery track](https://www.codecademy.com/learn/jquery)
* [Functional Programming in Javascript](https://github.com/ReactiveX/learnrx)
* [JavaScript Algorithms and Data Structures Certification](https://www.freecodecamp.org/learn/javascript-algorithms-and-data-structures/) - freeCodeCamp
* [JavaScript interactive tutorial on CodeCademy](https://www.codecademy.com/learn/javascript)
* [JavaScript interactive tutorial on CoderMania](http://www.codermania.com/javascript/lesson/1a/hello-world)
* [JavaScript Tutorial](https://www.w3schools.com/js) - W3Schools
* [JavaScript Tutorial](https://www.scaler.com/topics/javascript/) - Scaler Topics
* [Javascripting](https://github.com/sethvincent/javascripting)
* [Learn JavaScript](http://www.learn-js.org)
* [Learn knockout.js](http://learn.knockoutjs.com)
* [Learn to Code for Free – Grasshopper](https://grasshopper.app)
* [Learning Advanced JavaScript](http://ejohn.org/apps/learn/)
* [Try jQuery](http://try.jquery.com)


#### AngularJS

* [AngularJS - Step by Logical Step](http://nicholasjohnson.com/angular-book/) - Nicholas Johnson
* [AngularJS Basics](http://www.angularjsbook.com) - Chris Smith
* [AngularJS Tutorial](https://www.tutlane.com/tutorial/angularjs) - tutlane
* [AngularJS Tutorial](https://www.w3schools.com/angular/) - W3Schools
* [egghead.io: Learn AngularJS with Tutorial Videos & Training](https://egghead.io)
* [Learn AngularJS with free interactive lessons](http://www.learn-angular.org)


#### D3

* [Data Visualization for beginners](https://www.freecodecamp.org/news/d3js-tutorial-data-visualization-for-beginners/)
* [Tutorial](https://www.tutorialspoint.com/d3js/index.htm)
* [Tutorial](https://www.w3schools.com/js/js_graphics_d3js.asp) - W3Schools


#### Electron

* [A beginner's guide](https://medium.com/@voltx180/a-beginners-guide-to-electron-js-1679fd7b6e4f)
* [Tutorial](https://www.electronjs.org/docs/latest/tutorial/quick-start/ )


#### jQuery

* [Front End Development Libraries Certification: jQuery](https://www.freecodecamp.org/learn/front-end-libraries/jquery) - freeCodeCamp
* [jQuery Tutorial](https://www.w3schools.com/jquery/) - W3Schools


#### Next

* [Introduction](https://nextjs.org/learn/foundations/about-nextjs)
* [Tutorial](https://www.tutorialspoint.com/nextjs/index.htm)


#### React

* [Front End Development Libraries Certification: React](https://www.freecodecamp.org/learn/front-end-libraries/react) - freeCodeCamp
* [React Tutorial](https://react-tutorial.app)
* [React Tutorial](https://www.w3schools.com/react/) - W3Schools


#### Redux

* [Front End Development Libraries: Redux](https://www.freecodecamp.org/learn/front-end-development-libraries/redux) - freeCodeCamp


### Kotlin

* [Kotlin tutorial](https://kotlinlang.org/docs/tutorials/)
* [Kotlin Tutorial](https://www.w3schools.com/kotlin/) - W3Schools
* [Learn Kotlin](https://www.codecademy.com/learn/learn-kotlin) - Galina Podstrechnaya, Alex DiStasi (Codecademy) *(account required)*


### Language Agnostic

* [CodeCombat](http://codecombat.com) - Python, JavaScript, CoffeeScript, Clojure, Lua, Io
* [Codility](https://codility.com/programmers/)
* [Introduction to the Coding Interview Prep Algorithms](https://www.freecodecamp.org/learn/coding-interview-prep/algorithms) (freeCodeCamp)
* [Python Tutor](http://pythontutor.com) - Python, Java, JavaScript, TypeScript, Ruby, C, C++
* [The Fullstack Tutorial for GraphQL](https://www.howtographql.com)


#### Operating systems

* [Learning operating system development using Linux kernel and Raspberry Pi](https://github.com/s-matyukevich/raspberry-pi-os) - Sergey Matyukevich (:construction: *in process*)
* [Operating System Tutorial](https://www.scaler.com/topics/operating-system/) - Scaler Topics
* [Project eXpOS: eXperimental Operating System](https://exposnitc.github.io) - Dr. Murali Krishnan K., Department of Computer Science and Engineering of the Calicut National Institute of Technology (HTML)


### LaTeX

* [Learn LaTeX in 30 minutes](https://www.overleaf.com/learn/latex/Learn_LaTeX_in_30_minutes)


### Lisp

* [Lisp Koans](https://github.com/google/lisp-koans)


### MATLAB

* [Interactive Tutorials for MATLAB, Simulink, Signal Processing, Controls, and Computational Mathematics](http://www.mathworks.com/tutorials)


### Node

* [Beginner's guide](https://www.geeksforgeeks.org/introduction-to-node-js)
* [Documentation and installation](https://nodejs.dev/en/learn/)
* [Node School](http://nodeschool.io)
* [Node.js Tutorial](https://www.tutlane.com/tutorial/nodejs) - tutlane
* [Node.js Tutorial](https://www.w3schools.com/nodejs) - W3Schools
* [Tutorial](https://www.w3schools.com/nodejs)


### NoSQL

* [An Introduction](https://www.geeksforgeeks.org/introduction-to-nosql/)
* [Tutorial](https://www.tutorialspoint.com/NoSQL-Databases)


### Objective-C

* [Try Objective-C](http://tryobjectivec.codeschool.com)


### Ocaml

* [Try Ocaml](http://try.ocamlpro.com)


### PHP

* [CodeCademy PHP](https://www.codecademy.com/learn/php)
* [Learn PHP](http://www.learn-php.org)
* [PHP tutorial](https://www.w3schools.com/php) - W3Schools


### PostgreSQL

* [PostgreSQL Tutorial](https://www.postgresqltutorial.com)


### Python

* [Codecademy Python course](https://www.codecademy.com/learn/python)
* [Data Analysis with Python Certification](https://www.freecodecamp.org/learn/data-analysis-with-python/) - freeCodeCamp
* [futurecoder](https://futurecoder.io) - Alex Hall
* [How to Think Like a Computer Scientist: Learning with Python, Interactive Edition](http://interactivepython.org/courselib/static/thinkcspy/index.html)
* [Learn Python](http://www.learnpython.org)
* [Learn Python Step by Step](http://www.techbeamers.com/python-tutorial-step-by-step)
* [Python for Everybody - Interactive](https://runestone.academy/runestone/books/published/py4e-int/index.html) - Barbara Ericson
* [Python Koans](https://github.com/gregmalcolm/python_koans)
* [Python Pandas Tutorial: A Complete Introduction for Beginners](https://www.learndatasci.com/tutorials/python-pandas-tutorial-complete-introduction-for-beginners/) - George McIntire, Brendan Martin, Lauren Washington
* [Python Programming Language](https://www.geeksforgeeks.org/python-programming-language/) - GeeksforGeeks
* [Python Tutorial](https://www.tutlane.com/tutorial/python) - tutlane
* [Python Tutorial](https://www.w3schools.com/python) - W3Schools
* [Python Tutorial](https://www.scaler.com/topics/python/) - Scaler Topics
* [Scientific Computing with Python Certification](https://www.freecodecamp.org/learn/scientific-computing-with-python/) - freeCodeCamp


### R

* [Learn R](https://www.codecademy.com/learn/learn-r) - Codecademy *(account required)*
* [R Tutorial](https://www.w3schools.com/r) - W3Schools


### Regular Expressions

* [Regex Crossword](https://regexcrossword.com) - Ole Michelsen, Maria Hagsten Michelsen
* [RegExp Playground](https://projects.verou.me/regexplained) - Lea Verou


### Ruby

* [CodeCademy Ruby](https://www.codecademy.com/learn/ruby)
* [Ruby Koans](http://www.rubykoans.com)
* [The Odin Project](http://www.theodinproject.com)
* [Try Ruby](http://tryruby.org)


### Rust

* [Rust Quiz](https://dtolnay.github.io/rust-quiz)
* [Rustlings](https://github.com/rust-lang/rustlings)


### Scala

* [A Tour of Scala - an interactive scala tutorial](https://scalatutorials.com/tour/)
* [Scala Exercises](https://www.scala-exercises.org)


### Selenium

* [Selenium Tutorial - Web Automation](http://www.techbeamers.com/selenium-webdriver-tutorial)


### Solidity

* [CryptoZombies.io](https://cryptozombies.io) - Loom Network


### SQL

* [Intro to SQL: Querying and managing data](https://www.khanacademy.org/computing/computer-programming/sql) - Khan Academy
* [SQL at Codecademy](https://www.codecademy.com/courses/learn-sql)
* [SQL Server Tutorial](https://www.tutlane.com/tutorial/sql-server) - tutlane
* [SQL Teaching](https://www.sqlteaching.com)
* [SQL Tutorial](https://www.w3schools.com/sql) - W3Schools
* [SQL Tutorial](https://www.scaler.com/topics/sql/) - Scaler Topics
* [SQLBolt](http://sqlbolt.com)


### XML

<<<<<<< HEAD
* [XML Tutorial](https://www.w3schools.com/xml/)
=======
* [XML Tutorial](https://www.w3schools.com/xml) - W3Schools
>>>>>>> c0cd3dda
<|MERGE_RESOLUTION|>--- conflicted
+++ resolved
@@ -57,11 +57,7 @@
 * [Scala](#scala)
 * [Selenium](#selenium)
 * [Solidity](#solidity)
-<<<<<<< HEAD
 * [SOL](#sql)
-=======
-* [SQL](#sql)
->>>>>>> c0cd3dda
 * [XML](#xml)
 
 
@@ -488,8 +484,4 @@
 
 ### XML
 
-<<<<<<< HEAD
-* [XML Tutorial](https://www.w3schools.com/xml/)
-=======
 * [XML Tutorial](https://www.w3schools.com/xml) - W3Schools
->>>>>>> c0cd3dda
